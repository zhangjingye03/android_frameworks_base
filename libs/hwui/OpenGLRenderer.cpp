--- conflicted
+++ resolved
@@ -349,13 +349,8 @@
     dirtyClip();
 }
 
-<<<<<<< HEAD
-void OpenGLRenderer::callDrawGLFunction(Functor* functor, Rect& dirty) {
+void OpenGLRenderer::callDrawGLFunction(Functor* functor, Rect& /* dirty */) {
     if (mState.currentlyIgnored()) return;
-=======
-status_t OpenGLRenderer::callDrawGLFunction(Functor* functor, Rect& /* dirty */) {
-    if (currentSnapshot()->isIgnored()) return DrawGlInfo::kStatusDone;
->>>>>>> 220c3f4f
 
     Rect clip(*mState.currentClipRect());
     clip.snapToPixelBoundaries();
