--- conflicted
+++ resolved
@@ -205,7 +205,7 @@
                 idmap_path.appendPath(flatten_path(overlay_apk_path + 1));
                 idmap_path.append("@idmap");
 
-                if (idmap_create_path(target_apk_path, overlay_apk_path,
+                if (idmap_create_path(target_apk_path, overlay_apk_path, NULL, 0, 0,
                         idmap_path.string()) != 0) {
                     ALOGE("error: failed to create idmap for target=%s overlay=%s idmap=%s\n",
                             target_apk_path, overlay_apk_path, idmap_path.string());
@@ -233,44 +233,8 @@
     }
 
     SortedVector<Overlay> overlayVector;
-<<<<<<< HEAD
-    struct dirent *dirent;
-    while ((dirent = readdir(dir)) != NULL) {
-        struct stat st;
-        char overlay_apk_path[PATH_MAX + 1];
-        snprintf(overlay_apk_path, PATH_MAX, "%s/%s", overlay_dir, dirent->d_name);
-        if (stat(overlay_apk_path, &st) < 0) {
-            continue;
-        }
-        if (!S_ISREG(st.st_mode)) {
-            continue;
-        }
-
-        int priority = parse_apk(overlay_apk_path, target_package_name);
-        if (priority < 0) {
-            continue;
-        }
-
-        String8 idmap_path(idmap_dir);
-        idmap_path.appendPath(flatten_path(overlay_apk_path + 1));
-        idmap_path.append("@idmap");
-
-        if (idmap_create_path(target_apk_path, overlay_apk_path, NULL, 0, 0,
-                idmap_path.string()) != 0) {
-            ALOGE("error: failed to create idmap for target=%s overlay=%s idmap=%s\n",
-                    target_apk_path, overlay_apk_path, idmap_path.string());
-            continue;
-        }
-
-        Overlay overlay(String8(overlay_apk_path), idmap_path, priority);
-        overlayVector.add(overlay);
-    }
-
-    closedir(dir);
-=======
     int res = idmap_scan(overlay_dir, target_package_name, target_apk_path, idmap_dir,
             overlayVector);
->>>>>>> 64a04eb0
 
     if (res == EXIT_FAILURE || !writePackagesList(filename.string(), overlayVector)) {
         return EXIT_FAILURE;
