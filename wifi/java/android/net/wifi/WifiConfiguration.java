--- conflicted
+++ resolved
@@ -418,22 +418,12 @@
      */
     public String autoJoinBSSID;
 
-<<<<<<< HEAD
     /**
      * @hide
      * Status of user approval for connection
      */
     public int userApproved = USER_UNSPECIFIED;
 
-    /**
-     * @hide
-     * BSSID list on which this configuration was seen.
-     * TODO: prevent this list to grow infinitely, age-out the results
-     */
-    public HashMap<String, ScanResult> scanResultCache;
-
-=======
->>>>>>> b2ff4151
     /** The Below RSSI thresholds are used to configure AutoJoin
      *  - GOOD/LOW/BAD thresholds are used so as to calculate link score
      *  - UNWANTED_SOFT are used by the blacklisting logic so as to handle
@@ -981,7 +971,6 @@
         return  false;
     }
 
-<<<<<<< HEAD
     /**
      * Helper function, idenfity if a configuration should be treated as an enterprise network
      * @hide
@@ -991,33 +980,6 @@
             allowedKeyManagement.get(KeyMgmt.IEEE8021X);
     }
 
-    /**
-     * most recent time we have seen this configuration
-     * @return most recent scanResult
-     * @hide
-     */
-    public ScanResult lastSeen() {
-        ScanResult mostRecent = null;
-
-        if (scanResultCache == null) {
-            return null;
-        }
-
-        for (ScanResult result : scanResultCache.values()) {
-            if (mostRecent == null) {
-                if (result.seen != 0)
-                   mostRecent = result;
-            } else {
-                if (result.seen > mostRecent.seen) {
-                   mostRecent = result;
-                }
-            }
-        }
-        return mostRecent;
-    }
-
-=======
->>>>>>> b2ff4151
     /** @hide **/
     public void setAutoJoinStatus(int status) {
         if (status < 0) status = 0;
