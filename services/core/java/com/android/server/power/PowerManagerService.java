/*
 * Copyright (C) 2007 The Android Open Source Project
 *
 * Licensed under the Apache License, Version 2.0 (the "License");
 * you may not use this file except in compliance with the License.
 * You may obtain a copy of the License at
 *
 *      http://www.apache.org/licenses/LICENSE-2.0
 *
 * Unless required by applicable law or agreed to in writing, software
 * distributed under the License is distributed on an "AS IS" BASIS,
 * WITHOUT WARRANTIES OR CONDITIONS OF ANY KIND, either express or implied.
 * See the License for the specific language governing permissions and
 * limitations under the License.
 */

package com.android.server.power;

import android.app.ActivityManager;
import android.util.SparseIntArray;

import com.android.internal.app.IAppOpsService;
import com.android.internal.app.IBatteryStats;
import com.android.internal.os.BackgroundThread;
import com.android.server.EventLogTags;
import com.android.server.LocalServices;
import com.android.server.ServiceThread;
import com.android.server.SystemService;
import com.android.server.am.BatteryStatsService;
import com.android.server.lights.Light;
import com.android.server.lights.LightsManager;
import com.android.server.Watchdog;

import cyanogenmod.power.PerformanceManagerInternal;

import android.Manifest;
import android.app.AppOpsManager;
import android.content.BroadcastReceiver;
import android.content.ContentResolver;
import android.content.Context;
import android.content.Intent;
import android.content.IntentFilter;
import android.content.pm.PackageManager;
import android.content.res.Resources;
import android.database.ContentObserver;
import android.hardware.Sensor;
import android.hardware.SensorEvent;
import android.hardware.SensorEventListener;
import android.hardware.SensorManager;
import android.hardware.SystemSensorManager;
import android.hardware.display.DisplayManagerInternal;
import android.hardware.display.DisplayManagerInternal.DisplayPowerRequest;
import android.net.Uri;
import android.os.BatteryManager;
import android.os.BatteryManagerInternal;
import android.os.Binder;
import android.os.Handler;
import android.os.IBinder;
import android.os.IPowerManager;
import android.os.Looper;
import android.os.Message;
import android.os.PowerManager;
import android.os.PowerManagerInternal;
import android.os.Process;
import android.os.RemoteException;
import android.os.SystemClock;
import android.os.SystemProperties;
import android.os.Trace;
import android.os.UserHandle;
import android.os.WorkSource;
import android.provider.Settings;
import android.service.dreams.DreamManagerInternal;
import android.telephony.TelephonyManager;
import android.util.EventLog;
import android.util.Slog;
import android.util.TimeUtils;
import android.view.Display;
import android.view.WindowManagerPolicy;

import java.io.FileDescriptor;
import java.io.PrintWriter;
import java.util.ArrayList;
import java.util.Arrays;

import libcore.util.Objects;

import static android.os.PowerManagerInternal.POWER_HINT_INTERACTION;
import static android.os.PowerManagerInternal.WAKEFULNESS_ASLEEP;
import static android.os.PowerManagerInternal.WAKEFULNESS_AWAKE;
import static android.os.PowerManagerInternal.WAKEFULNESS_DREAMING;
import static android.os.PowerManagerInternal.WAKEFULNESS_DOZING;

/**
 * The power manager service is responsible for coordinating power management
 * functions on the device.
 */
public final class PowerManagerService extends SystemService
        implements Watchdog.Monitor {
    private static final String TAG = "PowerManagerService";

    private static final boolean DEBUG = false;
    private static final boolean DEBUG_SPEW = DEBUG && true;

    // Message: Sent when a user activity timeout occurs to update the power state.
    private static final int MSG_USER_ACTIVITY_TIMEOUT = 1;
    // Message: Sent when the device enters or exits a dreaming or dozing state.
    private static final int MSG_SANDMAN = 2;
    // Message: Sent when the screen brightness boost expires.
    private static final int MSG_SCREEN_BRIGHTNESS_BOOST_TIMEOUT = 3;

    private static final int MSG_WAKE_UP = 5;

    // Dirty bit: mWakeLocks changed
    private static final int DIRTY_WAKE_LOCKS = 1 << 0;
    // Dirty bit: mWakefulness changed
    private static final int DIRTY_WAKEFULNESS = 1 << 1;
    // Dirty bit: user activity was poked or may have timed out
    private static final int DIRTY_USER_ACTIVITY = 1 << 2;
    // Dirty bit: actual display power state was updated asynchronously
    private static final int DIRTY_ACTUAL_DISPLAY_POWER_STATE_UPDATED = 1 << 3;
    // Dirty bit: mBootCompleted changed
    private static final int DIRTY_BOOT_COMPLETED = 1 << 4;
    // Dirty bit: settings changed
    private static final int DIRTY_SETTINGS = 1 << 5;
    // Dirty bit: mIsPowered changed
    private static final int DIRTY_IS_POWERED = 1 << 6;
    // Dirty bit: mStayOn changed
    private static final int DIRTY_STAY_ON = 1 << 7;
    // Dirty bit: battery state changed
    private static final int DIRTY_BATTERY_STATE = 1 << 8;
    // Dirty bit: proximity state changed
    private static final int DIRTY_PROXIMITY_POSITIVE = 1 << 9;
    // Dirty bit: dock state changed
    private static final int DIRTY_DOCK_STATE = 1 << 10;
    // Dirty bit: brightness boost changed
    private static final int DIRTY_SCREEN_BRIGHTNESS_BOOST = 1 << 11;

    // Summarizes the state of all active wakelocks.
    private static final int WAKE_LOCK_CPU = 1 << 0;
    private static final int WAKE_LOCK_SCREEN_BRIGHT = 1 << 1;
    private static final int WAKE_LOCK_SCREEN_DIM = 1 << 2;
    private static final int WAKE_LOCK_BUTTON_BRIGHT = 1 << 3;
    private static final int WAKE_LOCK_PROXIMITY_SCREEN_OFF = 1 << 4;
    private static final int WAKE_LOCK_STAY_AWAKE = 1 << 5; // only set if already awake
    private static final int WAKE_LOCK_DOZE = 1 << 6;
    private static final int WAKE_LOCK_DRAW = 1 << 7;

    // Summarizes the user activity state.
    private static final int USER_ACTIVITY_SCREEN_BRIGHT = 1 << 0;
    private static final int USER_ACTIVITY_SCREEN_DIM = 1 << 1;
    private static final int USER_ACTIVITY_SCREEN_DREAM = 1 << 2;

    // Default timeout in milliseconds.  This is only used until the settings
    // provider populates the actual default value (R.integer.def_screen_off_timeout).
    private static final int DEFAULT_SCREEN_OFF_TIMEOUT = 15 * 1000;
    private static final int DEFAULT_SLEEP_TIMEOUT = -1;

    // Screen brightness boost timeout.
    // Hardcoded for now until we decide what the right policy should be.
    // This should perhaps be a setting.
    private static final int SCREEN_BRIGHTNESS_BOOST_TIMEOUT = 5 * 1000;

    // Power hints defined in hardware/libhardware/include/hardware/power.h.
    private static final int POWER_HINT_LOW_POWER = 5;

    // Power features defined in hardware/libhardware/include/hardware/power.h.
    private static final int POWER_FEATURE_DOUBLE_TAP_TO_WAKE = 1;

    private static final int DEFAULT_BUTTON_ON_DURATION = 5 * 1000;

    // Default setting for double tap to wake.
    private static final int DEFAULT_DOUBLE_TAP_TO_WAKE = 0;

    private static final int BUTTON_ON_DURATION = 5 * 1000;

    private static final float PROXIMITY_NEAR_THRESHOLD = 5.0f;

    // Max time (microseconds) to allow a CPU boost for
    private static final int MAX_CPU_BOOST_TIME = 5000000;

    private final Context mContext;
    private final ServiceThread mHandlerThread;
    private final PowerManagerHandler mHandler;

    private LightsManager mLightsManager;
    private BatteryManagerInternal mBatteryManagerInternal;
    private DisplayManagerInternal mDisplayManagerInternal;
    private IBatteryStats mBatteryStats;
    private IAppOpsService mAppOps;
    private WindowManagerPolicy mPolicy;
    private Notifier mNotifier;
    private WirelessChargerDetector mWirelessChargerDetector;
    private SettingsObserver mSettingsObserver;
    private DreamManagerInternal mDreamManager;
    private Light mAttentionLight;
    private Light mButtonsLight;
    private Light mKeyboardLight;
    private Light mCapsLight;
    private Light mFnLight;

    private int mButtonTimeout;
    private int mButtonBrightness;
    private int mButtonBrightnessSettingDefault;
    private int mKeyboardBrightness;
    private int mKeyboardBrightnessSettingDefault;

    private final Object mLock = new Object();

    // A bitfield that indicates what parts of the power state have
    // changed and need to be recalculated.
    private int mDirty;

    // Indicates whether the device is awake or asleep or somewhere in between.
    // This is distinct from the screen power state, which is managed separately.
    private int mWakefulness;
    private boolean mWakefulnessChanging;

    // True if the sandman has just been summoned for the first time since entering the
    // dreaming or dozing state.  Indicates whether a new dream should begin.
    private boolean mSandmanSummoned;

    // True if MSG_SANDMAN has been scheduled.
    private boolean mSandmanScheduled;

    // Table of all suspend blockers.
    // There should only be a few of these.
    private final ArrayList<SuspendBlocker> mSuspendBlockers = new ArrayList<SuspendBlocker>();

    // Table of all wake locks acquired by applications.
    private final ArrayList<WakeLock> mWakeLocks = new ArrayList<WakeLock>();

    // A bitfield that summarizes the state of all active wakelocks.
    private int mWakeLockSummary;

    // If true, instructs the display controller to wait for the proximity sensor to
    // go negative before turning the screen on.
    private boolean mRequestWaitForNegativeProximity;

    // Timestamp of the last time the device was awoken or put to sleep.
    private long mLastWakeTime;
    private long mLastSleepTime;

    // Timestamp of the last call to user activity.
    private long mLastUserActivityTime;
    private long mLastUserActivityTimeNoChangeLights;

    // Timestamp of last interactive power hint.
    private long mLastInteractivePowerHintTime;

    // Timestamp of the last screen brightness boost.
    private long mLastScreenBrightnessBoostTime;
    private boolean mScreenBrightnessBoostInProgress;

    // A bitfield that summarizes the effect of the user activity timer.
    private int mUserActivitySummary;

    // The desired display power state.  The actual state may lag behind the
    // requested because it is updated asynchronously by the display power controller.
    private final DisplayPowerRequest mDisplayPowerRequest = new DisplayPowerRequest();

    // True if the display power state has been fully applied, which means the display
    // is actually on or actually off or whatever was requested.
    private boolean mDisplayReady;

    // The suspend blocker used to keep the CPU alive when an application has acquired
    // a wake lock.
    private final SuspendBlocker mWakeLockSuspendBlocker;

    // True if the wake lock suspend blocker has been acquired.
    private boolean mHoldingWakeLockSuspendBlocker;

    // The suspend blocker used to keep the CPU alive when the display is on, the
    // display is getting ready or there is user activity (in which case the display
    // must be on).
    private final SuspendBlocker mDisplaySuspendBlocker;

    // True if the display suspend blocker has been acquired.
    private boolean mHoldingDisplaySuspendBlocker;

    // True if systemReady() has been called.
    private boolean mSystemReady;

    // True if boot completed occurred.  We keep the screen on until this happens.
    private boolean mBootCompleted;

    // True if auto-suspend mode is enabled.
    // Refer to autosuspend.h.
    private boolean mHalAutoSuspendModeEnabled;

    // True if interactive mode is enabled.
    // Refer to power.h.
    private boolean mHalInteractiveModeEnabled;

    // True if the device is plugged into a power source.
    private boolean mIsPowered;

    // The current plug type, such as BatteryManager.BATTERY_PLUGGED_WIRELESS.
    private int mPlugType;

    // The current battery level percentage.
    private int mBatteryLevel;

    // The battery level percentage at the time the dream started.
    // This is used to terminate a dream and go to sleep if the battery is
    // draining faster than it is charging and the user activity timeout has expired.
    private int mBatteryLevelWhenDreamStarted;

    // The current dock state.
    private int mDockState = Intent.EXTRA_DOCK_STATE_UNDOCKED;

    // True to decouple auto-suspend mode from the display state.
    private boolean mDecoupleHalAutoSuspendModeFromDisplayConfig;

    // True to decouple interactive mode from the display state.
    private boolean mDecoupleHalInteractiveModeFromDisplayConfig;

    // True if the device should wake up when plugged or unplugged.
    private boolean mWakeUpWhenPluggedOrUnpluggedConfig;

    // True if the device should wake up when plugged or unplugged in theater mode.
    private boolean mWakeUpWhenPluggedOrUnpluggedInTheaterModeConfig;

    // True if the device should suspend when the screen is off due to proximity.
    private boolean mSuspendWhenScreenOffDueToProximityConfig;

    // True if dreams are supported on this device.
    private boolean mDreamsSupportedConfig;

    // Default value for dreams enabled
    private boolean mDreamsEnabledByDefaultConfig;

    // Default value for dreams activate-on-sleep
    private boolean mDreamsActivatedOnSleepByDefaultConfig;

    // Default value for dreams activate-on-dock
    private boolean mDreamsActivatedOnDockByDefaultConfig;

    // True if dreams can run while not plugged in.
    private boolean mDreamsEnabledOnBatteryConfig;

    // Minimum battery level to allow dreaming when powered.
    // Use -1 to disable this safety feature.
    private int mDreamsBatteryLevelMinimumWhenPoweredConfig;

    // Minimum battery level to allow dreaming when not powered.
    // Use -1 to disable this safety feature.
    private int mDreamsBatteryLevelMinimumWhenNotPoweredConfig;

    // If the battery level drops by this percentage and the user activity timeout
    // has expired, then assume the device is receiving insufficient current to charge
    // effectively and terminate the dream.  Use -1 to disable this safety feature.
    private int mDreamsBatteryLevelDrainCutoffConfig;

    // True if dreams are enabled by the user.
    private boolean mDreamsEnabledSetting;

    // True if dreams should be activated on sleep.
    private boolean mDreamsActivateOnSleepSetting;

    // True if dreams should be activated on dock.
    private boolean mDreamsActivateOnDockSetting;

    // True if doze should not be started until after the screen off transition.
    private boolean mDozeAfterScreenOffConfig;

    // The minimum screen off timeout, in milliseconds.
    private int mMinimumScreenOffTimeoutConfig;

    // The screen dim duration, in milliseconds.
    // This is subtracted from the end of the screen off timeout so the
    // minimum screen off timeout should be longer than this.
    private int mMaximumScreenDimDurationConfig;

    // The maximum screen dim time expressed as a ratio relative to the screen
    // off timeout.  If the screen off timeout is very short then we want the
    // dim timeout to also be quite short so that most of the time is spent on.
    // Otherwise the user won't get much screen on time before dimming occurs.
    private float mMaximumScreenDimRatioConfig;

    // Whether device supports double tap to wake.
    private boolean mSupportsDoubleTapWakeConfig;

    // Default value for proximity prevent accidental wakeups
    private boolean mProximityWakeEnabledByDefaultConfig;

    // The screen off timeout setting value in milliseconds.
    private int mScreenOffTimeoutSetting;

    // The sleep timeout setting value in milliseconds.
    private int mSleepTimeoutSetting;

    // The maximum allowable screen off timeout according to the device
    // administration policy.  Overrides other settings.
    private int mMaximumScreenOffTimeoutFromDeviceAdmin = Integer.MAX_VALUE;

    // The stay on while plugged in setting.
    // 0: Not enabled; 1: debugging over usb; >2: charging.
    private int mStayOnWhilePluggedInSetting;

    // True if the device should wake up when plugged or unplugged
    private int mWakeUpWhenPluggedOrUnpluggedSetting;

    // True if the device should stay on.
    private boolean mStayOn;

    // True if the proximity sensor reads a positive result.
    private boolean mProximityPositive;

    // Screen brightness setting limits.
    private int mScreenBrightnessSettingMinimum;
    private int mScreenBrightnessSettingMaximum;
    private int mScreenBrightnessSettingDefault;

    // The screen brightness setting, from 0 to 255.
    // Use -1 if no value has been set.
    private int mScreenBrightnessSetting;

    // The screen auto-brightness adjustment setting, from -1 to 1.
    // Use 0 if there is no adjustment.
    private float mScreenAutoBrightnessAdjustmentSetting;

    // The screen brightness mode.
    // One of the Settings.System.SCREEN_BRIGHTNESS_MODE_* constants.
    private int mScreenBrightnessModeSetting;

    // The screen brightness setting override from the window manager
    // to allow the current foreground activity to override the brightness.
    // Use -1 to disable.
    private int mScreenBrightnessOverrideFromWindowManager = -1;

    // The button brightness setting override from the window manager
    // to allow the current foreground activity to override the button brightness.
    // Use -1 to disable.
    private int mButtonBrightnessOverrideFromWindowManager = -1;

    // The user activity timeout override from the window manager
    // to allow the current foreground activity to override the user activity timeout.
    // Use -1 to disable.
    private long mUserActivityTimeoutOverrideFromWindowManager = -1;

    // The screen brightness setting override from the settings application
    // to temporarily adjust the brightness until next updated,
    // Use -1 to disable.
    private int mTemporaryScreenBrightnessSettingOverride = -1;

    // The screen brightness adjustment setting override from the settings
    // application to temporarily adjust the auto-brightness adjustment factor
    // until next updated, in the range -1..1.
    // Use NaN to disable.
    private float mTemporaryScreenAutoBrightnessAdjustmentSettingOverride = Float.NaN;

    // The screen state to use while dozing.
    private int mDozeScreenStateOverrideFromDreamManager = Display.STATE_UNKNOWN;

    // The screen brightness to use while dozing.
    private int mDozeScreenBrightnessOverrideFromDreamManager = PowerManager.BRIGHTNESS_DEFAULT;

    // Time when we last logged a warning about calling userActivity() without permission.
    private long mLastWarningAboutUserActivityPermission = Long.MIN_VALUE;

    // If true, the device is in low power mode.
    private boolean mLowPowerModeEnabled;

    // Current state of the low power mode setting.
    private boolean mLowPowerModeSetting;

    // Current state of whether the settings are allowing auto low power mode.
    private boolean mAutoLowPowerModeConfigured;

    // The user turned off low power mode below the trigger level
    private boolean mAutoLowPowerModeSnoozing;

    // True if the battery level is currently considered low.
    private boolean mBatteryLevelLow;

    // True if we are currently in device idle mode.
    private boolean mDeviceIdleMode;

    // Set of app ids that we will always respect the wake locks for.
    int[] mDeviceIdleWhitelist = new int[0];

    // Set of app ids that are temporarily allowed to acquire wakelocks due to high-pri message
    int[] mDeviceIdleTempWhitelist = new int[0];

    private final SparseIntArray mUidState = new SparseIntArray();

    // True if theater mode is enabled
    private boolean mTheaterModeEnabled;

    // True if double tap to wake is enabled
    private boolean mDoubleTapWakeEnabled;

    private final ArrayList<PowerManagerInternal.LowPowerModeListener> mLowPowerModeListeners
            = new ArrayList<PowerManagerInternal.LowPowerModeListener>();

    //track the blocked uids.
    private final ArrayList<Integer> mBlockedUids = new ArrayList<Integer>();

    private native void nativeInit();

    private static native void nativeAcquireSuspendBlocker(String name);
    private static native void nativeReleaseSuspendBlocker(String name);
    private static native void nativeSetInteractive(boolean enable);
    private static native void nativeSetAutoSuspend(boolean enable);
    private static native void nativeSendPowerHint(int hintId, int data);
    private static native void nativeSetFeature(int featureId, int data);
    private static native int nativeGetFeature(int featureId);

    private boolean mKeyboardVisible = false;

    private SensorManager mSensorManager;
    private Sensor mProximitySensor;
    private boolean mProximityWakeEnabled;
    private int mProximityTimeOut;
    private boolean mProximityWakeSupported;
    android.os.PowerManager.WakeLock mProximityWakeLock;
    SensorEventListener mProximityListener;

    private PerformanceManagerInternal mPerf;

    public PowerManagerService(Context context) {
        super(context);
        mContext = context;
        mHandlerThread = new ServiceThread(TAG,
                Process.THREAD_PRIORITY_DISPLAY, false /*allowIo*/);
        mHandlerThread.start();
        mHandler = new PowerManagerHandler(mHandlerThread.getLooper());

        synchronized (mLock) {
            mWakeLockSuspendBlocker = createSuspendBlockerLocked("PowerManagerService.WakeLocks");
            mDisplaySuspendBlocker = createSuspendBlockerLocked("PowerManagerService.Display");
            mDisplaySuspendBlocker.acquire();
            mHoldingDisplaySuspendBlocker = true;
            mHalAutoSuspendModeEnabled = false;
            mHalInteractiveModeEnabled = true;

            mWakefulness = WAKEFULNESS_AWAKE;

            nativeInit();
            nativeSetAutoSuspend(false);
            nativeSetInteractive(true);
            nativeSetFeature(POWER_FEATURE_DOUBLE_TAP_TO_WAKE, 0);
        }
    }

    @Override
    public void onStart() {
        publishBinderService(Context.POWER_SERVICE, new BinderService());
        publishLocalService(PowerManagerInternal.class, new LocalService());

        Watchdog.getInstance().addMonitor(this);
        Watchdog.getInstance().addThread(mHandler);
    }

    @Override
    public void onBootPhase(int phase) {
        synchronized (mLock) {
            if (phase == PHASE_BOOT_COMPLETED) {
                final long now = SystemClock.uptimeMillis();
                mBootCompleted = true;
                mDirty |= DIRTY_BOOT_COMPLETED;
                userActivityNoUpdateLocked(
                        now, PowerManager.USER_ACTIVITY_EVENT_OTHER, 0, Process.SYSTEM_UID);
                updatePowerStateLocked();
                mPerf = LocalServices.getService(PerformanceManagerInternal.class);
            }
        }
    }

    public void systemReady(IAppOpsService appOps) {
        synchronized (mLock) {
            mSystemReady = true;
            mAppOps = appOps;
            mDreamManager = getLocalService(DreamManagerInternal.class);
            mDisplayManagerInternal = getLocalService(DisplayManagerInternal.class);
            mPolicy = getLocalService(WindowManagerPolicy.class);
            mBatteryManagerInternal = getLocalService(BatteryManagerInternal.class);

            PowerManager pm = (PowerManager) mContext.getSystemService(Context.POWER_SERVICE);
            mScreenBrightnessSettingMinimum = pm.getMinimumScreenBrightnessSetting();
            mScreenBrightnessSettingMaximum = pm.getMaximumScreenBrightnessSetting();
            mScreenBrightnessSettingDefault = pm.getDefaultScreenBrightnessSetting();
            mButtonBrightnessSettingDefault = pm.getDefaultButtonBrightness();
            mKeyboardBrightnessSettingDefault = pm.getDefaultKeyboardBrightness();

            SensorManager sensorManager = new SystemSensorManager(mContext, mHandler.getLooper());

            // The notifier runs on the system server's main looper so as not to interfere
            // with the animations and other critical functions of the power manager.
            mBatteryStats = BatteryStatsService.getService();
            mNotifier = new Notifier(Looper.getMainLooper(), mContext, mBatteryStats,
                    mAppOps, createSuspendBlockerLocked("PowerManagerService.Broadcasts"),
                    mPolicy);

            mWirelessChargerDetector = new WirelessChargerDetector(sensorManager,
                    createSuspendBlockerLocked("PowerManagerService.WirelessChargerDetector"),
                    mHandler);
            mSettingsObserver = new SettingsObserver(mHandler);

            mLightsManager = getLocalService(LightsManager.class);
            mAttentionLight = mLightsManager.getLight(LightsManager.LIGHT_ID_ATTENTION);
            mButtonsLight = mLightsManager.getLight(LightsManager.LIGHT_ID_BUTTONS);
            mKeyboardLight = mLightsManager.getLight(LightsManager.LIGHT_ID_KEYBOARD);
            mCapsLight = mLightsManager.getLight(LightsManager.LIGHT_ID_CAPS);
            mFnLight = mLightsManager.getLight(LightsManager.LIGHT_ID_FUNC);

            // Initialize display power management.
            mDisplayManagerInternal.initPowerManagement(
                    mDisplayPowerCallbacks, mHandler, sensorManager);

            // Initialize proximity sensor
            mSensorManager = (SensorManager) mContext.getSystemService(Context.SENSOR_SERVICE);
            mProximitySensor = mSensorManager.getDefaultSensor(Sensor.TYPE_PROXIMITY);

            // Register for broadcasts from other components of the system.
            IntentFilter filter = new IntentFilter();
            filter.addAction(Intent.ACTION_BATTERY_CHANGED);
            filter.setPriority(IntentFilter.SYSTEM_HIGH_PRIORITY);
            mContext.registerReceiver(new BatteryReceiver(), filter, null, mHandler);

            filter = new IntentFilter();
            filter.addAction(Intent.ACTION_DREAMING_STARTED);
            filter.addAction(Intent.ACTION_DREAMING_STOPPED);
            mContext.registerReceiver(new DreamReceiver(), filter, null, mHandler);

            filter = new IntentFilter();
            filter.addAction(Intent.ACTION_USER_SWITCHED);
            mContext.registerReceiver(new UserSwitchedReceiver(), filter, null, mHandler);

            filter = new IntentFilter();
            filter.addAction(Intent.ACTION_DOCK_EVENT);
            mContext.registerReceiver(new DockReceiver(), filter, null, mHandler);

            // Register for settings changes.
            final ContentResolver resolver = mContext.getContentResolver();
            resolver.registerContentObserver(Settings.Secure.getUriFor(
                    Settings.Secure.SCREENSAVER_ENABLED),
                    false, mSettingsObserver, UserHandle.USER_ALL);
            resolver.registerContentObserver(Settings.Secure.getUriFor(
                    Settings.Secure.SCREENSAVER_ACTIVATE_ON_SLEEP),
                    false, mSettingsObserver, UserHandle.USER_ALL);
            resolver.registerContentObserver(Settings.Secure.getUriFor(
                    Settings.Secure.SCREENSAVER_ACTIVATE_ON_DOCK),
                    false, mSettingsObserver, UserHandle.USER_ALL);
            resolver.registerContentObserver(Settings.System.getUriFor(
                    Settings.System.SCREEN_OFF_TIMEOUT),
                    false, mSettingsObserver, UserHandle.USER_ALL);
            resolver.registerContentObserver(Settings.Secure.getUriFor(
                    Settings.Secure.SLEEP_TIMEOUT),
                    false, mSettingsObserver, UserHandle.USER_ALL);
            resolver.registerContentObserver(Settings.Global.getUriFor(
                    Settings.Global.STAY_ON_WHILE_PLUGGED_IN),
                    false, mSettingsObserver, UserHandle.USER_ALL);
            resolver.registerContentObserver(Settings.System.getUriFor(
                    Settings.System.SCREEN_BRIGHTNESS),
                    false, mSettingsObserver, UserHandle.USER_ALL);
            resolver.registerContentObserver(Settings.System.getUriFor(
                    Settings.System.SCREEN_BRIGHTNESS_MODE),
                    false, mSettingsObserver, UserHandle.USER_ALL);
            resolver.registerContentObserver(Settings.System.getUriFor(
                    Settings.System.SCREEN_AUTO_BRIGHTNESS_ADJ),
                    false, mSettingsObserver, UserHandle.USER_ALL);
            resolver.registerContentObserver(Settings.Global.getUriFor(
                    Settings.Global.LOW_POWER_MODE),
                    false, mSettingsObserver, UserHandle.USER_ALL);
            resolver.registerContentObserver(Settings.Global.getUriFor(
                    Settings.Global.LOW_POWER_MODE_TRIGGER_LEVEL),
                    false, mSettingsObserver, UserHandle.USER_ALL);
            resolver.registerContentObserver(Settings.Global.getUriFor(
                    Settings.Global.THEATER_MODE_ON),
                    false, mSettingsObserver, UserHandle.USER_ALL);
            resolver.registerContentObserver(Settings.Secure.getUriFor(
                    Settings.Secure.DOUBLE_TAP_TO_WAKE),
                    false, mSettingsObserver, UserHandle.USER_ALL);
            resolver.registerContentObserver(Settings.Secure.getUriFor(
                    Settings.Secure.BUTTON_BRIGHTNESS),
                    false, mSettingsObserver, UserHandle.USER_ALL);
            resolver.registerContentObserver(Settings.Secure.getUriFor(
                    Settings.Secure.KEYBOARD_BRIGHTNESS),
                    false, mSettingsObserver, UserHandle.USER_ALL);
            resolver.registerContentObserver(Settings.Secure.getUriFor(
                    Settings.Secure.BUTTON_BACKLIGHT_TIMEOUT),
                    false, mSettingsObserver, UserHandle.USER_ALL);
            resolver.registerContentObserver(Settings.System.getUriFor(
                    Settings.System.PROXIMITY_ON_WAKE),
                    false, mSettingsObserver, UserHandle.USER_ALL);
            resolver.registerContentObserver(Settings.Global.getUriFor(
                    Settings.Global.WAKE_WHEN_PLUGGED_OR_UNPLUGGED),
                    false, mSettingsObserver, UserHandle.USER_ALL);

            // Go.
            readConfigurationLocked();
            updateSettingsLocked();
            mDirty |= DIRTY_BATTERY_STATE;
            updatePowerStateLocked();
        }
    }

    private void readConfigurationLocked() {
        final Resources resources = mContext.getResources();

        mDecoupleHalAutoSuspendModeFromDisplayConfig = resources.getBoolean(
                com.android.internal.R.bool.config_powerDecoupleAutoSuspendModeFromDisplay);
        mDecoupleHalInteractiveModeFromDisplayConfig = resources.getBoolean(
                com.android.internal.R.bool.config_powerDecoupleInteractiveModeFromDisplay);
        mWakeUpWhenPluggedOrUnpluggedConfig = resources.getBoolean(
                com.android.internal.R.bool.config_unplugTurnsOnScreen);
        mWakeUpWhenPluggedOrUnpluggedInTheaterModeConfig = resources.getBoolean(
                com.android.internal.R.bool.config_allowTheaterModeWakeFromUnplug);
        mSuspendWhenScreenOffDueToProximityConfig = resources.getBoolean(
                com.android.internal.R.bool.config_suspendWhenScreenOffDueToProximity);
        mDreamsSupportedConfig = resources.getBoolean(
                com.android.internal.R.bool.config_dreamsSupported);
        mDreamsEnabledByDefaultConfig = resources.getBoolean(
                com.android.internal.R.bool.config_dreamsEnabledByDefault);
        mDreamsActivatedOnSleepByDefaultConfig = resources.getBoolean(
                com.android.internal.R.bool.config_dreamsActivatedOnSleepByDefault);
        mDreamsActivatedOnDockByDefaultConfig = resources.getBoolean(
                com.android.internal.R.bool.config_dreamsActivatedOnDockByDefault);
        mDreamsEnabledOnBatteryConfig = resources.getBoolean(
                com.android.internal.R.bool.config_dreamsEnabledOnBattery);
        mDreamsBatteryLevelMinimumWhenPoweredConfig = resources.getInteger(
                com.android.internal.R.integer.config_dreamsBatteryLevelMinimumWhenPowered);
        mDreamsBatteryLevelMinimumWhenNotPoweredConfig = resources.getInteger(
                com.android.internal.R.integer.config_dreamsBatteryLevelMinimumWhenNotPowered);
        mDreamsBatteryLevelDrainCutoffConfig = resources.getInteger(
                com.android.internal.R.integer.config_dreamsBatteryLevelDrainCutoff);
        mDozeAfterScreenOffConfig = resources.getBoolean(
                com.android.internal.R.bool.config_dozeAfterScreenOff);
        mMinimumScreenOffTimeoutConfig = resources.getInteger(
                com.android.internal.R.integer.config_minimumScreenOffTimeout);
        mMaximumScreenDimDurationConfig = resources.getInteger(
                com.android.internal.R.integer.config_maximumScreenDimDuration);
        mMaximumScreenDimRatioConfig = resources.getFraction(
                com.android.internal.R.fraction.config_maximumScreenDimRatio, 1, 1);
        mSupportsDoubleTapWakeConfig = resources.getBoolean(
                com.android.internal.R.bool.config_supportDoubleTapWake);
        mProximityTimeOut = resources.getInteger(
                com.android.internal.R.integer.config_proximityCheckTimeout);
        mProximityWakeSupported = resources.getBoolean(
                com.android.internal.R.bool.config_proximityCheckOnWake);
        mProximityWakeEnabledByDefaultConfig = resources.getBoolean(
                com.android.internal.R.bool.config_proximityCheckOnWakeEnabledByDefault);
        if (mProximityWakeSupported) {
            PowerManager powerManager = (PowerManager) mContext.getSystemService(Context.POWER_SERVICE);
            mProximityWakeLock = powerManager.newWakeLock(PowerManager.PARTIAL_WAKE_LOCK,
                    "ProximityWakeLock");
        }
    }

    private void updateSettingsLocked() {
        final ContentResolver resolver = mContext.getContentResolver();

        mDreamsEnabledSetting = (Settings.Secure.getIntForUser(resolver,
                Settings.Secure.SCREENSAVER_ENABLED,
                mDreamsEnabledByDefaultConfig ? 1 : 0,
                UserHandle.USER_CURRENT) != 0);
        mDreamsActivateOnSleepSetting = (Settings.Secure.getIntForUser(resolver,
                Settings.Secure.SCREENSAVER_ACTIVATE_ON_SLEEP,
                mDreamsActivatedOnSleepByDefaultConfig ? 1 : 0,
                UserHandle.USER_CURRENT) != 0);
        mDreamsActivateOnDockSetting = (Settings.Secure.getIntForUser(resolver,
                Settings.Secure.SCREENSAVER_ACTIVATE_ON_DOCK,
                mDreamsActivatedOnDockByDefaultConfig ? 1 : 0,
                UserHandle.USER_CURRENT) != 0);
        mScreenOffTimeoutSetting = Settings.System.getIntForUser(resolver,
                Settings.System.SCREEN_OFF_TIMEOUT, DEFAULT_SCREEN_OFF_TIMEOUT,
                UserHandle.USER_CURRENT);
        mSleepTimeoutSetting = Settings.Secure.getIntForUser(resolver,
                Settings.Secure.SLEEP_TIMEOUT, DEFAULT_SLEEP_TIMEOUT,
                UserHandle.USER_CURRENT);
        mStayOnWhilePluggedInSetting = Settings.Global.getInt(resolver,
                Settings.Global.STAY_ON_WHILE_PLUGGED_IN, 0);
        mTheaterModeEnabled = Settings.Global.getInt(mContext.getContentResolver(),
                Settings.Global.THEATER_MODE_ON, 0) == 1;
        mWakeUpWhenPluggedOrUnpluggedSetting = Settings.Global.getInt(resolver,
                Settings.Global.WAKE_WHEN_PLUGGED_OR_UNPLUGGED,
                (mWakeUpWhenPluggedOrUnpluggedConfig ? 1 : 0));
        mProximityWakeEnabled = Settings.System.getInt(resolver,
                Settings.System.PROXIMITY_ON_WAKE, mProximityWakeEnabledByDefaultConfig ? 1 : 0) == 1;

        if (mSupportsDoubleTapWakeConfig) {
            boolean doubleTapWakeEnabled = Settings.Secure.getIntForUser(resolver,
                    Settings.Secure.DOUBLE_TAP_TO_WAKE, DEFAULT_DOUBLE_TAP_TO_WAKE,
                            UserHandle.USER_CURRENT) != 0;
            if (doubleTapWakeEnabled != mDoubleTapWakeEnabled) {
                mDoubleTapWakeEnabled = doubleTapWakeEnabled;
                nativeSetFeature(POWER_FEATURE_DOUBLE_TAP_TO_WAKE, mDoubleTapWakeEnabled ? 1 : 0);
            }
        }

        final int oldScreenBrightnessSetting = mScreenBrightnessSetting;
        mScreenBrightnessSetting = Settings.System.getIntForUser(resolver,
                Settings.System.SCREEN_BRIGHTNESS, mScreenBrightnessSettingDefault,
                UserHandle.USER_CURRENT);
        if (oldScreenBrightnessSetting != mScreenBrightnessSetting) {
            mTemporaryScreenBrightnessSettingOverride = -1;
        }

        final float oldScreenAutoBrightnessAdjustmentSetting =
                mScreenAutoBrightnessAdjustmentSetting;
        mScreenAutoBrightnessAdjustmentSetting = Settings.System.getFloatForUser(resolver,
                Settings.System.SCREEN_AUTO_BRIGHTNESS_ADJ, 0.0f,
                UserHandle.USER_CURRENT);
        if (oldScreenAutoBrightnessAdjustmentSetting != mScreenAutoBrightnessAdjustmentSetting) {
            mTemporaryScreenAutoBrightnessAdjustmentSettingOverride = Float.NaN;
        }

        mScreenBrightnessModeSetting = Settings.System.getIntForUser(resolver,
                Settings.System.SCREEN_BRIGHTNESS_MODE,
                Settings.System.SCREEN_BRIGHTNESS_MODE_MANUAL, UserHandle.USER_CURRENT);

        final boolean lowPowerModeEnabled = Settings.Global.getInt(resolver,
                Settings.Global.LOW_POWER_MODE, 0) != 0;
        final boolean autoLowPowerModeConfigured = Settings.Global.getInt(resolver,
                Settings.Global.LOW_POWER_MODE_TRIGGER_LEVEL, 0) != 0;
        if (lowPowerModeEnabled != mLowPowerModeSetting
                || autoLowPowerModeConfigured != mAutoLowPowerModeConfigured) {
            mLowPowerModeSetting = lowPowerModeEnabled;
            mAutoLowPowerModeConfigured = autoLowPowerModeConfigured;
            updateLowPowerModeLocked();
        }

        mButtonTimeout = Settings.Secure.getIntForUser(resolver,
                Settings.Secure.BUTTON_BACKLIGHT_TIMEOUT,
                DEFAULT_BUTTON_ON_DURATION, UserHandle.USER_CURRENT);

        mButtonBrightness = Settings.Secure.getIntForUser(resolver,
                Settings.Secure.BUTTON_BRIGHTNESS, mButtonBrightnessSettingDefault,
                UserHandle.USER_CURRENT);
        mKeyboardBrightness = Settings.Secure.getIntForUser(resolver,
                Settings.Secure.KEYBOARD_BRIGHTNESS, mKeyboardBrightnessSettingDefault,
                UserHandle.USER_CURRENT);

        mDirty |= DIRTY_SETTINGS;
    }

    void updateLowPowerModeLocked() {
        if (mIsPowered && mLowPowerModeSetting) {
            if (DEBUG_SPEW) {
                Slog.d(TAG, "updateLowPowerModeLocked: powered, turning setting off");
            }
            // Turn setting off if powered
            Settings.Global.putInt(mContext.getContentResolver(),
                    Settings.Global.LOW_POWER_MODE, 0);
            // update performance profile
            mLowPowerModeSetting = false;
        }
        final boolean autoLowPowerModeEnabled = !mIsPowered && mAutoLowPowerModeConfigured
                && !mAutoLowPowerModeSnoozing && mBatteryLevelLow;
        final boolean lowPowerModeEnabled = mLowPowerModeSetting || autoLowPowerModeEnabled;

        if (mLowPowerModeEnabled != lowPowerModeEnabled) {
            mLowPowerModeEnabled = lowPowerModeEnabled;
            powerHintInternal(POWER_HINT_LOW_POWER, lowPowerModeEnabled ? 1 : 0);
            BackgroundThread.getHandler().post(new Runnable() {
                @Override
                public void run() {
                    Intent intent = new Intent(PowerManager.ACTION_POWER_SAVE_MODE_CHANGING)
                            .putExtra(PowerManager.EXTRA_POWER_SAVE_MODE, mLowPowerModeEnabled)
                            .addFlags(Intent.FLAG_RECEIVER_REGISTERED_ONLY);
                    mContext.sendBroadcast(intent);
                    ArrayList<PowerManagerInternal.LowPowerModeListener> listeners;
                    synchronized (mLock) {
                        listeners = new ArrayList<PowerManagerInternal.LowPowerModeListener>(
                                mLowPowerModeListeners);
                    }
                    for (int i=0; i<listeners.size(); i++) {
                        listeners.get(i).onLowPowerModeChanged(lowPowerModeEnabled);
                    }
                    intent = new Intent(PowerManager.ACTION_POWER_SAVE_MODE_CHANGED);
                    intent.addFlags(Intent.FLAG_RECEIVER_REGISTERED_ONLY);
                    mContext.sendBroadcast(intent);
                }
            });
        }
    }

    private void handleSettingsChangedLocked() {
        updateSettingsLocked();
        updatePowerStateLocked();
    }

    private void acquireWakeLockInternal(IBinder lock, int flags, String tag, String packageName,
            WorkSource ws, String historyTag, int uid, int pid) {
        synchronized (mLock) {
            if (DEBUG_SPEW) {
                Slog.d(TAG, "acquireWakeLockInternal: lock=" + Objects.hashCode(lock)
                        + ", flags=0x" + Integer.toHexString(flags)
                        + ", tag=\"" + tag + "\", ws=" + ws + ", uid=" + uid + ", pid=" + pid);
            }

            WakeLock wakeLock;
            int index = findWakeLockIndexLocked(lock);
            boolean notifyAcquire;
            if (index >= 0) {
                wakeLock = mWakeLocks.get(index);
                if (!wakeLock.hasSameProperties(flags, tag, ws, uid, pid)) {
                    // Update existing wake lock.  This shouldn't happen but is harmless.
                    notifyWakeLockChangingLocked(wakeLock, flags, tag, packageName,
                            uid, pid, ws, historyTag);
                    wakeLock.updateProperties(flags, tag, packageName, ws, historyTag, uid, pid);
                }
                notifyAcquire = false;
            } else {
                wakeLock = new WakeLock(lock, flags, tag, packageName, ws, historyTag, uid, pid);
                try {
                    lock.linkToDeath(wakeLock, 0);
                } catch (RemoteException ex) {
                    throw new IllegalArgumentException("Wake lock is already dead.");
                }
                mWakeLocks.add(wakeLock);
                setWakeLockDisabledStateLocked(wakeLock);
                if(mBlockedUids.contains(new Integer(uid)) && uid != Process.myUid()) {
                    //wakelock acquisition for blocked uid, disable it.
                    if (DEBUG_SPEW) {
                        Slog.d(TAG, "uid is blocked disabling wakeLock flags=0x" +
                                Integer.toHexString(flags) + " tag=" + tag + " uid=" + uid +
                                " pid =" + pid);
                    }
                    updateBlockedWakelock(wakeLock, true);
                }
                notifyAcquire = true;
            }

            applyWakeLockFlagsOnAcquireLocked(wakeLock, uid);
            mDirty |= DIRTY_WAKE_LOCKS;
            updatePowerStateLocked();
            if (notifyAcquire) {
                // This needs to be done last so we are sure we have acquired the
                // kernel wake lock.  Otherwise we have a race where the system may
                // go to sleep between the time we start the accounting in battery
                // stats and when we actually get around to telling the kernel to
                // stay awake.
                notifyWakeLockAcquiredLocked(wakeLock);
            }
        }
    }

    @SuppressWarnings("deprecation")
    private static boolean isScreenLock(final WakeLock wakeLock) {
        switch (wakeLock.mFlags & PowerManager.WAKE_LOCK_LEVEL_MASK) {
            case PowerManager.FULL_WAKE_LOCK:
            case PowerManager.SCREEN_BRIGHT_WAKE_LOCK:
            case PowerManager.SCREEN_DIM_WAKE_LOCK:
                return true;
        }
        return false;
    }

    private void applyWakeLockFlagsOnAcquireLocked(WakeLock wakeLock, int uid) {
        if ((wakeLock.mFlags & PowerManager.ACQUIRE_CAUSES_WAKEUP) != 0
                && isScreenLock(wakeLock)) {
            String opPackageName;
            int opUid;
            if (wakeLock.mWorkSource != null && wakeLock.mWorkSource.getName(0) != null) {
                opPackageName = wakeLock.mWorkSource.getName(0);
                opUid = wakeLock.mWorkSource.get(0);
            } else {
                opPackageName = wakeLock.mPackageName;
                opUid = wakeLock.mWorkSource != null ? wakeLock.mWorkSource.get(0)
                        : wakeLock.mOwnerUid;
            }
            wakeUpNoUpdateLocked(SystemClock.uptimeMillis(), wakeLock.mTag, opUid,
                    opPackageName, opUid);
        }
    }

    private void releaseWakeLockInternal(IBinder lock, int flags) {
        synchronized (mLock) {
            int index = findWakeLockIndexLocked(lock);
            if (index < 0) {
                if (DEBUG_SPEW) {
                    Slog.d(TAG, "releaseWakeLockInternal: lock=" + Objects.hashCode(lock)
                            + " [not found], flags=0x" + Integer.toHexString(flags));
                }
                return;
            }

            WakeLock wakeLock = mWakeLocks.get(index);
            if (DEBUG_SPEW) {
                Slog.d(TAG, "releaseWakeLockInternal: lock=" + Objects.hashCode(lock)
                        + " [" + wakeLock.mTag + "], flags=0x" + Integer.toHexString(flags));
            }

            if ((flags & PowerManager.RELEASE_FLAG_WAIT_FOR_NO_PROXIMITY) != 0) {
                mRequestWaitForNegativeProximity = true;
            }

            wakeLock.mLock.unlinkToDeath(wakeLock, 0);
            removeWakeLockLocked(wakeLock, index);
        }
    }

    private void handleWakeLockDeath(WakeLock wakeLock) {
        synchronized (mLock) {
            if (DEBUG_SPEW) {
                Slog.d(TAG, "handleWakeLockDeath: lock=" + Objects.hashCode(wakeLock.mLock)
                        + " [" + wakeLock.mTag + "]");
            }

            int index = mWakeLocks.indexOf(wakeLock);
            if (index < 0) {
                return;
            }

            removeWakeLockLocked(wakeLock, index);
        }
    }

    private void removeWakeLockLocked(WakeLock wakeLock, int index) {
        mWakeLocks.remove(index);
        notifyWakeLockReleasedLocked(wakeLock);

        applyWakeLockFlagsOnReleaseLocked(wakeLock);
        mDirty |= DIRTY_WAKE_LOCKS;
        updatePowerStateLocked();
    }

    private void applyWakeLockFlagsOnReleaseLocked(WakeLock wakeLock) {
        if ((wakeLock.mFlags & PowerManager.ON_AFTER_RELEASE) != 0
                && isScreenLock(wakeLock)) {
            userActivityNoUpdateLocked(SystemClock.uptimeMillis(),
                    PowerManager.USER_ACTIVITY_EVENT_OTHER,
                    PowerManager.USER_ACTIVITY_FLAG_NO_CHANGE_LIGHTS,
                    wakeLock.mOwnerUid);
        }
    }

    private void updateWakeLockWorkSourceInternal(IBinder lock, WorkSource ws, String historyTag,
            int callingUid) {
        synchronized (mLock) {
            int index = findWakeLockIndexLocked(lock);
            if (index < 0) {
                if (DEBUG_SPEW) {
                    Slog.d(TAG, "updateWakeLockWorkSourceInternal: lock=" + Objects.hashCode(lock)
                            + " [not found], ws=" + ws);
                }
                throw new IllegalArgumentException("Wake lock not active: " + lock
                        + " from uid " + callingUid);
            }

            WakeLock wakeLock = mWakeLocks.get(index);
            if (DEBUG_SPEW) {
                Slog.d(TAG, "updateWakeLockWorkSourceInternal: lock=" + Objects.hashCode(lock)
                        + " [" + wakeLock.mTag + "], ws=" + ws);
            }

            if (!wakeLock.hasSameWorkSource(ws)) {
                notifyWakeLockChangingLocked(wakeLock, wakeLock.mFlags, wakeLock.mTag,
                        wakeLock.mPackageName, wakeLock.mOwnerUid, wakeLock.mOwnerPid,
                        ws, historyTag);
                wakeLock.mHistoryTag = historyTag;
                wakeLock.updateWorkSource(ws);
            }
        }
    }

    private int findWakeLockIndexLocked(IBinder lock) {
        final int count = mWakeLocks.size();
        for (int i = 0; i < count; i++) {
            if (mWakeLocks.get(i).mLock == lock) {
                return i;
            }
        }
        return -1;
    }

    private void notifyWakeLockAcquiredLocked(WakeLock wakeLock) {
        if (mSystemReady && !wakeLock.mDisabled) {
            wakeLock.mNotifiedAcquired = true;
            mNotifier.onWakeLockAcquired(wakeLock.mFlags, wakeLock.mTag, wakeLock.mPackageName,
                    wakeLock.mOwnerUid, wakeLock.mOwnerPid, wakeLock.mWorkSource,
                    wakeLock.mHistoryTag);
        }
    }

    private void notifyWakeLockChangingLocked(WakeLock wakeLock, int flags, String tag,
            String packageName, int uid, int pid, WorkSource ws, String historyTag) {
        if (mSystemReady && wakeLock.mNotifiedAcquired) {
            mNotifier.onWakeLockChanging(wakeLock.mFlags, wakeLock.mTag, wakeLock.mPackageName,
                    wakeLock.mOwnerUid, wakeLock.mOwnerPid, wakeLock.mWorkSource,
                    wakeLock.mHistoryTag, flags, tag, packageName, uid, pid, ws, historyTag);
        }
    }

    private void notifyWakeLockReleasedLocked(WakeLock wakeLock) {
        if (mSystemReady && wakeLock.mNotifiedAcquired) {
            wakeLock.mNotifiedAcquired = false;
            mNotifier.onWakeLockReleased(wakeLock.mFlags, wakeLock.mTag,
                    wakeLock.mPackageName, wakeLock.mOwnerUid, wakeLock.mOwnerPid,
                    wakeLock.mWorkSource, wakeLock.mHistoryTag);
        }
    }

    @SuppressWarnings("deprecation")
    private boolean isWakeLockLevelSupportedInternal(int level) {
        synchronized (mLock) {
            switch (level) {
                case PowerManager.PARTIAL_WAKE_LOCK:
                case PowerManager.SCREEN_DIM_WAKE_LOCK:
                case PowerManager.SCREEN_BRIGHT_WAKE_LOCK:
                case PowerManager.FULL_WAKE_LOCK:
                case PowerManager.DOZE_WAKE_LOCK:
                case PowerManager.DRAW_WAKE_LOCK:
                    return true;

                case PowerManager.PROXIMITY_SCREEN_OFF_WAKE_LOCK:
                    return mSystemReady && mDisplayManagerInternal.isProximitySensorAvailable();

                default:
                    return false;
            }
        }
    }

    // Called from native code.
    private void userActivityFromNative(long eventTime, int event, int flags) {
        userActivityInternal(eventTime, event, flags, Process.SYSTEM_UID);
    }

    private void userActivityInternal(long eventTime, int event, int flags, int uid) {
        synchronized (mLock) {
            if (userActivityNoUpdateLocked(eventTime, event, flags, uid)) {
                updatePowerStateLocked();
            }
        }
    }

    private boolean userActivityNoUpdateLocked(long eventTime, int event, int flags, int uid) {
        if (DEBUG_SPEW) {
            Slog.d(TAG, "userActivityNoUpdateLocked: eventTime=" + eventTime
                    + ", event=" + event + ", flags=0x" + Integer.toHexString(flags)
                    + ", uid=" + uid);
        }

        if (eventTime < mLastSleepTime || eventTime < mLastWakeTime
                || !mBootCompleted || !mSystemReady) {
            return false;
        }

        Trace.traceBegin(Trace.TRACE_TAG_POWER, "userActivity");
        try {
            if (eventTime > mLastInteractivePowerHintTime) {
                powerHintInternal(POWER_HINT_INTERACTION, 0);
                mLastInteractivePowerHintTime = eventTime;
            }

            mNotifier.onUserActivity(event, uid);

            if (mWakefulness == WAKEFULNESS_ASLEEP
                    || mWakefulness == WAKEFULNESS_DOZING
                    || (flags & PowerManager.USER_ACTIVITY_FLAG_INDIRECT) != 0) {
                return false;
            }

            if ((flags & PowerManager.USER_ACTIVITY_FLAG_NO_CHANGE_LIGHTS) != 0) {
                if (eventTime > mLastUserActivityTimeNoChangeLights
                        && eventTime > mLastUserActivityTime) {
                    mLastUserActivityTimeNoChangeLights = eventTime;
                    mDirty |= DIRTY_USER_ACTIVITY;
                    return true;
                }
            } else {
                if (eventTime > mLastUserActivityTime) {
                    mLastUserActivityTime = eventTime;
                    mDirty |= DIRTY_USER_ACTIVITY;
                    return true;
                }
            }
        } finally {
            Trace.traceEnd(Trace.TRACE_TAG_POWER);
        }
        return false;
    }

    private void wakeUpInternal(long eventTime, String reason, int uid, String opPackageName,
            int opUid) {
        synchronized (mLock) {
            if (wakeUpNoUpdateLocked(eventTime, reason, uid, opPackageName, opUid)) {
                updatePowerStateLocked();
            }
        }
    }

    private boolean wakeUpNoUpdateLocked(long eventTime, String reason, int reasonUid,
            String opPackageName, int opUid) {
        if (DEBUG_SPEW) {
            Slog.d(TAG, "wakeUpNoUpdateLocked: eventTime=" + eventTime + ", uid=" + reasonUid);
        }

        if (eventTime < mLastSleepTime || mWakefulness == WAKEFULNESS_AWAKE
                || !mBootCompleted || !mSystemReady) {
            return false;
        }

        Trace.traceBegin(Trace.TRACE_TAG_POWER, "wakeUp");
        try {
            switch (mWakefulness) {
                case WAKEFULNESS_ASLEEP:
                    Slog.i(TAG, "Waking up from sleep (uid " + reasonUid +")...");
                    break;
                case WAKEFULNESS_DREAMING:
                    Slog.i(TAG, "Waking up from dream (uid " + reasonUid +")...");
                    break;
                case WAKEFULNESS_DOZING:
                    Slog.i(TAG, "Waking up from dozing (uid " + reasonUid +")...");
                    break;
            }

            mLastWakeTime = eventTime;
            setWakefulnessLocked(WAKEFULNESS_AWAKE, 0);

            mNotifier.onWakeUp(reason, reasonUid, opPackageName, opUid);
            userActivityNoUpdateLocked(
                    eventTime, PowerManager.USER_ACTIVITY_EVENT_OTHER, 0, reasonUid);
        } finally {
            Trace.traceEnd(Trace.TRACE_TAG_POWER);
        }
        return true;
    }

    private void goToSleepInternal(long eventTime, int reason, int flags, int uid) {
        synchronized (mLock) {
            if (goToSleepNoUpdateLocked(eventTime, reason, flags, uid)) {
                updatePowerStateLocked();
            }
        }
    }

    // This method is called goToSleep for historical reasons but we actually start
    // dozing before really going to sleep.
    @SuppressWarnings("deprecation")
    private boolean goToSleepNoUpdateLocked(long eventTime, int reason, int flags, int uid) {
        if (DEBUG_SPEW) {
            Slog.d(TAG, "goToSleepNoUpdateLocked: eventTime=" + eventTime
                    + ", reason=" + reason + ", flags=" + flags + ", uid=" + uid);
        }

        if (eventTime < mLastWakeTime
                || mWakefulness == WAKEFULNESS_ASLEEP
                || mWakefulness == WAKEFULNESS_DOZING
                || !mBootCompleted || !mSystemReady) {
            return false;
        }

        Trace.traceBegin(Trace.TRACE_TAG_POWER, "goToSleep");
        try {
            switch (reason) {
                case PowerManager.GO_TO_SLEEP_REASON_DEVICE_ADMIN:
                    Slog.i(TAG, "Going to sleep due to device administration policy "
                            + "(uid " + uid +")...");
                    break;
                case PowerManager.GO_TO_SLEEP_REASON_TIMEOUT:
                    Slog.i(TAG, "Going to sleep due to screen timeout (uid " + uid +")...");
                    break;
                case PowerManager.GO_TO_SLEEP_REASON_LID_SWITCH:
                    Slog.i(TAG, "Going to sleep due to lid switch (uid " + uid +")...");
                    break;
                case PowerManager.GO_TO_SLEEP_REASON_POWER_BUTTON:
                    Slog.i(TAG, "Going to sleep due to power button (uid " + uid +")...");
                    break;
                case PowerManager.GO_TO_SLEEP_REASON_SLEEP_BUTTON:
                    Slog.i(TAG, "Going to sleep due to sleep button (uid " + uid +")...");
                    break;
                case PowerManager.GO_TO_SLEEP_REASON_HDMI:
                    Slog.i(TAG, "Going to sleep due to HDMI standby (uid " + uid +")...");
                    break;
                default:
                    Slog.i(TAG, "Going to sleep by application request (uid " + uid +")...");
                    reason = PowerManager.GO_TO_SLEEP_REASON_APPLICATION;
                    break;
            }

            mLastSleepTime = eventTime;
            mSandmanSummoned = true;
            setWakefulnessLocked(WAKEFULNESS_DOZING, reason);

            // Report the number of wake locks that will be cleared by going to sleep.
            int numWakeLocksCleared = 0;
            final int numWakeLocks = mWakeLocks.size();
            for (int i = 0; i < numWakeLocks; i++) {
                final WakeLock wakeLock = mWakeLocks.get(i);
                switch (wakeLock.mFlags & PowerManager.WAKE_LOCK_LEVEL_MASK) {
                    case PowerManager.FULL_WAKE_LOCK:
                    case PowerManager.SCREEN_BRIGHT_WAKE_LOCK:
                    case PowerManager.SCREEN_DIM_WAKE_LOCK:
                        numWakeLocksCleared += 1;
                        break;
                }
            }
            EventLog.writeEvent(EventLogTags.POWER_SLEEP_REQUESTED, numWakeLocksCleared);

            // Skip dozing if requested.
            if ((flags & PowerManager.GO_TO_SLEEP_FLAG_NO_DOZE) != 0) {
                reallyGoToSleepNoUpdateLocked(eventTime, uid);
            }
        } finally {
            Trace.traceEnd(Trace.TRACE_TAG_POWER);
        }
        return true;
    }

    private void napInternal(long eventTime, int uid) {
        synchronized (mLock) {
            if (napNoUpdateLocked(eventTime, uid)) {
                updatePowerStateLocked();
            }
        }
    }

    private boolean napNoUpdateLocked(long eventTime, int uid) {
        if (DEBUG_SPEW) {
            Slog.d(TAG, "napNoUpdateLocked: eventTime=" + eventTime + ", uid=" + uid);
        }

        if (eventTime < mLastWakeTime || mWakefulness != WAKEFULNESS_AWAKE
                || !mBootCompleted || !mSystemReady) {
            return false;
        }

        Trace.traceBegin(Trace.TRACE_TAG_POWER, "nap");
        try {
            Slog.i(TAG, "Nap time (uid " + uid +")...");

            mSandmanSummoned = true;
            setWakefulnessLocked(WAKEFULNESS_DREAMING, 0);
        } finally {
            Trace.traceEnd(Trace.TRACE_TAG_POWER);
        }
        return true;
    }

    // Done dozing, drop everything and go to sleep.
    private boolean reallyGoToSleepNoUpdateLocked(long eventTime, int uid) {
        if (DEBUG_SPEW) {
            Slog.d(TAG, "reallyGoToSleepNoUpdateLocked: eventTime=" + eventTime
                    + ", uid=" + uid);
        }

        if (eventTime < mLastWakeTime || mWakefulness == WAKEFULNESS_ASLEEP
                || !mBootCompleted || !mSystemReady) {
            return false;
        }

        Trace.traceBegin(Trace.TRACE_TAG_POWER, "reallyGoToSleep");
        try {
            Slog.i(TAG, "Sleeping (uid " + uid +")...");

            setWakefulnessLocked(WAKEFULNESS_ASLEEP, PowerManager.GO_TO_SLEEP_REASON_TIMEOUT);
        } finally {
            Trace.traceEnd(Trace.TRACE_TAG_POWER);
        }
        return true;
    }

    private void setWakefulnessLocked(int wakefulness, int reason) {
        if (mWakefulness != wakefulness) {
            mWakefulness = wakefulness;
            mWakefulnessChanging = true;
            mDirty |= DIRTY_WAKEFULNESS;
            mNotifier.onWakefulnessChangeStarted(wakefulness, reason);
        }
    }

    private void finishWakefulnessChangeIfNeededLocked() {
        if (mWakefulnessChanging && mDisplayReady) {
            if (mWakefulness == WAKEFULNESS_DOZING
                    && (mWakeLockSummary & WAKE_LOCK_DOZE) == 0) {
                return; // wait until dream has enabled dozing
            }
            mWakefulnessChanging = false;
            mNotifier.onWakefulnessChangeFinished();
        }
    }

    /**
     * Updates the global power state based on dirty bits recorded in mDirty.
     *
     * This is the main function that performs power state transitions.
     * We centralize them here so that we can recompute the power state completely
     * each time something important changes, and ensure that we do it the same
     * way each time.  The point is to gather all of the transition logic here.
     */
    private void updatePowerStateLocked() {
        if (!mSystemReady || mDirty == 0) {
            return;
        }
        if (!Thread.holdsLock(mLock)) {
            Slog.wtf(TAG, "Power manager lock was not held when calling updatePowerStateLocked");
        }

        Trace.traceBegin(Trace.TRACE_TAG_POWER, "updatePowerState");
        try {
            // Phase 0: Basic state updates.
            updateIsPoweredLocked(mDirty);
            updateStayOnLocked(mDirty);
            updateScreenBrightnessBoostLocked(mDirty);

            // Phase 1: Update wakefulness.
            // Loop because the wake lock and user activity computations are influenced
            // by changes in wakefulness.
            final long now = SystemClock.uptimeMillis();
            int dirtyPhase2 = 0;
            for (;;) {
                int dirtyPhase1 = mDirty;
                dirtyPhase2 |= dirtyPhase1;
                mDirty = 0;

                updateWakeLockSummaryLocked(dirtyPhase1);
                updateUserActivitySummaryLocked(now, dirtyPhase1);
                if (!updateWakefulnessLocked(dirtyPhase1)) {
                    break;
                }
            }

            // Phase 2: Update display power state.
            boolean displayBecameReady = updateDisplayPowerStateLocked(dirtyPhase2);

            // Phase 3: Update dream state (depends on display ready signal).
            updateDreamLocked(dirtyPhase2, displayBecameReady);

            // Phase 4: Send notifications, if needed.
            finishWakefulnessChangeIfNeededLocked();

            // Phase 5: Update suspend blocker.
            // Because we might release the last suspend blocker here, we need to make sure
            // we finished everything else first!
            updateSuspendBlockerLocked();
        } finally {
            Trace.traceEnd(Trace.TRACE_TAG_POWER);
        }
    }

    /**
     * Updates the value of mIsPowered.
     * Sets DIRTY_IS_POWERED if a change occurred.
     */
    private void updateIsPoweredLocked(int dirty) {
        if ((dirty & DIRTY_BATTERY_STATE) != 0) {
            final boolean wasPowered = mIsPowered;
            final int oldPlugType = mPlugType;
            final boolean oldLevelLow = mBatteryLevelLow;
            mIsPowered = mBatteryManagerInternal.isPowered(BatteryManager.BATTERY_PLUGGED_ANY);
            mPlugType = mBatteryManagerInternal.getPlugType();
            mBatteryLevel = mBatteryManagerInternal.getBatteryLevel();
            mBatteryLevelLow = mBatteryManagerInternal.getBatteryLevelLow();

            if (DEBUG_SPEW) {
                Slog.d(TAG, "updateIsPoweredLocked: wasPowered=" + wasPowered
                        + ", mIsPowered=" + mIsPowered
                        + ", oldPlugType=" + oldPlugType
                        + ", mPlugType=" + mPlugType
                        + ", mBatteryLevel=" + mBatteryLevel);
            }

            if (wasPowered != mIsPowered || oldPlugType != mPlugType) {
                mDirty |= DIRTY_IS_POWERED;

                // Update wireless dock detection state.
                final boolean dockedOnWirelessCharger = mWirelessChargerDetector.update(
                        mIsPowered, mPlugType, mBatteryLevel);

                // Treat plugging and unplugging the devices as a user activity.
                // Users find it disconcerting when they plug or unplug the device
                // and it shuts off right away.
                // Some devices also wake the device when plugged or unplugged because
                // they don't have a charging LED.
                final long now = SystemClock.uptimeMillis();
                if (shouldWakeUpWhenPluggedOrUnpluggedLocked(wasPowered, oldPlugType,
                        dockedOnWirelessCharger)) {
                    wakeUpNoUpdateLocked(now, "android.server.power:POWER", Process.SYSTEM_UID,
                            mContext.getOpPackageName(), Process.SYSTEM_UID);
                }
                userActivityNoUpdateLocked(
                        now, PowerManager.USER_ACTIVITY_EVENT_OTHER, 0, Process.SYSTEM_UID);

                // Tell the notifier whether wireless charging has started so that
                // it can provide feedback to the user.
                if (dockedOnWirelessCharger) {
                    mNotifier.onWirelessChargingStarted();
                }
            }

            if (wasPowered != mIsPowered || oldLevelLow != mBatteryLevelLow) {
                if (oldLevelLow != mBatteryLevelLow && !mBatteryLevelLow) {
                    if (DEBUG_SPEW) {
                        Slog.d(TAG, "updateIsPoweredLocked: resetting low power snooze");
                    }
                    mAutoLowPowerModeSnoozing = false;
                }
                updateLowPowerModeLocked();
            }
        }
    }

    private boolean shouldWakeUpWhenPluggedOrUnpluggedLocked(
            boolean wasPowered, int oldPlugType, boolean dockedOnWirelessCharger) {
        // Don't wake when powered unless configured to do so.
        if (mWakeUpWhenPluggedOrUnpluggedSetting == 0) {
            return false;
        }

        // Don't wake when undocked from wireless charger.
        // See WirelessChargerDetector for justification.
        if (wasPowered && !mIsPowered
                && oldPlugType == BatteryManager.BATTERY_PLUGGED_WIRELESS) {
            return false;
        }

        // Don't wake when docked on wireless charger unless we are certain of it.
        // See WirelessChargerDetector for justification.
        if (!wasPowered && mIsPowered
                && mPlugType == BatteryManager.BATTERY_PLUGGED_WIRELESS
                && !dockedOnWirelessCharger) {
            return false;
        }

        // If already dreaming and becoming powered, then don't wake.
        if (mIsPowered && mWakefulness == WAKEFULNESS_DREAMING) {
            return false;
        }

        // Don't wake while theater mode is enabled.
        if (mTheaterModeEnabled && !mWakeUpWhenPluggedOrUnpluggedInTheaterModeConfig) {
            return false;
        }

        // Otherwise wake up!
        return true;
    }

    /**
     * Updates the value of mStayOn.
     * Sets DIRTY_STAY_ON if a change occurred.
     */
    private void updateStayOnLocked(int dirty) {
        if ((dirty & (DIRTY_BATTERY_STATE | DIRTY_SETTINGS)) != 0) {
            final boolean wasStayOn = mStayOn;
            if (mStayOnWhilePluggedInSetting != 0
                    && !isMaximumScreenOffTimeoutFromDeviceAdminEnforcedLocked()) {
                switch (mStayOnWhilePluggedInSetting) {
                    case 1: // Debugging only over usb
                        mStayOn = ((mPlugType & BatteryManager.BATTERY_PLUGGED_USB) != 0)
                                && Settings.Global.getInt(mContext.getContentResolver(),
                                        Settings.Global.ADB_ENABLED, 0) != 0;;
                        break;
                    default: // charging
                        mStayOn = mIsPowered;
                        break;
                }
            } else {
                mStayOn = false;
            }

            if (mStayOn != wasStayOn) {
                mDirty |= DIRTY_STAY_ON;
            }
        }
    }

    /**
     * Updates the value of mWakeLockSummary to summarize the state of all active wake locks.
     * Note that most wake-locks are ignored when the system is asleep.
     *
     * This function must have no other side-effects.
     */
    @SuppressWarnings("deprecation")
    private void updateWakeLockSummaryLocked(int dirty) {
        if ((dirty & (DIRTY_WAKE_LOCKS | DIRTY_WAKEFULNESS)) != 0) {
            mWakeLockSummary = 0;

            final int numWakeLocks = mWakeLocks.size();
            for (int i = 0; i < numWakeLocks; i++) {
                final WakeLock wakeLock = mWakeLocks.get(i);
                switch (wakeLock.mFlags & PowerManager.WAKE_LOCK_LEVEL_MASK) {
                    case PowerManager.PARTIAL_WAKE_LOCK:
                        if (!wakeLock.mDisabled) {
                            // We only respect this if the wake lock is not disabled.
                            mWakeLockSummary |= WAKE_LOCK_CPU;
                        }
                        break;
                    case PowerManager.FULL_WAKE_LOCK:
                        mWakeLockSummary |= WAKE_LOCK_SCREEN_BRIGHT | WAKE_LOCK_BUTTON_BRIGHT;
                        break;
                    case PowerManager.SCREEN_BRIGHT_WAKE_LOCK:
                        mWakeLockSummary |= WAKE_LOCK_SCREEN_BRIGHT;
                        break;
                    case PowerManager.SCREEN_DIM_WAKE_LOCK:
                        mWakeLockSummary |= WAKE_LOCK_SCREEN_DIM;
                        break;
                    case PowerManager.PROXIMITY_SCREEN_OFF_WAKE_LOCK:
                        mWakeLockSummary |= WAKE_LOCK_PROXIMITY_SCREEN_OFF;
                        break;
                    case PowerManager.DOZE_WAKE_LOCK:
                        mWakeLockSummary |= WAKE_LOCK_DOZE;
                        break;
                    case PowerManager.DRAW_WAKE_LOCK:
                        mWakeLockSummary |= WAKE_LOCK_DRAW;
                        break;
                }
            }

            // Cancel wake locks that make no sense based on the current state.
            if (mWakefulness != WAKEFULNESS_DOZING) {
                mWakeLockSummary &= ~(WAKE_LOCK_DOZE | WAKE_LOCK_DRAW);
            }
            if (mWakefulness == WAKEFULNESS_ASLEEP
                    || (mWakeLockSummary & WAKE_LOCK_DOZE) != 0) {
                mWakeLockSummary &= ~(WAKE_LOCK_SCREEN_BRIGHT | WAKE_LOCK_SCREEN_DIM
                        | WAKE_LOCK_BUTTON_BRIGHT);
                if (mWakefulness == WAKEFULNESS_ASLEEP) {
                    mWakeLockSummary &= ~WAKE_LOCK_PROXIMITY_SCREEN_OFF;
                }
            }

            // Infer implied wake locks where necessary based on the current state.
            if ((mWakeLockSummary & (WAKE_LOCK_SCREEN_BRIGHT | WAKE_LOCK_SCREEN_DIM)) != 0) {
                if (mWakefulness == WAKEFULNESS_AWAKE) {
                    mWakeLockSummary |= WAKE_LOCK_CPU | WAKE_LOCK_STAY_AWAKE;
                } else if (mWakefulness == WAKEFULNESS_DREAMING) {
                    mWakeLockSummary |= WAKE_LOCK_CPU;
                }
            }
            if ((mWakeLockSummary & WAKE_LOCK_DRAW) != 0) {
                mWakeLockSummary |= WAKE_LOCK_CPU;
            }

            if (DEBUG_SPEW) {
                Slog.d(TAG, "updateWakeLockSummaryLocked: mWakefulness="
                        + PowerManagerInternal.wakefulnessToString(mWakefulness)
                        + ", mWakeLockSummary=0x" + Integer.toHexString(mWakeLockSummary));
            }
        }
    }

    /**
     * Updates the value of mUserActivitySummary to summarize the user requested
     * state of the system such as whether the screen should be bright or dim.
     * Note that user activity is ignored when the system is asleep.
     *
     * This function must have no other side-effects.
     */
    private void updateUserActivitySummaryLocked(long now, int dirty) {
        // Update the status of the user activity timeout timer.
        if ((dirty & (DIRTY_WAKE_LOCKS | DIRTY_USER_ACTIVITY
                | DIRTY_WAKEFULNESS | DIRTY_SETTINGS)) != 0) {
            mHandler.removeMessages(MSG_USER_ACTIVITY_TIMEOUT);

            long nextTimeout = 0;
            if (mWakefulness == WAKEFULNESS_AWAKE
                    || mWakefulness == WAKEFULNESS_DREAMING
                    || mWakefulness == WAKEFULNESS_DOZING) {
                final int sleepTimeout = getSleepTimeoutLocked();
                final int screenOffTimeout = getScreenOffTimeoutLocked(sleepTimeout);
                final int screenDimDuration = getScreenDimDurationLocked(screenOffTimeout);

                mUserActivitySummary = 0;
                if (mLastUserActivityTime >= mLastWakeTime) {
                    nextTimeout = mLastUserActivityTime
                            + screenOffTimeout - screenDimDuration;
                    if (now < nextTimeout) {
                        mUserActivitySummary = USER_ACTIVITY_SCREEN_BRIGHT;
                        if (mWakefulness == WAKEFULNESS_AWAKE) {
                            int buttonBrightness, keyboardBrightness;
                            if (mButtonBrightnessOverrideFromWindowManager >= 0) {
                                buttonBrightness = mButtonBrightnessOverrideFromWindowManager;
                                keyboardBrightness = mButtonBrightnessOverrideFromWindowManager;
                            } else {
                                buttonBrightness = mButtonBrightness;
                                keyboardBrightness = mKeyboardBrightness;
                            }

                            mKeyboardLight.setBrightness(mKeyboardVisible ?
                                    keyboardBrightness : 0);
                            if (mButtonTimeout != 0
                                    && now > mLastUserActivityTime + mButtonTimeout) {
                                mButtonsLight.setBrightness(0);
                            } else {
                                if (!mProximityPositive) {
                                    mButtonsLight.setBrightness(buttonBrightness);
                                    if (buttonBrightness != 0 && mButtonTimeout != 0) {
                                        nextTimeout = now + mButtonTimeout;
                                    }
                                }
                            }
                        }
                    } else {
                        nextTimeout = mLastUserActivityTime + screenOffTimeout;
                        if (now < nextTimeout) {
                            mUserActivitySummary = USER_ACTIVITY_SCREEN_DIM;
                            if (mWakefulness == WAKEFULNESS_AWAKE) {
                                mButtonsLight.setBrightness(0);
                                mKeyboardLight.setBrightness(0);
                            }
                        }
                    }
                }
                if (mUserActivitySummary == 0
                        && mLastUserActivityTimeNoChangeLights >= mLastWakeTime) {
                    nextTimeout = mLastUserActivityTimeNoChangeLights + screenOffTimeout;
                    if (now < nextTimeout) {
                        if (mDisplayPowerRequest.policy == DisplayPowerRequest.POLICY_BRIGHT) {
                            mUserActivitySummary = USER_ACTIVITY_SCREEN_BRIGHT;
                        } else if (mDisplayPowerRequest.policy == DisplayPowerRequest.POLICY_DIM) {
                            mUserActivitySummary = USER_ACTIVITY_SCREEN_DIM;
                        }
                    }
                }
                if (mUserActivitySummary == 0) {
                    if (sleepTimeout >= 0) {
                        final long anyUserActivity = Math.max(mLastUserActivityTime,
                                mLastUserActivityTimeNoChangeLights);
                        if (anyUserActivity >= mLastWakeTime) {
                            nextTimeout = anyUserActivity + sleepTimeout;
                            if (now < nextTimeout) {
                                mUserActivitySummary = USER_ACTIVITY_SCREEN_DREAM;
                            }
                        }
                    } else {
                        mUserActivitySummary = USER_ACTIVITY_SCREEN_DREAM;
                        nextTimeout = -1;
                    }
                }
                if (mUserActivitySummary != 0 && nextTimeout >= 0) {
                    Message msg = mHandler.obtainMessage(MSG_USER_ACTIVITY_TIMEOUT);
                    msg.setAsynchronous(true);
                    mHandler.sendMessageAtTime(msg, nextTimeout);
                }
            } else {
                mUserActivitySummary = 0;
            }

            if (DEBUG_SPEW) {
                Slog.d(TAG, "updateUserActivitySummaryLocked: mWakefulness="
                        + PowerManagerInternal.wakefulnessToString(mWakefulness)
                        + ", mUserActivitySummary=0x" + Integer.toHexString(mUserActivitySummary)
                        + ", nextTimeout=" + TimeUtils.formatUptime(nextTimeout));
            }
        }
    }

    /**
     * Called when a user activity timeout has occurred.
     * Simply indicates that something about user activity has changed so that the new
     * state can be recomputed when the power state is updated.
     *
     * This function must have no other side-effects besides setting the dirty
     * bit and calling update power state.  Wakefulness transitions are handled elsewhere.
     */
    private void handleUserActivityTimeout() { // runs on handler thread
        synchronized (mLock) {
            if (DEBUG_SPEW) {
                Slog.d(TAG, "handleUserActivityTimeout");
            }

            mDirty |= DIRTY_USER_ACTIVITY;
            updatePowerStateLocked();
        }
    }

    private int getSleepTimeoutLocked() {
        int timeout = mSleepTimeoutSetting;
        if (timeout <= 0) {
            return -1;
        }
        return Math.max(timeout, mMinimumScreenOffTimeoutConfig);
    }

    private int getScreenOffTimeoutLocked(int sleepTimeout) {
        int timeout = mScreenOffTimeoutSetting;
        if (isMaximumScreenOffTimeoutFromDeviceAdminEnforcedLocked()) {
            timeout = Math.min(timeout, mMaximumScreenOffTimeoutFromDeviceAdmin);
        }
        if (mUserActivityTimeoutOverrideFromWindowManager >= 0) {
            timeout = (int)Math.min(timeout, mUserActivityTimeoutOverrideFromWindowManager);
        }
        if (sleepTimeout >= 0) {
            timeout = Math.min(timeout, sleepTimeout);
        }
        return Math.max(timeout, mMinimumScreenOffTimeoutConfig);
    }

    private int getScreenDimDurationLocked(int screenOffTimeout) {
        return Math.min(mMaximumScreenDimDurationConfig,
                (int)(screenOffTimeout * mMaximumScreenDimRatioConfig));
    }

    /**
     * Updates the wakefulness of the device.
     *
     * This is the function that decides whether the device should start dreaming
     * based on the current wake locks and user activity state.  It may modify mDirty
     * if the wakefulness changes.
     *
     * Returns true if the wakefulness changed and we need to restart power state calculation.
     */
    private boolean updateWakefulnessLocked(int dirty) {
        boolean changed = false;
        if ((dirty & (DIRTY_WAKE_LOCKS | DIRTY_USER_ACTIVITY | DIRTY_BOOT_COMPLETED
                | DIRTY_WAKEFULNESS | DIRTY_STAY_ON | DIRTY_PROXIMITY_POSITIVE
                | DIRTY_DOCK_STATE)) != 0) {
            if (mWakefulness == WAKEFULNESS_AWAKE && isItBedTimeYetLocked()) {
                if (DEBUG_SPEW) {
                    Slog.d(TAG, "updateWakefulnessLocked: Bed time...");
                }
                final long time = SystemClock.uptimeMillis();
                if (shouldNapAtBedTimeLocked()) {
                    changed = napNoUpdateLocked(time, Process.SYSTEM_UID);
                } else {
                    changed = goToSleepNoUpdateLocked(time,
                            PowerManager.GO_TO_SLEEP_REASON_TIMEOUT, 0, Process.SYSTEM_UID);
                }
            }
        }
        return changed;
    }

    /**
     * Returns true if the device should automatically nap and start dreaming when the user
     * activity timeout has expired and it's bedtime.
     */
    private boolean shouldNapAtBedTimeLocked() {
        return mDreamsActivateOnSleepSetting
                || (mDreamsActivateOnDockSetting
                        && mDockState != Intent.EXTRA_DOCK_STATE_UNDOCKED);
    }

    /**
     * Returns true if the device should go to sleep now.
     * Also used when exiting a dream to determine whether we should go back
     * to being fully awake or else go to sleep for good.
     */
    private boolean isItBedTimeYetLocked() {
        return mBootCompleted && !isBeingKeptAwakeLocked();
    }

    /**
     * Returns true if the device is being kept awake by a wake lock, user activity
     * or the stay on while powered setting.  We also keep the phone awake when
     * the proximity sensor returns a positive result so that the device does not
     * lock while in a phone call.  This function only controls whether the device
     * will go to sleep or dream which is independent of whether it will be allowed
     * to suspend.
     */
    private boolean isBeingKeptAwakeLocked() {
        return mStayOn
                || mProximityPositive
                || (mWakeLockSummary & WAKE_LOCK_STAY_AWAKE) != 0
                || (mUserActivitySummary & (USER_ACTIVITY_SCREEN_BRIGHT
                        | USER_ACTIVITY_SCREEN_DIM)) != 0
                || mScreenBrightnessBoostInProgress;
    }

    /**
     * Determines whether to post a message to the sandman to update the dream state.
     */
    private void updateDreamLocked(int dirty, boolean displayBecameReady) {
        if ((dirty & (DIRTY_WAKEFULNESS
                | DIRTY_USER_ACTIVITY
                | DIRTY_WAKE_LOCKS
                | DIRTY_BOOT_COMPLETED
                | DIRTY_SETTINGS
                | DIRTY_IS_POWERED
                | DIRTY_STAY_ON
                | DIRTY_PROXIMITY_POSITIVE
                | DIRTY_BATTERY_STATE)) != 0 || displayBecameReady) {
            if (mDisplayReady) {
                scheduleSandmanLocked();
            }
        }
    }

    private void scheduleSandmanLocked() {
        if (!mSandmanScheduled) {
            mSandmanScheduled = true;
            Message msg = mHandler.obtainMessage(MSG_SANDMAN);
            msg.setAsynchronous(true);
            mHandler.sendMessage(msg);
        }
    }

    /**
     * Called when the device enters or exits a dreaming or dozing state.
     *
     * We do this asynchronously because we must call out of the power manager to start
     * the dream and we don't want to hold our lock while doing so.  There is a risk that
     * the device will wake or go to sleep in the meantime so we have to handle that case.
     */
    private void handleSandman() { // runs on handler thread
        // Handle preconditions.
        final boolean startDreaming;
        final int wakefulness;
        synchronized (mLock) {
            mSandmanScheduled = false;
            wakefulness = mWakefulness;
            if (mSandmanSummoned && mDisplayReady) {
                startDreaming = canDreamLocked() || canDozeLocked();
                mSandmanSummoned = false;
            } else {
                startDreaming = false;
            }
        }

        // Start dreaming if needed.
        // We only control the dream on the handler thread, so we don't need to worry about
        // concurrent attempts to start or stop the dream.
        final boolean isDreaming;
        if (mDreamManager != null) {
            // Restart the dream whenever the sandman is summoned.
            if (startDreaming) {
                mDreamManager.stopDream(false /*immediate*/);
                mDreamManager.startDream(wakefulness == WAKEFULNESS_DOZING);
            }
            isDreaming = mDreamManager.isDreaming();
        } else {
            isDreaming = false;
        }

        // Update dream state.
        synchronized (mLock) {
            // Remember the initial battery level when the dream started.
            if (startDreaming && isDreaming) {
                mBatteryLevelWhenDreamStarted = mBatteryLevel;
                if (wakefulness == WAKEFULNESS_DOZING) {
                    Slog.i(TAG, "Dozing...");
                } else {
                    Slog.i(TAG, "Dreaming...");
                }
            }

            // If preconditions changed, wait for the next iteration to determine
            // whether the dream should continue (or be restarted).
            if (mSandmanSummoned || mWakefulness != wakefulness) {
                return; // wait for next cycle
            }

            // Determine whether the dream should continue.
            if (wakefulness == WAKEFULNESS_DREAMING) {
                if (isDreaming && canDreamLocked()) {
                    if (mDreamsBatteryLevelDrainCutoffConfig >= 0
                            && mBatteryLevel < mBatteryLevelWhenDreamStarted
                                    - mDreamsBatteryLevelDrainCutoffConfig
                            && !isBeingKeptAwakeLocked()) {
                        // If the user activity timeout expired and the battery appears
                        // to be draining faster than it is charging then stop dreaming
                        // and go to sleep.
                        Slog.i(TAG, "Stopping dream because the battery appears to "
                                + "be draining faster than it is charging.  "
                                + "Battery level when dream started: "
                                + mBatteryLevelWhenDreamStarted + "%.  "
                                + "Battery level now: " + mBatteryLevel + "%.");
                    } else {
                        return; // continue dreaming
                    }
                }

                // Dream has ended or will be stopped.  Update the power state.
                if (isItBedTimeYetLocked() && !mDreamsActivatedOnSleepByDefaultConfig) {
                    goToSleepNoUpdateLocked(SystemClock.uptimeMillis(),
                            PowerManager.GO_TO_SLEEP_REASON_TIMEOUT, 0, Process.SYSTEM_UID);
                    updatePowerStateLocked();
                } else {
                    wakeUpNoUpdateLocked(SystemClock.uptimeMillis(), "android.server.power:DREAM",
                            Process.SYSTEM_UID, mContext.getOpPackageName(), Process.SYSTEM_UID);
                    updatePowerStateLocked();
                }
            } else if (wakefulness == WAKEFULNESS_DOZING) {
                if (isDreaming) {
                    return; // continue dozing
                }

                // Doze has ended or will be stopped.  Update the power state.
                reallyGoToSleepNoUpdateLocked(SystemClock.uptimeMillis(), Process.SYSTEM_UID);
                updatePowerStateLocked();
            }
        }

        // Stop dream.
        if (isDreaming) {
            mDreamManager.stopDream(false /*immediate*/);
        }
    }

    /**
     * Returns true if the device is allowed to dream in its current state.
     */
    private boolean canDreamLocked() {
        if (mWakefulness != WAKEFULNESS_DREAMING
                || !mDreamsSupportedConfig
                || !mDreamsEnabledSetting
                || !mDisplayPowerRequest.isBrightOrDim()
                || (mUserActivitySummary & (USER_ACTIVITY_SCREEN_BRIGHT
                        | USER_ACTIVITY_SCREEN_DIM | USER_ACTIVITY_SCREEN_DREAM)) == 0
                || !mBootCompleted) {
            return false;
        }
        if (!isBeingKeptAwakeLocked()) {
            if (!mIsPowered && !mDreamsEnabledOnBatteryConfig) {
                return false;
            }
            if (!mIsPowered
                    && mDreamsBatteryLevelMinimumWhenNotPoweredConfig >= 0
                    && mBatteryLevel < mDreamsBatteryLevelMinimumWhenNotPoweredConfig) {
                return false;
            }
            if (mIsPowered
                    && mDreamsBatteryLevelMinimumWhenPoweredConfig >= 0
                    && mBatteryLevel < mDreamsBatteryLevelMinimumWhenPoweredConfig) {
                return false;
            }
        }
        return true;
    }

    /**
     * Returns true if the device is allowed to doze in its current state.
     */
    private boolean canDozeLocked() {
        return mWakefulness == WAKEFULNESS_DOZING;
    }

    /**
     * Updates the display power state asynchronously.
     * When the update is finished, mDisplayReady will be set to true.  The display
     * controller posts a message to tell us when the actual display power state
     * has been updated so we come back here to double-check and finish up.
     *
     * This function recalculates the display power state each time.
     *
     * @return True if the display became ready.
     */
    private boolean updateDisplayPowerStateLocked(int dirty) {
        final boolean oldDisplayReady = mDisplayReady;
        if ((dirty & (DIRTY_WAKE_LOCKS | DIRTY_USER_ACTIVITY | DIRTY_WAKEFULNESS
                | DIRTY_ACTUAL_DISPLAY_POWER_STATE_UPDATED | DIRTY_BOOT_COMPLETED
                | DIRTY_SETTINGS | DIRTY_SCREEN_BRIGHTNESS_BOOST)) != 0) {
            mDisplayPowerRequest.policy = getDesiredScreenPolicyLocked();

            // Determine appropriate screen brightness and auto-brightness adjustments.
            boolean brightnessSetByUser = true;
            int screenBrightness = mScreenBrightnessSettingDefault;
            float screenAutoBrightnessAdjustment = 0.0f;
            boolean autoBrightness = (mScreenBrightnessModeSetting ==
                    Settings.System.SCREEN_BRIGHTNESS_MODE_AUTOMATIC);
            if (isValidBrightness(mScreenBrightnessOverrideFromWindowManager)) {
                screenBrightness = mScreenBrightnessOverrideFromWindowManager;
                autoBrightness = false;
                brightnessSetByUser = false;
            } else if (isValidBrightness(mTemporaryScreenBrightnessSettingOverride)) {
                screenBrightness = mTemporaryScreenBrightnessSettingOverride;
            } else if (isValidBrightness(mScreenBrightnessSetting)) {
                screenBrightness = mScreenBrightnessSetting;
            }
            if (autoBrightness) {
                screenBrightness = mScreenBrightnessSettingDefault;
                if (isValidAutoBrightnessAdjustment(
                        mTemporaryScreenAutoBrightnessAdjustmentSettingOverride)) {
                    screenAutoBrightnessAdjustment =
                            mTemporaryScreenAutoBrightnessAdjustmentSettingOverride;
                } else if (isValidAutoBrightnessAdjustment(
                        mScreenAutoBrightnessAdjustmentSetting)) {
                    screenAutoBrightnessAdjustment = mScreenAutoBrightnessAdjustmentSetting;
                }
            }
            screenBrightness = Math.max(Math.min(screenBrightness,
                    mScreenBrightnessSettingMaximum), mScreenBrightnessSettingMinimum);
            screenAutoBrightnessAdjustment = Math.max(Math.min(
                    screenAutoBrightnessAdjustment, 1.0f), -1.0f);

            // Update display power request.
            mDisplayPowerRequest.screenBrightness = screenBrightness;
            mDisplayPowerRequest.screenAutoBrightnessAdjustment =
                    screenAutoBrightnessAdjustment;
            mDisplayPowerRequest.brightnessSetByUser = brightnessSetByUser;
            mDisplayPowerRequest.useAutoBrightness = autoBrightness;
            mDisplayPowerRequest.useProximitySensor = shouldUseProximitySensorLocked();
            mDisplayPowerRequest.lowPowerMode = mLowPowerModeEnabled;
            mDisplayPowerRequest.boostScreenBrightness = mScreenBrightnessBoostInProgress;

            if (mDisplayPowerRequest.policy == DisplayPowerRequest.POLICY_DOZE) {
                mDisplayPowerRequest.dozeScreenState = mDozeScreenStateOverrideFromDreamManager;
                if (mDisplayPowerRequest.dozeScreenState == Display.STATE_DOZE_SUSPEND
                        && (mWakeLockSummary & WAKE_LOCK_DRAW) != 0) {
                    mDisplayPowerRequest.dozeScreenState = Display.STATE_DOZE;
                }
                mDisplayPowerRequest.dozeScreenBrightness =
                        mDozeScreenBrightnessOverrideFromDreamManager;
            } else {
                mDisplayPowerRequest.dozeScreenState = Display.STATE_UNKNOWN;
                mDisplayPowerRequest.dozeScreenBrightness = PowerManager.BRIGHTNESS_DEFAULT;
            }

            mDisplayReady = mDisplayManagerInternal.requestPowerState(mDisplayPowerRequest,
                    mRequestWaitForNegativeProximity);
            mRequestWaitForNegativeProximity = false;

            if (DEBUG_SPEW) {
                Slog.d(TAG, "updateDisplayPowerStateLocked: mDisplayReady=" + mDisplayReady
                        + ", policy=" + mDisplayPowerRequest.policy
                        + ", mWakefulness=" + mWakefulness
                        + ", mWakeLockSummary=0x" + Integer.toHexString(mWakeLockSummary)
                        + ", mUserActivitySummary=0x" + Integer.toHexString(mUserActivitySummary)
                        + ", mBootCompleted=" + mBootCompleted
                        + ", mScreenBrightnessBoostInProgress="
                                + mScreenBrightnessBoostInProgress);
            }
        }
        return mDisplayReady && !oldDisplayReady;
    }

    private void updateScreenBrightnessBoostLocked(int dirty) {
        if ((dirty & DIRTY_SCREEN_BRIGHTNESS_BOOST) != 0) {
            if (mScreenBrightnessBoostInProgress) {
                final long now = SystemClock.uptimeMillis();
                mHandler.removeMessages(MSG_SCREEN_BRIGHTNESS_BOOST_TIMEOUT);
                if (mLastScreenBrightnessBoostTime > mLastSleepTime) {
                    final long boostTimeout = mLastScreenBrightnessBoostTime +
                            SCREEN_BRIGHTNESS_BOOST_TIMEOUT;
                    if (boostTimeout > now) {
                        Message msg = mHandler.obtainMessage(MSG_SCREEN_BRIGHTNESS_BOOST_TIMEOUT);
                        msg.setAsynchronous(true);
                        mHandler.sendMessageAtTime(msg, boostTimeout);
                        return;
                    }
                }
                mScreenBrightnessBoostInProgress = false;
                mNotifier.onScreenBrightnessBoostChanged();
                userActivityNoUpdateLocked(now,
                        PowerManager.USER_ACTIVITY_EVENT_OTHER, 0, Process.SYSTEM_UID);
            }
        }
    }

    private static boolean isValidBrightness(int value) {
        return value >= 0 && value <= 255;
    }

    private static boolean isValidAutoBrightnessAdjustment(float value) {
        // Handles NaN by always returning false.
        return value >= -1.0f && value <= 1.0f;
    }

    private int getDesiredScreenPolicyLocked() {
        if (mWakefulness == WAKEFULNESS_ASLEEP) {
            return DisplayPowerRequest.POLICY_OFF;
        }

        if (mWakefulness == WAKEFULNESS_DOZING) {
            if ((mWakeLockSummary & WAKE_LOCK_DOZE) != 0) {
                return DisplayPowerRequest.POLICY_DOZE;
            }
            if (mDozeAfterScreenOffConfig) {
                return DisplayPowerRequest.POLICY_OFF;
            }
            // Fall through and preserve the current screen policy if not configured to
            // doze after screen off.  This causes the screen off transition to be skipped.
        }

        if ((mWakeLockSummary & WAKE_LOCK_SCREEN_BRIGHT) != 0
                || (mUserActivitySummary & USER_ACTIVITY_SCREEN_BRIGHT) != 0
                || !mBootCompleted
                || mScreenBrightnessBoostInProgress) {
            return DisplayPowerRequest.POLICY_BRIGHT;
        }

        return DisplayPowerRequest.POLICY_DIM;
    }

    private final DisplayManagerInternal.DisplayPowerCallbacks mDisplayPowerCallbacks =
            new DisplayManagerInternal.DisplayPowerCallbacks() {
        private int mDisplayState = Display.STATE_UNKNOWN;

        @Override
        public void onStateChanged() {
            synchronized (mLock) {
                mDirty |= DIRTY_ACTUAL_DISPLAY_POWER_STATE_UPDATED;
                updatePowerStateLocked();
            }
        }

        @Override
        public void onProximityPositive() {
            synchronized (mLock) {
                mProximityPositive = true;
                mDirty |= DIRTY_PROXIMITY_POSITIVE;
                updatePowerStateLocked();
            }
        }

        @Override
        public void onProximityNegative() {
            synchronized (mLock) {
                mProximityPositive = false;
                mDirty |= DIRTY_PROXIMITY_POSITIVE;
                userActivityNoUpdateLocked(SystemClock.uptimeMillis(),
                        PowerManager.USER_ACTIVITY_EVENT_OTHER, 0, Process.SYSTEM_UID);
                updatePowerStateLocked();
            }
        }

        @Override
        public void onDisplayStateChange(int state) {
            // This method is only needed to support legacy display blanking behavior
            // where the display's power state is coupled to suspend or to the power HAL.
            // The order of operations matters here.
            synchronized (mLock) {
                if (mDisplayState != state) {
                    mDisplayState = state;
                    if (state == Display.STATE_OFF) {
                        if (!mDecoupleHalInteractiveModeFromDisplayConfig) {
                            setHalInteractiveModeLocked(false);
                        }
                        if (!mDecoupleHalAutoSuspendModeFromDisplayConfig) {
                            setHalAutoSuspendModeLocked(true);
                        }
                    } else {
                        if (!mDecoupleHalAutoSuspendModeFromDisplayConfig) {
                            setHalAutoSuspendModeLocked(false);
                        }
                        if (!mDecoupleHalInteractiveModeFromDisplayConfig) {
                            setHalInteractiveModeLocked(true);
                        }
                    }
                }
            }
        }

        @Override
        public void acquireSuspendBlocker() {
            mDisplaySuspendBlocker.acquire();
        }

        @Override
        public void releaseSuspendBlocker() {
            mDisplaySuspendBlocker.release();
        }

        @Override
        public String toString() {
            synchronized (this) {
                return "state=" + Display.stateToString(mDisplayState);
            }
        }
    };

    private boolean shouldUseProximitySensorLocked() {
        return (mWakeLockSummary & WAKE_LOCK_PROXIMITY_SCREEN_OFF) != 0;
    }

    /**
     * Updates the suspend blocker that keeps the CPU alive.
     *
     * This function must have no other side-effects.
     */
    private void updateSuspendBlockerLocked() {
        final boolean needWakeLockSuspendBlocker = ((mWakeLockSummary & WAKE_LOCK_CPU) != 0);
        final boolean needDisplaySuspendBlocker = needDisplaySuspendBlockerLocked();
        final boolean autoSuspend = !needDisplaySuspendBlocker;
        final boolean interactive = mDisplayPowerRequest.isBrightOrDim();

        // Disable auto-suspend if needed.
        // FIXME We should consider just leaving auto-suspend enabled forever since
        // we already hold the necessary wakelocks.
        if (!autoSuspend && mDecoupleHalAutoSuspendModeFromDisplayConfig) {
            setHalAutoSuspendModeLocked(false);
        }

        // First acquire suspend blockers if needed.
        if (needWakeLockSuspendBlocker && !mHoldingWakeLockSuspendBlocker) {
            mWakeLockSuspendBlocker.acquire();
            mHoldingWakeLockSuspendBlocker = true;
        }
        if (needDisplaySuspendBlocker && !mHoldingDisplaySuspendBlocker) {
            mDisplaySuspendBlocker.acquire();
            mHoldingDisplaySuspendBlocker = true;
        }

        // Inform the power HAL about interactive mode.
        // Although we could set interactive strictly based on the wakefulness
        // as reported by isInteractive(), it is actually more desirable to track
        // the display policy state instead so that the interactive state observed
        // by the HAL more accurately tracks transitions between AWAKE and DOZING.
        // Refer to getDesiredScreenPolicyLocked() for details.
        if (mDecoupleHalInteractiveModeFromDisplayConfig) {
            // When becoming non-interactive, we want to defer sending this signal
            // until the display is actually ready so that all transitions have
            // completed.  This is probably a good sign that things have gotten
            // too tangled over here...
            if (interactive || mDisplayReady) {
                setHalInteractiveModeLocked(interactive);
            }
        }

        // Then release suspend blockers if needed.
        if (!needWakeLockSuspendBlocker && mHoldingWakeLockSuspendBlocker) {
            mWakeLockSuspendBlocker.release();
            mHoldingWakeLockSuspendBlocker = false;
        }
        if (!needDisplaySuspendBlocker && mHoldingDisplaySuspendBlocker) {
            mDisplaySuspendBlocker.release();
            mHoldingDisplaySuspendBlocker = false;
        }

        // Enable auto-suspend if needed.
        if (autoSuspend && mDecoupleHalAutoSuspendModeFromDisplayConfig) {
            setHalAutoSuspendModeLocked(true);
        }
    }

    /**
     * Return true if we must keep a suspend blocker active on behalf of the display.
     * We do so if the screen is on or is in transition between states.
     */
    private boolean needDisplaySuspendBlockerLocked() {
        if (!mDisplayReady) {
            return true;
        }
        if (mDisplayPowerRequest.isBrightOrDim()) {
            // If we asked for the screen to be on but it is off due to the proximity
            // sensor then we may suspend but only if the configuration allows it.
            // On some hardware it may not be safe to suspend because the proximity
            // sensor may not be correctly configured as a wake-up source.
            if (!mDisplayPowerRequest.useProximitySensor || !mProximityPositive
                    || !mSuspendWhenScreenOffDueToProximityConfig) {
                return true;
            }
        }
        if (mScreenBrightnessBoostInProgress) {
            return true;
        }
        // Let the system suspend if the screen is off or dozing.
        return false;
    }

    private void setHalAutoSuspendModeLocked(boolean enable) {
        if (enable != mHalAutoSuspendModeEnabled) {
            if (DEBUG) {
                Slog.d(TAG, "Setting HAL auto-suspend mode to " + enable);
            }
            mHalAutoSuspendModeEnabled = enable;
            Trace.traceBegin(Trace.TRACE_TAG_POWER, "setHalAutoSuspend(" + enable + ")");
            try {
                nativeSetAutoSuspend(enable);
            } finally {
                Trace.traceEnd(Trace.TRACE_TAG_POWER);
            }
        }
    }

    private void setHalInteractiveModeLocked(boolean enable) {
        if (enable != mHalInteractiveModeEnabled) {
            if (DEBUG) {
                Slog.d(TAG, "Setting HAL interactive mode to " + enable);
            }
            mHalInteractiveModeEnabled = enable;
            Trace.traceBegin(Trace.TRACE_TAG_POWER, "setHalInteractive(" + enable + ")");
            try {
                nativeSetInteractive(enable);
            } finally {
                Trace.traceEnd(Trace.TRACE_TAG_POWER);
            }
        }
    }

    private boolean isInteractiveInternal() {
        synchronized (mLock) {
            return PowerManagerInternal.isInteractive(mWakefulness);
        }
    }

    private boolean isLowPowerModeInternal() {
        synchronized (mLock) {
            return mLowPowerModeEnabled;
        }
    }

    private boolean setLowPowerModeInternal(boolean mode) {
        synchronized (mLock) {
            if (DEBUG) Slog.d(TAG, "setLowPowerModeInternal " + mode + " mIsPowered=" + mIsPowered);
            if (mIsPowered) {
                return false;
            }
            Settings.Global.putInt(mContext.getContentResolver(),
                    Settings.Global.LOW_POWER_MODE, mode ? 1 : 0);
            mLowPowerModeSetting = mode;

            if (mAutoLowPowerModeConfigured && mBatteryLevelLow) {
                if (mode && mAutoLowPowerModeSnoozing) {
                    if (DEBUG_SPEW) {
                        Slog.d(TAG, "setLowPowerModeInternal: clearing low power mode snooze");
                    }
                    mAutoLowPowerModeSnoozing = false;
                } else if (!mode && !mAutoLowPowerModeSnoozing) {
                    if (DEBUG_SPEW) {
                        Slog.d(TAG, "setLowPowerModeInternal: snoozing low power mode");
                    }
                    mAutoLowPowerModeSnoozing = true;
                }
            }

            updateLowPowerModeLocked();
            return true;
        }
    }

    private boolean isDeviceIdleModeInternal() {
        synchronized (mLock) {
            return mDeviceIdleMode;
        }
    }

    private void handleBatteryStateChangedLocked() {
        mDirty |= DIRTY_BATTERY_STATE;
        updatePowerStateLocked();
    }

    private void shutdownOrRebootInternal(final boolean shutdown, final boolean confirm,
            final String reason, boolean wait) {
        if (mHandler == null || !mSystemReady) {
            throw new IllegalStateException("Too early to call shutdown() or reboot()");
        }

        Runnable runnable = new Runnable() {
            @Override
            public void run() {
                synchronized (this) {
                    if (shutdown) {
                        ShutdownThread.shutdown(mContext, confirm);
                    } else {
                        ShutdownThread.reboot(mContext, reason, confirm);
                    }
                }
            }
        };

        // ShutdownThread must run on a looper capable of displaying the UI.
        Message msg = Message.obtain(mHandler, runnable);
        msg.setAsynchronous(true);
        mHandler.sendMessage(msg);

        // PowerManager.reboot() is documented not to return so just wait for the inevitable.
        if (wait) {
            synchronized (runnable) {
                while (true) {
                    try {
                        runnable.wait();
                    } catch (InterruptedException e) {
                    }
                }
            }
        }
    }

    private void crashInternal(final String message) {
        Thread t = new Thread("PowerManagerService.crash()") {
            @Override
            public void run() {
                throw new RuntimeException(message);
            }
        };
        try {
            t.start();
            t.join();
        } catch (InterruptedException e) {
            Slog.wtf(TAG, e);
        }
    }

    void setStayOnSettingInternal(int val) {
        Settings.Global.putInt(mContext.getContentResolver(),
                Settings.Global.STAY_ON_WHILE_PLUGGED_IN, val);
    }

    void setMaximumScreenOffTimeoutFromDeviceAdminInternal(int timeMs) {
        synchronized (mLock) {
            mMaximumScreenOffTimeoutFromDeviceAdmin = timeMs;
            mDirty |= DIRTY_SETTINGS;
            updatePowerStateLocked();
        }
    }

    void setDeviceIdleModeInternal(boolean enabled) {
        synchronized (mLock) {
            if (mDeviceIdleMode != enabled) {
                mDeviceIdleMode = enabled;
                updateWakeLockDisabledStatesLocked();
                if (enabled) {
                    EventLogTags.writeDeviceIdleOnPhase("power");
                } else {
                    EventLogTags.writeDeviceIdleOffPhase("power");
                }
            }
        }
    }

    void setDeviceIdleWhitelistInternal(int[] appids) {
        synchronized (mLock) {
            mDeviceIdleWhitelist = appids;
            if (mDeviceIdleMode) {
                updateWakeLockDisabledStatesLocked();
            }
        }
    }

    void setDeviceIdleTempWhitelistInternal(int[] appids) {
        synchronized (mLock) {
            mDeviceIdleTempWhitelist = appids;
            if (mDeviceIdleMode) {
                updateWakeLockDisabledStatesLocked();
            }
        }
    }

    void updateUidProcStateInternal(int uid, int procState) {
        synchronized (mLock) {
            mUidState.put(uid, procState);
            if (mDeviceIdleMode) {
                updateWakeLockDisabledStatesLocked();
            }
        }
    }

    void uidGoneInternal(int uid) {
        synchronized (mLock) {
            mUidState.delete(uid);
            if (mDeviceIdleMode) {
                updateWakeLockDisabledStatesLocked();
            }
        }
    }

    private void updateWakeLockDisabledStatesLocked() {
        boolean changed = false;
        final int numWakeLocks = mWakeLocks.size();
        for (int i = 0; i < numWakeLocks; i++) {
            final WakeLock wakeLock = mWakeLocks.get(i);
            if ((wakeLock.mFlags & PowerManager.WAKE_LOCK_LEVEL_MASK)
                    == PowerManager.PARTIAL_WAKE_LOCK) {
                if (setWakeLockDisabledStateLocked(wakeLock)) {
                    changed = true;
                    if (wakeLock.mDisabled) {
                        // This wake lock is no longer being respected.
                        notifyWakeLockReleasedLocked(wakeLock);
                    } else {
                        notifyWakeLockAcquiredLocked(wakeLock);
                    }
                }
            }
        }
        if (changed) {
            mDirty |= DIRTY_WAKE_LOCKS;
            updatePowerStateLocked();
        }
    }

    private boolean setWakeLockDisabledStateLocked(WakeLock wakeLock) {
        if ((wakeLock.mFlags & PowerManager.WAKE_LOCK_LEVEL_MASK)
                == PowerManager.PARTIAL_WAKE_LOCK) {
            boolean disabled = false;
            if (mDeviceIdleMode) {
                final int appid = UserHandle.getAppId(wakeLock.mOwnerUid);
                // If we are in idle mode, we will ignore all partial wake locks that are
                // for application uids that are not whitelisted.
                if (appid >= Process.FIRST_APPLICATION_UID &&
                        Arrays.binarySearch(mDeviceIdleWhitelist, appid) < 0 &&
                        Arrays.binarySearch(mDeviceIdleTempWhitelist, appid) < 0 &&
                        mUidState.get(wakeLock.mOwnerUid,
                                ActivityManager.PROCESS_STATE_CACHED_EMPTY)
                                > ActivityManager.PROCESS_STATE_FOREGROUND_SERVICE) {
                    disabled = true;
                }
            }
            if (wakeLock.mDisabled != disabled) {
                wakeLock.mDisabled = disabled;
                return true;
            }
        }
        return false;
    }

    private boolean isMaximumScreenOffTimeoutFromDeviceAdminEnforcedLocked() {
        return mMaximumScreenOffTimeoutFromDeviceAdmin >= 0
                && mMaximumScreenOffTimeoutFromDeviceAdmin < Integer.MAX_VALUE;
    }

    private void setAttentionLightInternal(boolean on, int color) {
        Light light;
        synchronized (mLock) {
            if (!mSystemReady) {
                return;
            }
            light = mAttentionLight;
        }

        // Control light outside of lock.
        light.setFlashing(color, Light.LIGHT_FLASH_HARDWARE, (on ? 3 : 0), 0);
    }

    private void boostScreenBrightnessInternal(long eventTime, int uid) {
        synchronized (mLock) {
            if (!mSystemReady || mWakefulness == WAKEFULNESS_ASLEEP
                    || eventTime < mLastScreenBrightnessBoostTime) {
                return;
            }

            Slog.i(TAG, "Brightness boost activated (uid " + uid +")...");
            mLastScreenBrightnessBoostTime = eventTime;
            if (!mScreenBrightnessBoostInProgress) {
                mScreenBrightnessBoostInProgress = true;
                mNotifier.onScreenBrightnessBoostChanged();
            }
            mDirty |= DIRTY_SCREEN_BRIGHTNESS_BOOST;

            userActivityNoUpdateLocked(eventTime,
                    PowerManager.USER_ACTIVITY_EVENT_OTHER, 0, uid);
            updatePowerStateLocked();
        }
    }

    private boolean isScreenBrightnessBoostedInternal() {
        synchronized (mLock) {
            return mScreenBrightnessBoostInProgress;
        }
    }

    /**
     * Called when a screen brightness boost timeout has occurred.
     *
     * This function must have no other side-effects besides setting the dirty
     * bit and calling update power state.
     */
    private void handleScreenBrightnessBoostTimeout() { // runs on handler thread
        synchronized (mLock) {
            if (DEBUG_SPEW) {
                Slog.d(TAG, "handleScreenBrightnessBoostTimeout");
            }

            mDirty |= DIRTY_SCREEN_BRIGHTNESS_BOOST;
            updatePowerStateLocked();
        }
    }

    private void setScreenBrightnessOverrideFromWindowManagerInternal(int brightness) {
        synchronized (mLock) {
            if (mScreenBrightnessOverrideFromWindowManager != brightness) {
                mScreenBrightnessOverrideFromWindowManager = brightness;
                mDirty |= DIRTY_SETTINGS;
                updatePowerStateLocked();
            }
        }
    }

    private void setUserActivityTimeoutOverrideFromWindowManagerInternal(long timeoutMillis) {
        synchronized (mLock) {
            if (mUserActivityTimeoutOverrideFromWindowManager != timeoutMillis) {
                mUserActivityTimeoutOverrideFromWindowManager = timeoutMillis;
                mDirty |= DIRTY_SETTINGS;
                updatePowerStateLocked();
            }
        }
    }

    private void setTemporaryScreenBrightnessSettingOverrideInternal(int brightness) {
        synchronized (mLock) {
            if (mTemporaryScreenBrightnessSettingOverride != brightness) {
                mTemporaryScreenBrightnessSettingOverride = brightness;
                mDirty |= DIRTY_SETTINGS;
                updatePowerStateLocked();
            }
        }
    }

    private void setTemporaryScreenAutoBrightnessAdjustmentSettingOverrideInternal(float adj) {
        synchronized (mLock) {
            // Note: This condition handles NaN because NaN is not equal to any other
            // value, including itself.
            if (mTemporaryScreenAutoBrightnessAdjustmentSettingOverride != adj) {
                mTemporaryScreenAutoBrightnessAdjustmentSettingOverride = adj;
                mDirty |= DIRTY_SETTINGS;
                updatePowerStateLocked();
            }
        }
    }

    private void setDozeOverrideFromDreamManagerInternal(
            int screenState, int screenBrightness) {
        synchronized (mLock) {
            if (mDozeScreenStateOverrideFromDreamManager != screenState
                    || mDozeScreenBrightnessOverrideFromDreamManager != screenBrightness) {
                mDozeScreenStateOverrideFromDreamManager = screenState;
                mDozeScreenBrightnessOverrideFromDreamManager = screenBrightness;
                mDirty |= DIRTY_SETTINGS;
                updatePowerStateLocked();
            }
        }
    }

    private void powerHintInternal(int hintId, int data) {
        nativeSendPowerHint(hintId, data);
    }

    /**
     * Low-level function turn the device off immediately, without trying
     * to be clean.  Most people should use {@link ShutdownThread} for a clean shutdown.
     */
    public static void lowLevelShutdown() {
        SystemProperties.set("sys.powerctl", "shutdown");
    }

    /**
     * Low-level function to reboot the device. On success, this
     * function doesn't return. If more than 20 seconds passes from
     * the time a reboot is requested, this method returns.
     *
     * @param reason code to pass to the kernel (e.g. "recovery"), or null.
     */
    public static void lowLevelReboot(String reason) {
        if (reason == null) {
            reason = "";
        }
        if (reason.equals(PowerManager.REBOOT_RECOVERY)) {
            // If we are rebooting to go into recovery, instead of
            // setting sys.powerctl directly we'll start the
            // pre-recovery service which will do some preparation for
            // recovery and then reboot for us.
            SystemProperties.set("ctl.start", "pre-recovery");
        } else {
            SystemProperties.set("sys.powerctl", "reboot," + reason);
        }
        try {
            Thread.sleep(20 * 1000L);
        } catch (InterruptedException e) {
            Thread.currentThread().interrupt();
        }
        Slog.wtf(TAG, "Unexpected return from lowLevelReboot!");
    }

    @Override // Watchdog.Monitor implementation
    public void monitor() {
        // Grab and release lock for watchdog monitor to detect deadlocks.
        synchronized (mLock) {
        }
    }

    private void dumpInternal(PrintWriter pw) {
        pw.println("POWER MANAGER (dumpsys power)\n");

        final WirelessChargerDetector wcd;
        synchronized (mLock) {
            pw.println("Power Manager State:");
            pw.println("  mDirty=0x" + Integer.toHexString(mDirty));
            pw.println("  mWakefulness=" + PowerManagerInternal.wakefulnessToString(mWakefulness));
            pw.println("  mWakefulnessChanging=" + mWakefulnessChanging);
            pw.println("  mIsPowered=" + mIsPowered);
            pw.println("  mPlugType=" + mPlugType);
            pw.println("  mBatteryLevel=" + mBatteryLevel);
            pw.println("  mBatteryLevelWhenDreamStarted=" + mBatteryLevelWhenDreamStarted);
            pw.println("  mDockState=" + mDockState);
            pw.println("  mStayOn=" + mStayOn);
            pw.println("  mProximityPositive=" + mProximityPositive);
            pw.println("  mBootCompleted=" + mBootCompleted);
            pw.println("  mSystemReady=" + mSystemReady);
            pw.println("  mHalAutoSuspendModeEnabled=" + mHalAutoSuspendModeEnabled);
            pw.println("  mHalInteractiveModeEnabled=" + mHalInteractiveModeEnabled);
            pw.println("  mWakeLockSummary=0x" + Integer.toHexString(mWakeLockSummary));
            pw.println("  mUserActivitySummary=0x" + Integer.toHexString(mUserActivitySummary));
            pw.println("  mRequestWaitForNegativeProximity=" + mRequestWaitForNegativeProximity);
            pw.println("  mSandmanScheduled=" + mSandmanScheduled);
            pw.println("  mSandmanSummoned=" + mSandmanSummoned);
            pw.println("  mLowPowerModeEnabled=" + mLowPowerModeEnabled);
            pw.println("  mBatteryLevelLow=" + mBatteryLevelLow);
            pw.println("  mDeviceIdleMode=" + mDeviceIdleMode);
            pw.println("  mDeviceIdleWhitelist=" + Arrays.toString(mDeviceIdleWhitelist));
            pw.println("  mDeviceIdleTempWhitelist=" + Arrays.toString(mDeviceIdleTempWhitelist));
            pw.println("  mLastWakeTime=" + TimeUtils.formatUptime(mLastWakeTime));
            pw.println("  mLastSleepTime=" + TimeUtils.formatUptime(mLastSleepTime));
            pw.println("  mLastUserActivityTime=" + TimeUtils.formatUptime(mLastUserActivityTime));
            pw.println("  mLastUserActivityTimeNoChangeLights="
                    + TimeUtils.formatUptime(mLastUserActivityTimeNoChangeLights));
            pw.println("  mLastInteractivePowerHintTime="
                    + TimeUtils.formatUptime(mLastInteractivePowerHintTime));
            pw.println("  mLastScreenBrightnessBoostTime="
                    + TimeUtils.formatUptime(mLastScreenBrightnessBoostTime));
            pw.println("  mScreenBrightnessBoostInProgress="
                    + mScreenBrightnessBoostInProgress);
            pw.println("  mDisplayReady=" + mDisplayReady);
            pw.println("  mHoldingWakeLockSuspendBlocker=" + mHoldingWakeLockSuspendBlocker);
            pw.println("  mHoldingDisplaySuspendBlocker=" + mHoldingDisplaySuspendBlocker);

            pw.println();
            pw.println("Settings and Configuration:");
            pw.println("  mDecoupleHalAutoSuspendModeFromDisplayConfig="
                    + mDecoupleHalAutoSuspendModeFromDisplayConfig);
            pw.println("  mDecoupleHalInteractiveModeFromDisplayConfig="
                    + mDecoupleHalInteractiveModeFromDisplayConfig);
            pw.println("  mWakeUpWhenPluggedOrUnpluggedConfig="
                    + mWakeUpWhenPluggedOrUnpluggedConfig);
            pw.println("  mWakeUpWhenPluggedOrUnpluggedInTheaterModeConfig="
                    + mWakeUpWhenPluggedOrUnpluggedInTheaterModeConfig);
            pw.println("  mTheaterModeEnabled="
                    + mTheaterModeEnabled);
            pw.println("  mSuspendWhenScreenOffDueToProximityConfig="
                    + mSuspendWhenScreenOffDueToProximityConfig);
            pw.println("  mDreamsSupportedConfig=" + mDreamsSupportedConfig);
            pw.println("  mDreamsEnabledByDefaultConfig=" + mDreamsEnabledByDefaultConfig);
            pw.println("  mDreamsActivatedOnSleepByDefaultConfig="
                    + mDreamsActivatedOnSleepByDefaultConfig);
            pw.println("  mDreamsActivatedOnDockByDefaultConfig="
                    + mDreamsActivatedOnDockByDefaultConfig);
            pw.println("  mDreamsEnabledOnBatteryConfig="
                    + mDreamsEnabledOnBatteryConfig);
            pw.println("  mDreamsBatteryLevelMinimumWhenPoweredConfig="
                    + mDreamsBatteryLevelMinimumWhenPoweredConfig);
            pw.println("  mDreamsBatteryLevelMinimumWhenNotPoweredConfig="
                    + mDreamsBatteryLevelMinimumWhenNotPoweredConfig);
            pw.println("  mDreamsBatteryLevelDrainCutoffConfig="
                    + mDreamsBatteryLevelDrainCutoffConfig);
            pw.println("  mDreamsEnabledSetting=" + mDreamsEnabledSetting);
            pw.println("  mDreamsActivateOnSleepSetting=" + mDreamsActivateOnSleepSetting);
            pw.println("  mDreamsActivateOnDockSetting=" + mDreamsActivateOnDockSetting);
            pw.println("  mDozeAfterScreenOffConfig=" + mDozeAfterScreenOffConfig);
            pw.println("  mLowPowerModeSetting=" + mLowPowerModeSetting);
            pw.println("  mAutoLowPowerModeConfigured=" + mAutoLowPowerModeConfigured);
            pw.println("  mAutoLowPowerModeSnoozing=" + mAutoLowPowerModeSnoozing);
            pw.println("  mMinimumScreenOffTimeoutConfig=" + mMinimumScreenOffTimeoutConfig);
            pw.println("  mMaximumScreenDimDurationConfig=" + mMaximumScreenDimDurationConfig);
            pw.println("  mMaximumScreenDimRatioConfig=" + mMaximumScreenDimRatioConfig);
            pw.println("  mScreenOffTimeoutSetting=" + mScreenOffTimeoutSetting);
            pw.println("  mSleepTimeoutSetting=" + mSleepTimeoutSetting);
            pw.println("  mMaximumScreenOffTimeoutFromDeviceAdmin="
                    + mMaximumScreenOffTimeoutFromDeviceAdmin + " (enforced="
                    + isMaximumScreenOffTimeoutFromDeviceAdminEnforcedLocked() + ")");
            pw.println("  mStayOnWhilePluggedInSetting=" + mStayOnWhilePluggedInSetting);
            pw.println("  mScreenBrightnessSetting=" + mScreenBrightnessSetting);
            pw.println("  mScreenAutoBrightnessAdjustmentSetting="
                    + mScreenAutoBrightnessAdjustmentSetting);
            pw.println("  mScreenBrightnessModeSetting=" + mScreenBrightnessModeSetting);
            pw.println("  mScreenBrightnessOverrideFromWindowManager="
                    + mScreenBrightnessOverrideFromWindowManager);
            pw.println("  mUserActivityTimeoutOverrideFromWindowManager="
                    + mUserActivityTimeoutOverrideFromWindowManager);
            pw.println("  mTemporaryScreenBrightnessSettingOverride="
                    + mTemporaryScreenBrightnessSettingOverride);
            pw.println("  mTemporaryScreenAutoBrightnessAdjustmentSettingOverride="
                    + mTemporaryScreenAutoBrightnessAdjustmentSettingOverride);
            pw.println("  mDozeScreenStateOverrideFromDreamManager="
                    + mDozeScreenStateOverrideFromDreamManager);
            pw.println("  mDozeScreenBrightnessOverrideFromDreamManager="
                    + mDozeScreenBrightnessOverrideFromDreamManager);
            pw.println("  mScreenBrightnessSettingMinimum=" + mScreenBrightnessSettingMinimum);
            pw.println("  mScreenBrightnessSettingMaximum=" + mScreenBrightnessSettingMaximum);
            pw.println("  mScreenBrightnessSettingDefault=" + mScreenBrightnessSettingDefault);
            pw.println("  mDoubleTapWakeEnabled=" + mDoubleTapWakeEnabled);

            final int sleepTimeout = getSleepTimeoutLocked();
            final int screenOffTimeout = getScreenOffTimeoutLocked(sleepTimeout);
            final int screenDimDuration = getScreenDimDurationLocked(screenOffTimeout);
            pw.println();
            pw.println("Sleep timeout: " + sleepTimeout + " ms");
            pw.println("Screen off timeout: " + screenOffTimeout + " ms");
            pw.println("Screen dim duration: " + screenDimDuration + " ms");

            pw.println();
            pw.println("UID states:");
            for (int i=0; i<mUidState.size(); i++) {
                pw.print("  UID "); UserHandle.formatUid(pw, mUidState.keyAt(i));
                pw.print(": "); pw.println(mUidState.valueAt(i));
            }

            pw.println();
            pw.println("Wake Locks: size=" + mWakeLocks.size());
            for (WakeLock wl : mWakeLocks) {
                pw.println("  " + wl);
            }

            pw.println();
            pw.println("Suspend Blockers: size=" + mSuspendBlockers.size());
            for (SuspendBlocker sb : mSuspendBlockers) {
                pw.println("  " + sb);
            }

            pw.println();
            pw.println("Display Power: " + mDisplayPowerCallbacks);

            wcd = mWirelessChargerDetector;
        }

        if (wcd != null) {
            wcd.dump(pw);
        }
    }

    private SuspendBlocker createSuspendBlockerLocked(String name) {
        SuspendBlocker suspendBlocker = new SuspendBlockerImpl(name);
        mSuspendBlockers.add(suspendBlocker);
        return suspendBlocker;
    }

    private static WorkSource copyWorkSource(WorkSource workSource) {
        return workSource != null ? new WorkSource(workSource) : null;
    }

    private final class BatteryReceiver extends BroadcastReceiver {
        @Override
        public void onReceive(Context context, Intent intent) {
            synchronized (mLock) {
                handleBatteryStateChangedLocked();
            }
        }
    }

    private final class DreamReceiver extends BroadcastReceiver {
        @Override
        public void onReceive(Context context, Intent intent) {
            synchronized (mLock) {
                scheduleSandmanLocked();
            }
        }
    }

    private final class UserSwitchedReceiver extends BroadcastReceiver {
        @Override
        public void onReceive(Context context, Intent intent) {
            synchronized (mLock) {
                handleSettingsChangedLocked();
            }
        }
    }

    private final class DockReceiver extends BroadcastReceiver {
        @Override
        public void onReceive(Context context, Intent intent) {
            synchronized (mLock) {
                int dockState = intent.getIntExtra(Intent.EXTRA_DOCK_STATE,
                        Intent.EXTRA_DOCK_STATE_UNDOCKED);
                if (mDockState != dockState) {
                    mDockState = dockState;
                    mDirty |= DIRTY_DOCK_STATE;
                    updatePowerStateLocked();
                }
            }
        }
    }

    private final class SettingsObserver extends ContentObserver {
        public SettingsObserver(Handler handler) {
            super(handler);
        }

        @Override
        public void onChange(boolean selfChange, Uri uri) {
            synchronized (mLock) {
                handleSettingsChangedLocked();
            }
        }
    }

    /**
     * Handler for asynchronous operations performed by the power manager.
     */
    private final class PowerManagerHandler extends Handler {
        public PowerManagerHandler(Looper looper) {
            super(looper, null, true /*async*/);
        }

        @Override
        public void handleMessage(Message msg) {
            switch (msg.what) {
                case MSG_USER_ACTIVITY_TIMEOUT:
                    handleUserActivityTimeout();
                    break;
                case MSG_SANDMAN:
                    handleSandman();
                    break;
                case MSG_SCREEN_BRIGHTNESS_BOOST_TIMEOUT:
                    handleScreenBrightnessBoostTimeout();
                    break;
                case MSG_WAKE_UP:
                    cleanupProximity();
                    ((Runnable) msg.obj).run();
                    break;
            }
        }
    }

    /**
     * Represents a wake lock that has been acquired by an application.
     */
    private final class WakeLock implements IBinder.DeathRecipient {
        public final IBinder mLock;
        public int mFlags;
        public String mTag;
        public final String mPackageName;
        public WorkSource mWorkSource;
        public String mHistoryTag;
        public final int mOwnerUid;
        public final int mOwnerPid;
        public boolean mNotifiedAcquired;
        public boolean mDisabled;

        public WakeLock(IBinder lock, int flags, String tag, String packageName,
                WorkSource workSource, String historyTag, int ownerUid, int ownerPid) {
            mLock = lock;
            mFlags = flags;
            mTag = tag;
            mPackageName = packageName;
            mWorkSource = copyWorkSource(workSource);
            mHistoryTag = historyTag;
            mOwnerUid = ownerUid;
            mOwnerPid = ownerPid;
        }

        @Override
        public void binderDied() {
            PowerManagerService.this.handleWakeLockDeath(this);
        }

        public boolean hasSameProperties(int flags, String tag, WorkSource workSource,
                int ownerUid, int ownerPid) {
            return mFlags == flags
                    && mTag.equals(tag)
                    && hasSameWorkSource(workSource)
                    && mOwnerUid == ownerUid
                    && mOwnerPid == ownerPid;
        }

        public void updateProperties(int flags, String tag, String packageName,
                WorkSource workSource, String historyTag, int ownerUid, int ownerPid) {
            if (!mPackageName.equals(packageName)) {
                throw new IllegalStateException("Existing wake lock package name changed: "
                        + mPackageName + " to " + packageName);
            }
            if (mOwnerUid != ownerUid) {
                throw new IllegalStateException("Existing wake lock uid changed: "
                        + mOwnerUid + " to " + ownerUid);
            }
            if (mOwnerPid != ownerPid) {
                throw new IllegalStateException("Existing wake lock pid changed: "
                        + mOwnerPid + " to " + ownerPid);
            }
            mFlags = flags;
            mTag = tag;
            updateWorkSource(workSource);
            mHistoryTag = historyTag;
        }

        public boolean hasSameWorkSource(WorkSource workSource) {
            return Objects.equal(mWorkSource, workSource);
        }

        public void updateWorkSource(WorkSource workSource) {
            mWorkSource = copyWorkSource(workSource);
        }

        @Override
        public String toString() {
            return getLockLevelString()
                    + " '" + mTag + "'" + getLockFlagsString() + (mDisabled ? " DISABLED" : "")
                    + " (uid=" + mOwnerUid + ", pid=" + mOwnerPid + ", ws=" + mWorkSource + ")";
        }

        @SuppressWarnings("deprecation")
        private String getLockLevelString() {
            switch (mFlags & PowerManager.WAKE_LOCK_LEVEL_MASK) {
                case PowerManager.FULL_WAKE_LOCK:
                    return "FULL_WAKE_LOCK                ";
                case PowerManager.SCREEN_BRIGHT_WAKE_LOCK:
                    return "SCREEN_BRIGHT_WAKE_LOCK       ";
                case PowerManager.SCREEN_DIM_WAKE_LOCK:
                    return "SCREEN_DIM_WAKE_LOCK          ";
                case PowerManager.PARTIAL_WAKE_LOCK:
                    return "PARTIAL_WAKE_LOCK             ";
                case PowerManager.PROXIMITY_SCREEN_OFF_WAKE_LOCK:
                    return "PROXIMITY_SCREEN_OFF_WAKE_LOCK";
                case PowerManager.DOZE_WAKE_LOCK:
                    return "DOZE_WAKE_LOCK                ";
                case PowerManager.DRAW_WAKE_LOCK:
                    return "DRAW_WAKE_LOCK                ";
                default:
                    return "???                           ";
            }
        }

        private String getLockFlagsString() {
            String result = "";
            if ((mFlags & PowerManager.ACQUIRE_CAUSES_WAKEUP) != 0) {
                result += " ACQUIRE_CAUSES_WAKEUP";
            }
            if ((mFlags & PowerManager.ON_AFTER_RELEASE) != 0) {
                result += " ON_AFTER_RELEASE";
            }
            return result;
        }
    }

    private final class SuspendBlockerImpl implements SuspendBlocker {
        private final String mName;
        private final String mTraceName;
        private int mReferenceCount;

        public SuspendBlockerImpl(String name) {
            mName = name;
            mTraceName = "SuspendBlocker (" + name + ")";
        }

        @Override
        protected void finalize() throws Throwable {
            try {
                if (mReferenceCount != 0) {
                    Slog.wtf(TAG, "Suspend blocker \"" + mName
                            + "\" was finalized without being released!");
                    mReferenceCount = 0;
                    nativeReleaseSuspendBlocker(mName);
                    Trace.asyncTraceEnd(Trace.TRACE_TAG_POWER, mTraceName, 0);
                }
            } finally {
                super.finalize();
            }
        }

        @Override
        public void acquire() {
            synchronized (this) {
                mReferenceCount += 1;
                if (mReferenceCount == 1) {
                    if (DEBUG_SPEW) {
                        Slog.d(TAG, "Acquiring suspend blocker \"" + mName + "\".");
                    }
                    Trace.asyncTraceBegin(Trace.TRACE_TAG_POWER, mTraceName, 0);
                    nativeAcquireSuspendBlocker(mName);
                }
            }
        }

        @Override
        public void release() {
            synchronized (this) {
                mReferenceCount -= 1;
                if (mReferenceCount == 0) {
                    if (DEBUG_SPEW) {
                        Slog.d(TAG, "Releasing suspend blocker \"" + mName + "\".");
                    }
                    nativeReleaseSuspendBlocker(mName);
                    Trace.asyncTraceEnd(Trace.TRACE_TAG_POWER, mTraceName, 0);
                } else if (mReferenceCount < 0) {
                    Slog.wtf(TAG, "Suspend blocker \"" + mName
                            + "\" was released without being acquired!", new Throwable());
                    mReferenceCount = 0;
                }
            }
        }

        @Override
        public String toString() {
            synchronized (this) {
                return mName + ": ref count=" + mReferenceCount;
            }
        }
    }

    private void cleanupProximity() {
        synchronized (mProximityWakeLock) {
            cleanupProximityLocked();
        }
    }

    private void cleanupProximityLocked() {
        if (mProximityWakeLock.isHeld()) {
            mProximityWakeLock.release();
        }
        if (mProximityListener != null) {
            mSensorManager.unregisterListener(mProximityListener);
            mProximityListener = null;
        }
    }

    private final class BinderService extends IPowerManager.Stub {
        @Override // Binder call
        public void acquireWakeLockWithUid(IBinder lock, int flags, String tag,
                String packageName, int uid) {
            if (uid < 0) {
                uid = Binder.getCallingUid();
            }
            acquireWakeLock(lock, flags, tag, packageName, new WorkSource(uid), null);
        }

        @Override // Binder call
        public void powerHint(int hintId, int data) {
            if (!mSystemReady) {
                // Service not ready yet, so who the heck cares about power hints, bah.
                return;
            }
            mContext.enforceCallingOrSelfPermission(android.Manifest.permission.DEVICE_POWER, null);
            powerHintInternal(hintId, data);
        }

        @Override // Binder call
        public void acquireWakeLock(IBinder lock, int flags, String tag, String packageName,
                WorkSource ws, String historyTag) {
            if (lock == null) {
                throw new IllegalArgumentException("lock must not be null");
            }
            if (packageName == null) {
                throw new IllegalArgumentException("packageName must not be null");
            }
            PowerManager.validateWakeLockParameters(flags, tag);

            mContext.enforceCallingOrSelfPermission(android.Manifest.permission.WAKE_LOCK, null);
            if ((flags & PowerManager.DOZE_WAKE_LOCK) != 0) {
                mContext.enforceCallingOrSelfPermission(
                        android.Manifest.permission.DEVICE_POWER, null);
            }
            if (ws != null && ws.size() != 0) {
                mContext.enforceCallingOrSelfPermission(
                        android.Manifest.permission.UPDATE_DEVICE_STATS, null);
            } else {
                ws = null;
            }

            final int uid = Binder.getCallingUid();
            final int pid = Binder.getCallingPid();
            final long ident = Binder.clearCallingIdentity();
            try {
                acquireWakeLockInternal(lock, flags, tag, packageName, ws, historyTag, uid, pid);
            } finally {
                Binder.restoreCallingIdentity(ident);
            }
        }

        @Override // Binder call
        public void releaseWakeLock(IBinder lock, int flags) {
            if (lock == null) {
                throw new IllegalArgumentException("lock must not be null");
            }

            mContext.enforceCallingOrSelfPermission(android.Manifest.permission.WAKE_LOCK, null);

            final long ident = Binder.clearCallingIdentity();
            try {
                releaseWakeLockInternal(lock, flags);
            } finally {
                Binder.restoreCallingIdentity(ident);
            }
        }

        @Override // Binder call
        public void updateWakeLockUids(IBinder lock, int[] uids) {
            WorkSource ws = null;

            if (uids != null) {
                ws = new WorkSource();
                // XXX should WorkSource have a way to set uids as an int[] instead of adding them
                // one at a time?
                for (int i = 0; i < uids.length; i++) {
                    ws.add(uids[i]);
                }
            }
            updateWakeLockWorkSource(lock, ws, null);
        }

        @Override // Binder call
        public void updateWakeLockWorkSource(IBinder lock, WorkSource ws, String historyTag) {
            if (lock == null) {
                throw new IllegalArgumentException("lock must not be null");
            }

            mContext.enforceCallingOrSelfPermission(android.Manifest.permission.WAKE_LOCK, null);
            if (ws != null && ws.size() != 0) {
                mContext.enforceCallingOrSelfPermission(
                        android.Manifest.permission.UPDATE_DEVICE_STATS, null);
            } else {
                ws = null;
            }

            final int callingUid = Binder.getCallingUid();
            final long ident = Binder.clearCallingIdentity();
            try {
                updateWakeLockWorkSourceInternal(lock, ws, historyTag, callingUid);
            } finally {
                Binder.restoreCallingIdentity(ident);
            }
        }

        @Override // Binder call
        public boolean isWakeLockLevelSupported(int level) {
            final long ident = Binder.clearCallingIdentity();
            try {
                return isWakeLockLevelSupportedInternal(level);
            } finally {
                Binder.restoreCallingIdentity(ident);
            }
        }

        @Override // Binder call
        public void userActivity(long eventTime, int event, int flags) {
            final long now = SystemClock.uptimeMillis();
            if (mContext.checkCallingOrSelfPermission(android.Manifest.permission.DEVICE_POWER)
                    != PackageManager.PERMISSION_GRANTED
                    && mContext.checkCallingOrSelfPermission(
                            android.Manifest.permission.USER_ACTIVITY)
                            != PackageManager.PERMISSION_GRANTED) {
                // Once upon a time applications could call userActivity().
                // Now we require the DEVICE_POWER permission.  Log a warning and ignore the
                // request instead of throwing a SecurityException so we don't break old apps.
                synchronized (mLock) {
                    if (now >= mLastWarningAboutUserActivityPermission + (5 * 60 * 1000)) {
                        mLastWarningAboutUserActivityPermission = now;
                        Slog.w(TAG, "Ignoring call to PowerManager.userActivity() because the "
                                + "caller does not have DEVICE_POWER or USER_ACTIVITY "
                                + "permission.  Please fix your app!  "
                                + " pid=" + Binder.getCallingPid()
                                + " uid=" + Binder.getCallingUid());
                    }
                }
                return;
            }

            if (eventTime > now) {
                throw new IllegalArgumentException("event time must not be in the future");
            }

            final int uid = Binder.getCallingUid();
            final long ident = Binder.clearCallingIdentity();
            try {
                userActivityInternal(eventTime, event, flags, uid);
            } finally {
                Binder.restoreCallingIdentity(ident);
            }
        }

        @Override // Binder call
        public void setKeyboardVisibility(boolean visible) {
            synchronized (mLock) {
                if (DEBUG_SPEW) {
                    Slog.d(TAG, "setKeyboardVisibility: " + visible);
                }
                if (mKeyboardVisible != visible) {
                    mKeyboardVisible = visible;
                    if (!visible) {
                        // If hiding keyboard, turn off leds
                        setKeyboardLight(false, 1);
                        setKeyboardLight(false, 2);
                    }
                    synchronized (mLock) {
                        mDirty |= DIRTY_USER_ACTIVITY;
                        updatePowerStateLocked();
                    }
                }
            }
        }

        @Override // Binder call
        public void setKeyboardLight(boolean on, int key) {
            if (key == 1) {
                if (on)
                    mCapsLight.setColor(0x00ffffff);
                else
                    mCapsLight.turnOff();
            } else if (key == 2) {
                if (on)
                    mFnLight.setColor(0x00ffffff);
                else
                    mFnLight.turnOff();
            }
        }

        /**
         * @hide
         */
        private void wakeUp(final long eventTime, final String reason, final String opPackageName,
                boolean checkProximity) {
            if (eventTime > SystemClock.uptimeMillis()) {
                throw new IllegalArgumentException("event time must not be in the future");
            }

            mContext.enforceCallingOrSelfPermission(
                    android.Manifest.permission.DEVICE_POWER, null);

            final int uid = Binder.getCallingUid();
            Runnable r = new Runnable() {
                @Override
                public void run() {
                    final long ident = Binder.clearCallingIdentity();
                    try {
                        wakeUpInternal(eventTime, reason, uid, opPackageName, uid);
                    } finally {
                        Binder.restoreCallingIdentity(ident);
                    }
                }
            };
            if (checkProximity) {
                runWithProximityCheck(r);
            } else {
                r.run();
            }
        }

        private void runWithProximityCheck(Runnable r) {
            if (mHandler.hasMessages(MSG_WAKE_UP)) {
                // There is already a message queued;
                return;
            }

            TelephonyManager tm = (TelephonyManager)mContext.getSystemService(
                    Context.TELEPHONY_SERVICE);
            boolean hasIncomingCall = tm.getCallState() == TelephonyManager.CALL_STATE_RINGING;

            if (mProximityWakeSupported && mProximityWakeEnabled && mProximitySensor != null
                    && !hasIncomingCall) {
                Message msg = mHandler.obtainMessage(MSG_WAKE_UP);
                msg.obj = r;
                mHandler.sendMessageDelayed(msg, mProximityTimeOut);
                runPostProximityCheck(r);
            } else {
                r.run();
            }
        }

        private void runPostProximityCheck(final Runnable r) {
            if (mSensorManager == null) {
                r.run();
                return;
            }
            synchronized (mProximityWakeLock) {
                mProximityWakeLock.acquire();
                mProximityListener = new SensorEventListener() {
                    @Override
                    public void onSensorChanged(SensorEvent event) {
                        cleanupProximityLocked();
                        if (!mHandler.hasMessages(MSG_WAKE_UP)) {
                            Slog.w(TAG, "The proximity sensor took too long, wake event already triggered!");
                            return;
                        }
                        mHandler.removeMessages(MSG_WAKE_UP);
                        float distance = event.values[0];
                        if (distance >= PROXIMITY_NEAR_THRESHOLD ||
                                distance >= mProximitySensor.getMaximumRange()) {
                            r.run();
                        }
                    }

                    @Override
                    public void onAccuracyChanged(Sensor sensor, int accuracy) {}
                };
                mSensorManager.registerListener(mProximityListener,
                       mProximitySensor, SensorManager.SENSOR_DELAY_FASTEST);
            }
        }

        @Override // Binder call
        public void wakeUpWithProximityCheck(long eventTime, String reason, String opPackageName) {
            wakeUp(eventTime, reason, opPackageName, true);
        }

        @Override // Binder call
        public void wakeUp(long eventTime, String reason, String opPackageName) {
            wakeUp(eventTime, reason, opPackageName, false);
        }

        @Override // Binder call
        public void goToSleep(long eventTime, int reason, int flags) {
            if (eventTime > SystemClock.uptimeMillis()) {
                throw new IllegalArgumentException("event time must not be in the future");
            }

            mContext.enforceCallingOrSelfPermission(
                    android.Manifest.permission.DEVICE_POWER, null);

            final int uid = Binder.getCallingUid();
            final long ident = Binder.clearCallingIdentity();
            try {
                goToSleepInternal(eventTime, reason, flags, uid);
            } finally {
                Binder.restoreCallingIdentity(ident);
            }
        }

        @Override // Binder call
        public void nap(long eventTime) {
            if (eventTime > SystemClock.uptimeMillis()) {
                throw new IllegalArgumentException("event time must not be in the future");
            }

            mContext.enforceCallingOrSelfPermission(
                    android.Manifest.permission.DEVICE_POWER, null);

            final int uid = Binder.getCallingUid();
            final long ident = Binder.clearCallingIdentity();
            try {
                napInternal(eventTime, uid);
            } finally {
                Binder.restoreCallingIdentity(ident);
            }
        }

        @Override // Binder call
        public boolean isInteractive() {
            final long ident = Binder.clearCallingIdentity();
            try {
                return isInteractiveInternal();
            } finally {
                Binder.restoreCallingIdentity(ident);
            }
        }

        @Override // Binder call
        public boolean isPowerSaveMode() {
            final long ident = Binder.clearCallingIdentity();
            try {
                return isLowPowerModeInternal();
            } finally {
                Binder.restoreCallingIdentity(ident);
            }
        }

        @Override // Binder call
        public boolean setPowerSaveMode(boolean mode) {
            mContext.enforceCallingOrSelfPermission(
                    android.Manifest.permission.DEVICE_POWER, null);
            final long ident = Binder.clearCallingIdentity();
            try {
                return setLowPowerModeInternal(mode);
            } finally {
                Binder.restoreCallingIdentity(ident);
            }
        }

        @Override // Binder call
        public boolean isDeviceIdleMode() {
            final long ident = Binder.clearCallingIdentity();
            try {
                return isDeviceIdleModeInternal();
            } finally {
                Binder.restoreCallingIdentity(ident);
            }
        }

        /**
         * Reboots the device.
         *
         * @param confirm If true, shows a reboot confirmation dialog.
         * @param reason The reason for the reboot, or null if none.
         * @param wait If true, this call waits for the reboot to complete and does not return.
         */
        @Override // Binder call
        public void reboot(boolean confirm, String reason, boolean wait) {
            mContext.enforceCallingOrSelfPermission(android.Manifest.permission.REBOOT, null);
            if (PowerManager.REBOOT_RECOVERY.equals(reason)) {
                mContext.enforceCallingOrSelfPermission(android.Manifest.permission.RECOVERY, null);
            }

            final long ident = Binder.clearCallingIdentity();
            try {
                shutdownOrRebootInternal(false, confirm, reason, wait);
            } finally {
                Binder.restoreCallingIdentity(ident);
            }
        }

        /**
         * Shuts down the device.
         *
         * @param confirm If true, shows a shutdown confirmation dialog.
         * @param wait If true, this call waits for the shutdown to complete and does not return.
         */
        @Override // Binder call
        public void shutdown(boolean confirm, boolean wait) {
            mContext.enforceCallingOrSelfPermission(android.Manifest.permission.REBOOT, null);

            final long ident = Binder.clearCallingIdentity();
            try {
                shutdownOrRebootInternal(true, confirm, null, wait);
            } finally {
                Binder.restoreCallingIdentity(ident);
            }
        }

        /**
         * Crash the runtime (causing a complete restart of the Android framework).
         * Requires REBOOT permission.  Mostly for testing.  Should not return.
         */
        @Override // Binder call
        public void crash(String message) {
            mContext.enforceCallingOrSelfPermission(android.Manifest.permission.REBOOT, null);

            final long ident = Binder.clearCallingIdentity();
            try {
                crashInternal(message);
            } finally {
                Binder.restoreCallingIdentity(ident);
            }
        }

        /**
         * Set the setting that determines whether the device stays on when plugged in.
         * The argument is a bit string, with each bit specifying a power source that,
         * when the device is connected to that source, causes the device to stay on.
         * See {@link android.os.BatteryManager} for the list of power sources that
         * can be specified. Current values include
         * {@link android.os.BatteryManager#BATTERY_PLUGGED_AC}
         * and {@link android.os.BatteryManager#BATTERY_PLUGGED_USB}
         *
         * Used by "adb shell svc power stayon ..."
         *
         * @param val an {@code int} containing the bits that specify which power sources
         * should cause the device to stay on.
         */
        @Override // Binder call
        public void setStayOnSetting(int val) {
            int uid = Binder.getCallingUid();
            // if uid is of root's, we permit this operation straight away
            if (uid != Process.ROOT_UID) {
                if (!Settings.checkAndNoteWriteSettingsOperation(mContext, uid,
                        Settings.getPackageNameForUid(mContext, uid), true)) {
                    return;
                }
            }

            final long ident = Binder.clearCallingIdentity();
            try {
                setStayOnSettingInternal(val);
            } finally {
                Binder.restoreCallingIdentity(ident);
            }
        }

        /**
         * Used by the settings application and brightness control widgets to
         * temporarily override the current screen brightness setting so that the
         * user can observe the effect of an intended settings change without applying
         * it immediately.
         *
         * The override will be canceled when the setting value is next updated.
         *
         * @param brightness The overridden brightness.
         *
         * @see android.provider.Settings.System#SCREEN_BRIGHTNESS
         */
        @Override // Binder call
        public void setTemporaryScreenBrightnessSettingOverride(int brightness) {
            mContext.enforceCallingOrSelfPermission(
                    android.Manifest.permission.DEVICE_POWER, null);

            final long ident = Binder.clearCallingIdentity();
            try {
                setTemporaryScreenBrightnessSettingOverrideInternal(brightness);
            } finally {
                Binder.restoreCallingIdentity(ident);
            }
        }

        /**
         * Used by the settings application and brightness control widgets to
         * temporarily override the current screen auto-brightness adjustment setting so that the
         * user can observe the effect of an intended settings change without applying
         * it immediately.
         *
         * The override will be canceled when the setting value is next updated.
         *
         * @param adj The overridden brightness, or Float.NaN to disable the override.
         *
         * @see android.provider.Settings.System#SCREEN_AUTO_BRIGHTNESS_ADJ
         */
        @Override // Binder call
        public void setTemporaryScreenAutoBrightnessAdjustmentSettingOverride(float adj) {
            mContext.enforceCallingOrSelfPermission(
                    android.Manifest.permission.DEVICE_POWER, null);

            final long ident = Binder.clearCallingIdentity();
            try {
                setTemporaryScreenAutoBrightnessAdjustmentSettingOverrideInternal(adj);
            } finally {
                Binder.restoreCallingIdentity(ident);
            }
        }

        /**
         * Used by the phone application to make the attention LED flash when ringing.
         */
        @Override // Binder call
        public void setAttentionLight(boolean on, int color) {
            mContext.enforceCallingOrSelfPermission(
                    android.Manifest.permission.DEVICE_POWER, null);

            final long ident = Binder.clearCallingIdentity();
            try {
                setAttentionLightInternal(on, color);
            } finally {
                Binder.restoreCallingIdentity(ident);
            }
        }

        @Override // Binder call
        public void boostScreenBrightness(long eventTime) {
            if (eventTime > SystemClock.uptimeMillis()) {
                throw new IllegalArgumentException("event time must not be in the future");
            }

            mContext.enforceCallingOrSelfPermission(
                    android.Manifest.permission.DEVICE_POWER, null);

            final int uid = Binder.getCallingUid();
            final long ident = Binder.clearCallingIdentity();
            try {
                boostScreenBrightnessInternal(eventTime, uid);
            } finally {
                Binder.restoreCallingIdentity(ident);
            }
        }

        @Override // Binder call
        public boolean isScreenBrightnessBoosted() {
            final long ident = Binder.clearCallingIdentity();
            try {
                return isScreenBrightnessBoostedInternal();
            } finally {
                Binder.restoreCallingIdentity(ident);
            }
        }

        @Override // Binder call
        public void cpuBoost(int duration) {
            mPerf.cpuBoost(duration);
        }

        @Override // Binder call
        protected void dump(FileDescriptor fd, PrintWriter pw, String[] args) {
            if (mContext.checkCallingOrSelfPermission(Manifest.permission.DUMP)
                    != PackageManager.PERMISSION_GRANTED) {
                pw.println("Permission Denial: can't dump PowerManager from from pid="
                        + Binder.getCallingPid()
                        + ", uid=" + Binder.getCallingUid());
                return;
            }

            final long ident = Binder.clearCallingIdentity();
            try {
                dumpInternal(pw);
            } finally {
                Binder.restoreCallingIdentity(ident);
            }
        }

        /* updates the blocked uids, so if a wake lock is acquired for it
         * can be released.
         */
        public void updateBlockedUids(int uid, boolean isBlocked) {
            boolean changed = false;
            if (DEBUG_SPEW) Slog.v(TAG, "updateBlockedUids: uid = " + uid +
                                   "isBlocked = " + isBlocked);
            if (Binder.getCallingUid() != Process.SYSTEM_UID) {
                if (DEBUG_SPEW) Slog.v(TAG, "UpdateBlockedUids is not allowed");
                return;
            }
            synchronized(mLock) {
                for (int index = 0; index < mWakeLocks.size(); index++) {
                    WakeLock wl = mWakeLocks.get(index);
                    if(wl != null) {
                        // update the wakelock for the blocked uid
                        if ((wl.mOwnerUid == uid || checkWorkSourceObjectId(uid, wl)) ||
                            (wl.mTag.startsWith("*sync*") && wl.mOwnerUid == Process.SYSTEM_UID)) {
                            if(updateBlockedWakelock(wl, isBlocked)){
                                changed = true;
                            }
                        }
                    }
                }
                if(isBlocked) {
                    mBlockedUids.add(new Integer(uid));
                }
                else {
                    mBlockedUids.clear();
                }
            }
            if(changed){
                mDirty |= DIRTY_WAKE_LOCKS;
                updatePowerStateLocked();
            }
        }
    }

    private void setButtonBrightnessOverrideFromWindowManagerInternal(int brightness) {
        synchronized (mLock) {
            if (mButtonBrightnessOverrideFromWindowManager != brightness) {
                mButtonBrightnessOverrideFromWindowManager = brightness;
                mDirty |= DIRTY_SETTINGS;
                updatePowerStateLocked();
            }
        }
    }

    private final class LocalService extends PowerManagerInternal {
        @Override
        public void setScreenBrightnessOverrideFromWindowManager(int screenBrightness) {
            if (screenBrightness < PowerManager.BRIGHTNESS_DEFAULT
                    || screenBrightness > PowerManager.BRIGHTNESS_ON) {
                screenBrightness = PowerManager.BRIGHTNESS_DEFAULT;
            }
            setScreenBrightnessOverrideFromWindowManagerInternal(screenBrightness);
        }

        @Override
        public void setButtonBrightnessOverrideFromWindowManager(int screenBrightness) {
            mContext.enforceCallingOrSelfPermission(android.Manifest.permission.DEVICE_POWER, null);

            final long ident = Binder.clearCallingIdentity();
            try {
                setButtonBrightnessOverrideFromWindowManagerInternal(screenBrightness);
            } finally {
                Binder.restoreCallingIdentity(ident);
            }

        }

        @Override
        public void setDozeOverrideFromDreamManager(int screenState, int screenBrightness) {
            switch (screenState) {
                case Display.STATE_UNKNOWN:
                case Display.STATE_OFF:
                case Display.STATE_DOZE:
                case Display.STATE_DOZE_SUSPEND:
                case Display.STATE_ON:
                    break;
                default:
                    screenState = Display.STATE_UNKNOWN;
                    break;
            }
            if (screenBrightness < PowerManager.BRIGHTNESS_DEFAULT
                    || screenBrightness > PowerManager.BRIGHTNESS_ON) {
                screenBrightness = PowerManager.BRIGHTNESS_DEFAULT;
            }
            setDozeOverrideFromDreamManagerInternal(screenState, screenBrightness);
        }

        @Override
        public void setUserActivityTimeoutOverrideFromWindowManager(long timeoutMillis) {
            setUserActivityTimeoutOverrideFromWindowManagerInternal(timeoutMillis);
        }

        @Override
        public void setMaximumScreenOffTimeoutFromDeviceAdmin(int timeMs) {
            setMaximumScreenOffTimeoutFromDeviceAdminInternal(timeMs);
        }

        @Override
        public boolean getLowPowerModeEnabled() {
            synchronized (mLock) {
                return mLowPowerModeEnabled;
            }
        }

        @Override
        public void registerLowPowerModeObserver(LowPowerModeListener listener) {
            synchronized (mLock) {
                mLowPowerModeListeners.add(listener);
            }
        }

        @Override
        public void setDeviceIdleMode(boolean enabled) {
            setDeviceIdleModeInternal(enabled);
        }

        @Override
        public void setDeviceIdleWhitelist(int[] appids) {
            setDeviceIdleWhitelistInternal(appids);
        }

        @Override
        public void setDeviceIdleTempWhitelist(int[] appids) {
            setDeviceIdleTempWhitelistInternal(appids);
        }

        @Override
        public void updateUidProcState(int uid, int procState) {
            updateUidProcStateInternal(uid, procState);
        }

        @Override
        public void uidGone(int uid) {
            uidGoneInternal(uid);
        }

        @Override
        public void powerHint(int hintId, int data) {
            powerHintInternal(hintId, data);
        }
<<<<<<< HEAD

        @Override
        public boolean setPowerSaveMode(boolean mode) {
            return setLowPowerModeInternal(mode);
        }

        @Override
        public int getFeature(int featureId) {
            return nativeGetFeature(featureId);
        }

        @Override
        public void setFeature(int featureId, int data) {
            nativeSetFeature(featureId, data);
        }
    }

    private boolean updateBlockedWakelock(WakeLock wakeLock, boolean update) {
        if (wakeLock != null && ((wakeLock.mFlags & PowerManager.WAKE_LOCK_LEVEL_MASK)
                == PowerManager.PARTIAL_WAKE_LOCK )) {
            if(wakeLock.mDisabled != update){
                wakeLock.mDisabled = update;
                if (wakeLock.mDisabled) {
                    // This wake lock is no longer being respected.
                    notifyWakeLockReleasedLocked(wakeLock);
                } else {
                    notifyWakeLockAcquiredLocked(wakeLock);
                }
                return true;
            }
        }
        return false;
    }

    private boolean checkWorkSourceObjectId(int uid, WakeLock wl) {
        try {
            for (int index = 0; index < wl.mWorkSource.size(); index++) {
                if (uid == wl.mWorkSource.get(index)) {
                    if (DEBUG_SPEW) Slog.v(TAG, "WS uid matched");
                    return true;
                }
            }
        }
        catch (Exception e) {
            return false;
        }
        return false;
=======
>>>>>>> 25b5096f
    }
}<|MERGE_RESOLUTION|>--- conflicted
+++ resolved
@@ -3886,7 +3886,6 @@
         public void powerHint(int hintId, int data) {
             powerHintInternal(hintId, data);
         }
-<<<<<<< HEAD
 
         @Override
         public boolean setPowerSaveMode(boolean mode) {
@@ -3934,7 +3933,5 @@
             return false;
         }
         return false;
-=======
->>>>>>> 25b5096f
     }
 }