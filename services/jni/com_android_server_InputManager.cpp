--- conflicted
+++ resolved
@@ -842,33 +842,6 @@
         flags |= AKEY_EVENT_FLAG_VIRTUAL_HARD_KEY;
     }
 
-<<<<<<< HEAD
-    const int32_t WM_ACTION_PASS_TO_USER = 1;
-    const int32_t WM_ACTION_POKE_USER_ACTIVITY = 2;
-    const int32_t WM_ACTION_GO_TO_SLEEP = 4;
-
-    bool isScreenOn = this->isScreenOn();
-    bool isScreenBright = this->isScreenBright();
-
-    JNIEnv* env = jniEnv();
-    jint wmActions = env->CallIntMethod(mCallbacksObj,
-            gCallbacksClassInfo.interceptKeyBeforeQueueing,
-            when, keyCode, action == AKEY_EVENT_ACTION_DOWN, policyFlags, isScreenOn);
-    if (checkAndClearExceptionFromCallback(env, "interceptKeyBeforeQueueing")) {
-        wmActions = 0;
-    }
-
-    if (policyFlags & POLICY_FLAG_TRUSTED) {
-        if (! isScreenOn) {
-            // Key presses and releases wake the device.
-            policyFlags |= POLICY_FLAG_WOKE_HERE;
-            flags |= AKEY_EVENT_FLAG_WOKE_HERE;
-        }
-
-        if (! isScreenBright) {
-            // Key presses and releases brighten the screen if dimmed.
-            policyFlags |= POLICY_FLAG_BRIGHT_HERE;
-=======
     // Policy:
     // - Ignore untrusted events and pass them along.
     // - Ask the window manager what to do with normal events and trusted injected events.
@@ -898,7 +871,6 @@
             if (!isScreenBright) {
                 policyFlags |= POLICY_FLAG_BRIGHT_HERE;
             }
->>>>>>> 03aa28fb
         }
 
         if (wmActions & WM_ACTION_GO_TO_SLEEP) {
@@ -908,35 +880,6 @@
         if (wmActions & WM_ACTION_POKE_USER_ACTIVITY) {
             android_server_PowerManagerService_userActivity(when, POWER_MANAGER_BUTTON_EVENT);
         }
-<<<<<<< HEAD
-    }
-
-    if (wmActions & WM_ACTION_PASS_TO_USER) {
-        policyFlags |= POLICY_FLAG_PASS_TO_USER;
-    }
-}
-
-void NativeInputManager::interceptGenericBeforeQueueing(nsecs_t when, uint32_t& policyFlags) {
-#if DEBUG_INPUT_DISPATCHER_POLICY
-    LOGD("interceptGenericBeforeQueueing - when=%lld, policyFlags=0x%x", when, policyFlags);
-#endif
-
-    if (isScreenOn()) {
-        // Only dispatch events when the device is awake.
-        // Do not wake the device.
-        policyFlags |= POLICY_FLAG_PASS_TO_USER;
-
-        if ((policyFlags & POLICY_FLAG_TRUSTED) && !isScreenBright()) {
-            // Brighten the screen if dimmed.
-            policyFlags |= POLICY_FLAG_BRIGHT_HERE;
-        }
-    }
-}
-
-bool NativeInputManager::interceptKeyBeforeDispatching(const sp<InputChannel>& inputChannel,
-        const KeyEvent* keyEvent, uint32_t policyFlags) {
-    JNIEnv* env = jniEnv();
-=======
 
         if (wmActions & WM_ACTION_PASS_TO_USER) {
             policyFlags |= POLICY_FLAG_PASS_TO_USER;
@@ -986,7 +929,6 @@
                 keyEvent->getKeyCode(), keyEvent->getMetaState(),
                 keyEvent->getRepeatCount(), policyFlags);
         bool error = checkAndClearExceptionFromCallback(env, "interceptKeyBeforeDispatching");
->>>>>>> 03aa28fb
 
         env->DeleteLocalRef(inputChannelObj);
         return consumed && ! error;
