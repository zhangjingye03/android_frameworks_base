--- conflicted
+++ resolved
@@ -49,11 +49,7 @@
     BlackFrame mExitingBlackFrame;
     BlackFrame mEnteringBlackFrame;
     int mWidth, mHeight;
-<<<<<<< HEAD
-    int mExitAnimId, mEnterAnimId;
     int mSnapshotRotation;
-=======
->>>>>>> a34a64d2
 
     int mOriginalRotation;
     int mOriginalWidth, mOriginalHeight;
