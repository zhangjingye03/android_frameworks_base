#
# Copyright (C) 2008 The Android Open Source Project
#
# Licensed under the Apache License, Version 2.0 (the "License");
# you may not use this file except in compliance with the License.
# You may obtain a copy of the License at
#
#      http://www.apache.org/licenses/LICENSE-2.0
#
# Unless required by applicable law or agreed to in writing, software
# distributed under the License is distributed on an "AS IS" BASIS,
# WITHOUT WARRANTIES OR CONDITIONS OF ANY KIND, either express or implied.
# See the License for the specific language governing permissions and
# limitations under the License.
#
LOCAL_PATH := $(call my-dir)

# We have a special case here where we build the library's resources
# independently from its code, so we need to find where the resource
# class source got placed in the course of building the resources.
# Thus, the magic here.
# Also, this module cannot depend directly on the R.java file; if it
# did, the PRIVATE_* vars for R.java wouldn't be guaranteed to be correct.
# Instead, it depends on the R.stamp file, which lists the corresponding
# R.java file as a prerequisite.
# TODO: find a more appropriate way to do this.
framework_res_source_path := APPS/framework-res_intermediates/src

# the library
# ============================================================
include $(CLEAR_VARS)

# FRAMEWORKS_BASE_SUBDIRS comes from build/core/pathmap.mk
LOCAL_SRC_FILES := $(call find-other-java-files,$(FRAMEWORKS_BASE_SUBDIRS))

# EventLogTags files.
LOCAL_SRC_FILES += \
       core/java/android/content/EventLogTags.logtags \
       core/java/android/speech/tts/EventLogTags.logtags \
       core/java/android/webkit/EventLogTags.logtags \

# The following filters out code we are temporarily not including at all.
# TODO: Move AWT and beans (and associated harmony code) back into libcore.
# TODO: Maybe remove javax.microedition entirely?
# TODO: Move SyncML (org.mobilecontrol.*) into its own library.
LOCAL_SRC_FILES := $(filter-out \
			org/mobilecontrol/% \
			,$(LOCAL_SRC_FILES))

## READ ME: ########################################################
##
## When updating this list of aidl files, consider if that aidl is
## part of the SDK API.  If it is, also add it to the list below that
## is preprocessed and distributed with the SDK.  This list should
## not contain any aidl files for parcelables, but the one below should
## if you intend for 3rd parties to be able to send those objects
## across process boundaries.
##
## READ ME: ########################################################
LOCAL_SRC_FILES += \
	core/java/android/accessibilityservice/IAccessibilityServiceConnection.aidl \
	core/java/android/accessibilityservice/IAccessibilityServiceClient.aidl \
	core/java/android/accounts/IAccountManager.aidl \
	core/java/android/accounts/IAccountManagerResponse.aidl \
	core/java/android/accounts/IAccountAuthenticator.aidl \
	core/java/android/accounts/IAccountAuthenticatorResponse.aidl \
	core/java/android/app/IActivityController.aidl \
	core/java/android/app/IActivityPendingResult.aidl \
	core/java/android/app/IAlarmManager.aidl \
	core/java/android/app/IBackupAgent.aidl \
	core/java/android/app/IInstrumentationWatcher.aidl \
	core/java/android/app/INotificationManager.aidl \
	core/java/android/app/IProcessObserver.aidl \
	core/java/android/app/ISearchManager.aidl \
	core/java/android/app/ISearchManagerCallback.aidl \
	core/java/android/app/IServiceConnection.aidl \
	core/java/android/app/IStopUserCallback.aidl \
	core/java/android/app/IThumbnailReceiver.aidl \
	core/java/android/app/IThumbnailRetriever.aidl \
	core/java/android/app/ITransientNotification.aidl \
	core/java/android/app/IUiAutomationConnection.aidl \
	core/java/android/app/IUiModeManager.aidl \
	core/java/android/app/IUserSwitchObserver.aidl \
	core/java/android/app/IWallpaperManager.aidl \
	core/java/android/app/IWallpaperManagerCallback.aidl \
	core/java/android/app/admin/IDevicePolicyManager.aidl \
	core/java/android/app/backup/IBackupManager.aidl \
	core/java/android/app/backup/IFullBackupRestoreObserver.aidl \
	core/java/android/app/backup/IRestoreObserver.aidl \
	core/java/android/app/backup/IRestoreSession.aidl \
	core/java/android/bluetooth/IBluetooth.aidl \
	core/java/android/bluetooth/IBluetoothA2dp.aidl \
	core/java/android/bluetooth/IBluetoothCallback.aidl \
	core/java/android/bluetooth/IBluetoothHeadset.aidl \
	core/java/android/bluetooth/IBluetoothHeadsetPhone.aidl \
	core/java/android/bluetooth/IBluetoothHealth.aidl \
	core/java/android/bluetooth/IBluetoothHealthCallback.aidl \
	core/java/android/bluetooth/IBluetoothInputDevice.aidl \
	core/java/android/bluetooth/IBluetoothPan.aidl \
	core/java/android/bluetooth/IBluetoothManager.aidl \
	core/java/android/bluetooth/IBluetoothManagerCallback.aidl \
	core/java/android/bluetooth/IBluetoothPbap.aidl \
	core/java/android/bluetooth/IBluetoothStateChangeCallback.aidl \
	core/java/android/bluetooth/IBluetoothGatt.aidl \
	core/java/android/bluetooth/IBluetoothGattCallback.aidl \
	core/java/android/bluetooth/IBluetoothGattServerCallback.aidl \
	core/java/android/content/IClipboard.aidl \
	core/java/android/content/IContentService.aidl \
	core/java/android/content/IIntentReceiver.aidl \
	core/java/android/content/IIntentSender.aidl \
	core/java/android/content/IOnPrimaryClipChangedListener.aidl \
	core/java/android/content/ISyncAdapter.aidl \
	core/java/android/content/ISyncContext.aidl \
	core/java/android/content/ISyncStatusObserver.aidl \
	core/java/android/content/pm/IPackageDataObserver.aidl \
	core/java/android/content/pm/IPackageDeleteObserver.aidl \
	core/java/android/content/pm/IPackageInstallObserver.aidl \
	core/java/android/content/pm/IPackageManager.aidl \
	core/java/android/content/pm/IPackageMoveObserver.aidl \
	core/java/android/content/pm/IPackageStatsObserver.aidl \
	core/java/android/database/IContentObserver.aidl \
	core/java/android/hardware/ISerialManager.aidl \
	core/java/android/hardware/display/IDisplayManager.aidl \
	core/java/android/hardware/display/IDisplayManagerCallback.aidl \
	core/java/android/hardware/input/IInputManager.aidl \
	core/java/android/hardware/input/IInputDevicesChangedListener.aidl \
	core/java/android/hardware/location/IGeofenceHardware.aidl \
	core/java/android/hardware/location/IGeofenceHardwareCallback.aidl \
	core/java/android/hardware/location/IGeofenceHardwareMonitorCallback.aidl \
	core/java/android/hardware/usb/IUsbManager.aidl \
	core/java/android/net/IConnectivityManager.aidl \
	core/java/android/net/INetworkManagementEventObserver.aidl \
	core/java/android/net/INetworkPolicyListener.aidl \
	core/java/android/net/INetworkPolicyManager.aidl \
	core/java/android/net/INetworkStatsService.aidl \
	core/java/android/net/INetworkStatsSession.aidl \
	core/java/android/net/nsd/INsdManager.aidl \
	core/java/android/nfc/INdefPushCallback.aidl \
	core/java/android/nfc/INfcAdapter.aidl \
	core/java/android/nfc/INfcAdapterExtras.aidl \
	core/java/android/nfc/INfcTag.aidl \
	core/java/android/os/ICancellationSignal.aidl \
	core/java/android/os/IHardwareService.aidl \
	core/java/android/os/IMessenger.aidl \
	core/java/android/os/INetworkManagementService.aidl \
	core/java/android/os/IPermissionController.aidl \
	core/java/android/os/IPowerManager.aidl \
	core/java/android/os/IRemoteCallback.aidl \
	core/java/android/os/ISchedulingPolicyService.aidl \
	core/java/android/os/IUpdateLock.aidl \
	core/java/android/os/IUserManager.aidl \
	core/java/android/os/IVibratorService.aidl \
	core/java/android/service/notification/INotificationListener.aidl \
	core/java/android/service/dreams/IDreamManager.aidl \
	core/java/android/service/dreams/IDreamService.aidl \
	core/java/android/service/wallpaper/IWallpaperConnection.aidl \
	core/java/android/service/wallpaper/IWallpaperEngine.aidl \
	core/java/android/service/wallpaper/IWallpaperService.aidl \
	core/java/android/view/accessibility/IAccessibilityInteractionConnection.aidl\
	core/java/android/view/accessibility/IAccessibilityInteractionConnectionCallback.aidl\
	core/java/android/view/accessibility/IAccessibilityManager.aidl \
	core/java/android/view/accessibility/IAccessibilityManagerClient.aidl \
	core/java/android/view/IApplicationToken.aidl \
	core/java/android/view/IMagnificationCallbacks.aidl \
	core/java/android/view/IInputFilter.aidl \
	core/java/android/view/IInputFilterHost.aidl \
	core/java/android/view/IOnKeyguardExitResult.aidl \
	core/java/android/view/IRotationWatcher.aidl \
	core/java/android/view/IWindow.aidl \
	core/java/android/view/IWindowFocusObserver.aidl \
	core/java/android/view/IWindowId.aidl \
	core/java/android/view/IWindowManager.aidl \
	core/java/android/view/IWindowSession.aidl \
	core/java/android/speech/IRecognitionListener.aidl \
	core/java/android/speech/IRecognitionService.aidl \
	core/java/android/speech/tts/ITextToSpeechCallback.aidl \
	core/java/android/speech/tts/ITextToSpeechService.aidl \
	core/java/com/android/internal/app/IAppOpsCallback.aidl \
	core/java/com/android/internal/app/IAppOpsService.aidl \
	core/java/com/android/internal/app/IBatteryStats.aidl \
	core/java/com/android/internal/app/IUsageStats.aidl \
	core/java/com/android/internal/app/IMediaContainerService.aidl \
	core/java/com/android/internal/appwidget/IAppWidgetService.aidl \
	core/java/com/android/internal/appwidget/IAppWidgetHost.aidl \
	core/java/com/android/internal/backup/IBackupTransport.aidl \
	core/java/com/android/internal/backup/IObbBackupService.aidl \
	core/java/com/android/internal/policy/IFaceLockCallback.aidl \
	core/java/com/android/internal/policy/IFaceLockInterface.aidl \
	core/java/com/android/internal/os/IDropBoxManagerService.aidl \
	core/java/com/android/internal/os/IResultReceiver.aidl \
	core/java/com/android/internal/statusbar/IStatusBar.aidl \
	core/java/com/android/internal/statusbar/IStatusBarService.aidl \
	core/java/com/android/internal/textservice/ISpellCheckerService.aidl \
	core/java/com/android/internal/textservice/ISpellCheckerSession.aidl \
	core/java/com/android/internal/textservice/ISpellCheckerSessionListener.aidl \
	core/java/com/android/internal/textservice/ITextServicesManager.aidl \
	core/java/com/android/internal/textservice/ITextServicesSessionListener.aidl \
	core/java/com/android/internal/view/IInputContext.aidl \
	core/java/com/android/internal/view/IInputContextCallback.aidl \
	core/java/com/android/internal/view/IInputMethod.aidl \
	core/java/com/android/internal/view/IInputMethodClient.aidl \
	core/java/com/android/internal/view/IInputMethodManager.aidl \
	core/java/com/android/internal/view/IInputMethodSession.aidl \
	core/java/com/android/internal/view/IInputSessionCallback.aidl \
	core/java/com/android/internal/widget/ILockSettings.aidl \
	core/java/com/android/internal/widget/IRemoteViewsFactory.aidl \
	core/java/com/android/internal/widget/IRemoteViewsAdapterConnection.aidl \
	keystore/java/android/security/IKeyChainAliasCallback.aidl \
	keystore/java/android/security/IKeyChainService.aidl \
	location/java/android/location/ICountryDetector.aidl \
	location/java/android/location/ICountryListener.aidl \
	location/java/android/location/IGeocodeProvider.aidl \
	location/java/android/location/IGeofenceProvider.aidl \
	location/java/android/location/IGpsStatusListener.aidl \
	location/java/android/location/IGpsStatusProvider.aidl \
	location/java/android/location/ILocationListener.aidl \
	location/java/android/location/ILocationManager.aidl \
	location/java/android/location/IGpsGeofenceHardware.aidl \
	location/java/android/location/INetInitiatedListener.aidl \
	location/java/com/android/internal/location/ILocationProvider.aidl \
	media/java/android/media/IAudioService.aidl \
	media/java/android/media/IAudioFocusDispatcher.aidl \
	media/java/android/media/IAudioRoutesObserver.aidl \
	media/java/android/media/IMediaScannerListener.aidl \
	media/java/android/media/IMediaScannerService.aidl \
	media/java/android/media/IRemoteControlClient.aidl \
	media/java/android/media/IRemoteControlDisplay.aidl \
	media/java/android/media/IRemoteVolumeObserver.aidl \
	media/java/android/media/IRingtonePlayer.aidl \
	telephony/java/com/android/internal/telephony/IPhoneStateListener.aidl \
	telephony/java/com/android/internal/telephony/IPhoneSubInfo.aidl \
	telephony/java/com/android/internal/telephony/ITelephony.aidl \
	telephony/java/com/android/internal/telephony/ISms.aidl \
	telephony/java/com/android/internal/telephony/ITelephonyRegistry.aidl \
	telephony/java/com/android/internal/telephony/IWapPushManager.aidl \
	wifi/java/android/net/wifi/IWifiManager.aidl \
	wifi/java/android/net/wifi/p2p/IWifiP2pManager.aidl
#


# FRAMEWORKS_BASE_JAVA_SRC_DIRS comes from build/core/pathmap.mk
LOCAL_AIDL_INCLUDES += $(FRAMEWORKS_BASE_JAVA_SRC_DIRS)

LOCAL_INTERMEDIATE_SOURCES := \
			$(framework_res_source_path)/android/R.java \
			$(framework_res_source_path)/android/Manifest.java \
			$(framework_res_source_path)/com/android/internal/R.java

LOCAL_NO_STANDARD_LIBRARIES := true
LOCAL_JAVA_LIBRARIES := bouncycastle conscrypt core core-junit ext okhttp

LOCAL_MODULE := framework
LOCAL_MODULE_CLASS := JAVA_LIBRARIES

# List of classes and interfaces which should be loaded by the Zygote.
LOCAL_JAVA_RESOURCE_FILES += $(LOCAL_PATH)/preloaded-classes

#LOCAL_JARJAR_RULES := $(LOCAL_PATH)/jarjar-rules.txt

LOCAL_DX_FLAGS := --core-library

include $(BUILD_JAVA_LIBRARY)

# Make sure that R.java and Manifest.java are built before we build
# the source for this library.
framework_res_R_stamp := \
	$(call intermediates-dir-for,APPS,framework-res,,COMMON)/src/R.stamp
$(full_classes_compiled_jar): $(framework_res_R_stamp)

# Make sure that framework-res is installed when framework is.
$(LOCAL_INSTALLED_MODULE): | $(dir $(LOCAL_INSTALLED_MODULE))framework-res.apk

framework_built := $(call java-lib-deps,framework)

# AIDL files to be preprocessed and included in the SDK,
# relative to the root of the build tree.
# ============================================================
aidl_files := \
	frameworks/base/core/java/android/accounts/IAccountManager.aidl \
	frameworks/base/core/java/android/accounts/IAccountManagerResponse.aidl \
	frameworks/base/core/java/android/accounts/IAccountAuthenticator.aidl \
	frameworks/base/core/java/android/accounts/IAccountAuthenticatorResponse.aidl \
	frameworks/base/core/java/android/app/Notification.aidl \
	frameworks/base/core/java/android/app/PendingIntent.aidl \
	frameworks/base/core/java/android/appwidget/AppWidgetProviderInfo.aidl \
	frameworks/base/core/java/android/bluetooth/BluetoothDevice.aidl \
	frameworks/base/core/java/android/bluetooth/BluetoothHealthAppConfiguration.aidl \
	frameworks/base/core/java/android/content/ComponentName.aidl \
	frameworks/base/core/java/android/content/ContentValues.aidl \
	frameworks/base/core/java/android/content/Intent.aidl \
	frameworks/base/core/java/android/content/IntentSender.aidl \
	frameworks/base/core/java/android/content/PeriodicSync.aidl \
	frameworks/base/core/java/android/content/SyncStats.aidl \
	frameworks/base/core/java/android/content/res/Configuration.aidl \
	frameworks/base/core/java/android/database/CursorWindow.aidl \
	frameworks/base/core/java/android/net/Uri.aidl \
	frameworks/base/core/java/android/nfc/NdefMessage.aidl \
	frameworks/base/core/java/android/nfc/NdefRecord.aidl \
	frameworks/base/core/java/android/nfc/Tag.aidl \
	frameworks/base/core/java/android/os/Bundle.aidl \
	frameworks/base/core/java/android/os/DropBoxManager.aidl \
	frameworks/base/core/java/android/os/ParcelFileDescriptor.aidl \
	frameworks/base/core/java/android/os/ParcelUuid.aidl \
	frameworks/base/core/java/android/view/KeyEvent.aidl \
	frameworks/base/core/java/android/view/MotionEvent.aidl \
	frameworks/base/core/java/android/view/Surface.aidl \
	frameworks/base/core/java/android/view/WindowManager.aidl \
	frameworks/base/core/java/android/widget/RemoteViews.aidl \
	frameworks/base/core/java/com/android/internal/textservice/ISpellCheckerService.aidl \
	frameworks/base/core/java/com/android/internal/textservice/ISpellCheckerSession.aidl \
	frameworks/base/core/java/com/android/internal/textservice/ISpellCheckerSessionListener.aidl \
	frameworks/base/core/java/com/android/internal/textservice/ITextServicesManager.aidl \
	frameworks/base/core/java/com/android/internal/textservice/ITextServicesSessionListener.aidl \
	frameworks/base/core/java/com/android/internal/view/IInputContext.aidl \
	frameworks/base/core/java/com/android/internal/view/IInputMethod.aidl \
	frameworks/base/core/java/com/android/internal/view/IInputMethodClient.aidl \
	frameworks/base/core/java/com/android/internal/view/IInputMethodManager.aidl \
	frameworks/base/core/java/com/android/internal/view/IInputMethodSession.aidl \
	frameworks/base/graphics/java/android/graphics/Bitmap.aidl \
	frameworks/base/graphics/java/android/graphics/Rect.aidl \
	frameworks/base/graphics/java/android/graphics/Region.aidl \
	frameworks/base/location/java/android/location/Criteria.aidl \
	frameworks/base/location/java/android/location/Geofence.aidl \
	frameworks/base/location/java/android/location/Location.aidl \
	frameworks/base/location/java/android/location/LocationRequest.aidl \
	frameworks/base/location/java/com/android/internal/location/ProviderProperties.aidl \
	frameworks/base/location/java/com/android/internal/location/ProviderRequest.aidl \
	frameworks/base/telephony/java/android/telephony/ServiceState.aidl \
	frameworks/base/telephony/java/com/android/internal/telephony/IPhoneSubInfo.aidl \
	frameworks/base/telephony/java/com/android/internal/telephony/ITelephony.aidl \

gen := $(TARGET_OUT_COMMON_INTERMEDIATES)/framework.aidl
$(gen): PRIVATE_SRC_FILES := $(aidl_files)
ALL_SDK_FILES += $(gen)
$(gen): $(aidl_files) | $(AIDL)
		@echo Aidl Preprocess: $@
		$(hide) $(AIDL) --preprocess $@ $(PRIVATE_SRC_FILES)

# the documentation
# ============================================================

# TODO: deal with com/google/android/googleapps
packages_to_document := \
	android \
	javax/microedition/khronos

# Search through the base framework dirs for these packages.
# The result will be relative to frameworks/base.
fwbase_dirs_to_document := \
	test-runner/src \
	$(patsubst $(LOCAL_PATH)/%,%, \
	  $(wildcard \
	    $(foreach dir, $(FRAMEWORKS_BASE_JAVA_SRC_DIRS), \
	      $(addprefix $(dir)/, $(packages_to_document)) \
	     ) \
	   ) \
	 )

# include definition of libcore_to_document
include libcore/Docs.mk

# include definition of junit_to_document
include external/junit/Common.mk

non_base_dirs := \
	../../external/apache-http/src/org/apache/http \
	../opt/telephony/src/java/android/telephony \
	../opt/telephony/src/java/android/telephony/gsm \
	../opt/net/voip/src/java/android/net/rtp \
	../opt/net/voip/src/java/android/net/sip

# These are relative to frameworks/base
dirs_to_check_apis := \
  $(fwbase_dirs_to_document) \
	$(non_base_dirs)

# These are relative to frameworks/base
# FRAMEWORKS_BASE_SUBDIRS comes from build/core/pathmap.mk
dirs_to_document := \
	$(dirs_to_check_apis) \
  $(addprefix ../../, $(FRAMEWORKS_SUPPORT_JAVA_SRC_DIRS))

# These are relative to frameworks/base
html_dirs := \
	$(FRAMEWORKS_BASE_SUBDIRS) \
	$(non_base_dirs)

# Common sources for doc check and api check
common_src_files := \
	$(call find-other-html-files, $(html_dirs)) \
	$(addprefix ../../libcore/, $(call libcore_to_document, $(LOCAL_PATH)/../../libcore)) \
	$(addprefix ../../external/junit/, $(call junit_to_document, $(LOCAL_PATH)/../../external/junit))

# These are relative to frameworks/base
framework_docs_LOCAL_SRC_FILES := \
	$(call find-other-java-files, $(dirs_to_document)) \
	$(common_src_files)

# These are relative to frameworks/base
framework_docs_LOCAL_API_CHECK_SRC_FILES := \
	$(call find-other-java-files, $(dirs_to_check_apis)) \
	$(common_src_files)

# This is used by ide.mk as the list of source files that are
# always included.
INTERNAL_SDK_SOURCE_DIRS := $(addprefix $(LOCAL_PATH)/,$(dirs_to_document))

framework_docs_LOCAL_DROIDDOC_SOURCE_PATH := \
	$(FRAMEWORKS_BASE_JAVA_SRC_DIRS)

framework_docs_LOCAL_INTERMEDIATE_SOURCES := \
	$(framework_res_source_path)/android/R.java \
	$(framework_res_source_path)/android/Manifest.java \
	$(framework_res_source_path)/com/android/internal/R.java

framework_docs_LOCAL_API_CHECK_JAVA_LIBRARIES := \
	bouncycastle \
	core \
	okhttp \
	ext \
	framework \
	mms-common \
	telephony-common \
	voip-common

framework_docs_LOCAL_JAVA_LIBRARIES := \
<<<<<<< HEAD
	$(framework_docs_LOCAL_API_CHECK_JAVA_LIBRARIES) \
	$(FRAMEWORKS_SUPPORT_JAVA_LIBRARIES)
=======
			bouncycastle \
			conscrypt \
			core \
			okhttp \
			ext \
			framework \
			mms-common \
			telephony-common \
>>>>>>> 1f6e789b

framework_docs_LOCAL_MODULE_CLASS := JAVA_LIBRARIES
framework_docs_LOCAL_DROIDDOC_HTML_DIR := docs/html
# The since flag (-since N.xml API_LEVEL) is used to add API Level information
# to the reference documentation. Must be in order of oldest to newest.
framework_docs_LOCAL_DROIDDOC_OPTIONS := \
    -knowntags ./frameworks/base/docs/knowntags.txt \
    -since $(SRC_API_DIR)/1.xml 1 \
    -since $(SRC_API_DIR)/2.xml 2 \
    -since $(SRC_API_DIR)/3.xml 3 \
    -since $(SRC_API_DIR)/4.xml 4 \
    -since $(SRC_API_DIR)/5.xml 5 \
    -since $(SRC_API_DIR)/6.xml 6 \
    -since $(SRC_API_DIR)/7.xml 7 \
    -since $(SRC_API_DIR)/8.xml 8 \
    -since $(SRC_API_DIR)/9.xml 9 \
    -since $(SRC_API_DIR)/10.xml 10 \
    -since $(SRC_API_DIR)/11.xml 11 \
    -since $(SRC_API_DIR)/12.xml 12 \
    -since $(SRC_API_DIR)/13.xml 13 \
    -since $(SRC_API_DIR)/14.txt 14 \
    -since $(SRC_API_DIR)/15.txt 15 \
    -since $(SRC_API_DIR)/16.txt 16 \
    -since $(SRC_API_DIR)/17.txt 17 \
    -since $(SRC_API_DIR)/18.txt 18 \
		-werror -hide 113 \
		-overview $(LOCAL_PATH)/core/java/overview.html

framework_docs_LOCAL_API_CHECK_ADDITIONAL_JAVA_DIR:= \
	$(call intermediates-dir-for,JAVA_LIBRARIES,framework,,COMMON)

framework_docs_LOCAL_ADDITIONAL_JAVA_DIR:= \
	$(framework_docs_LOCAL_API_CHECK_ADDITIONAL_JAVA_DIR) \
	$(foreach lib,$(FRAMEWORKS_SUPPORT_JAVA_LIBRARIES),$(call intermediates-dir-for,JAVA_LIBRARIES,$(lib),,COMMON))

framework_docs_LOCAL_ADDITIONAL_DEPENDENCIES := \
    frameworks/base/docs/knowntags.txt

sample_dir := development/samples

# the list here should match the list of samples included in the sdk samples package
# (see development/build/sdk.atree)
# remove htmlified samples for now -- samples are still available through the SDK
# web_docs_sample_code_flags := \
		-hdf android.hasSamples 1 \
		-samplecode $(sample_dir)/AccelerometerPlay \
		            resources/samples/AccelerometerPlay "Accelerometer Play" \
		-samplecode $(sample_dir)/ActionBarCompat \
		            resources/samples/ActionBarCompat "Action Bar Compatibility" \
                -samplecode $(sample_dir)/AndroidBeamDemo \
		            resources/samples/AndroidBeamDemo "Android Beam Demo" \
		-samplecode $(sample_dir)/ApiDemos \
		            resources/samples/ApiDemos "API Demos" \
		-samplecode $(sample_dir)/Support4Demos \
		            resources/samples/Support4Demos "API 4+ Support Demos" \
		-samplecode $(sample_dir)/Support13Demos \
		            resources/samples/Support13Demos "API 13+ Support Demos" \
		-samplecode $(sample_dir)/BackupRestore \
		            resources/samples/BackupRestore "Backup and Restore" \
		-samplecode $(sample_dir)/BluetoothChat \
		            resources/samples/BluetoothChat "Bluetooth Chat" \
		-samplecode $(sample_dir)/BluetoothHDP \
		            resources/samples/BluetoothHDP "Bluetooth HDP Demo" \
		-samplecode $(sample_dir)/BusinessCard \
		            resources/samples/BusinessCard "Business Card" \
		-samplecode $(sample_dir)/ContactManager \
		            resources/samples/ContactManager "Contact Manager" \
		-samplecode $(sample_dir)/CubeLiveWallpaper \
		            resources/samples/CubeLiveWallpaper "Cube Live Wallpaper" \
		-samplecode $(sample_dir)/Home \
		            resources/samples/Home "Home" \
		-samplecode $(sample_dir)/HoneycombGallery \
		            resources/samples/HoneycombGallery "Honeycomb Gallery" \
		-samplecode $(sample_dir)/JetBoy \
		            resources/samples/JetBoy "JetBoy" \
		-samplecode $(sample_dir)/KeyChainDemo \
		            resources/samples/KeyChainDemo "KeyChain Demo" \
		-samplecode $(sample_dir)/LunarLander \
		            resources/samples/LunarLander "Lunar Lander" \
		-samplecode $(sample_dir)/training/ads-and-ux \
		            resources/samples/training/ads-and-ux "Mobile Advertisement Integration" \
		-samplecode $(sample_dir)/MultiResolution \
		            resources/samples/MultiResolution "Multiple Resolutions" \
		-samplecode $(sample_dir)/training/multiscreen/newsreader \
		            resources/samples/newsreader "News Reader" \
		-samplecode $(sample_dir)/NotePad \
		            resources/samples/NotePad "Note Pad" \
		-samplecode $(sample_dir)/SpellChecker/SampleSpellCheckerService \
		            resources/samples/SpellChecker/SampleSpellCheckerService "Spell Checker Service" \
		-samplecode $(sample_dir)/SpellChecker/HelloSpellChecker \
		            resources/samples/SpellChecker/HelloSpellChecker "Spell Checker Client" \
		-samplecode $(sample_dir)/SampleSyncAdapter \
		            resources/samples/SampleSyncAdapter "Sample Sync Adapter" \
		-samplecode $(sample_dir)/RandomMusicPlayer \
		            resources/samples/RandomMusicPlayer "Random Music Player" \
		-samplecode $(sample_dir)/RenderScript \
		            resources/samples/RenderScript "RenderScript" \
		-samplecode $(sample_dir)/SearchableDictionary \
		            resources/samples/SearchableDictionary "Searchable Dictionary v2" \
		-samplecode $(sample_dir)/SipDemo \
		            resources/samples/SipDemo "SIP Demo" \
		-samplecode $(sample_dir)/Snake \
		            resources/samples/Snake "Snake" \
		-samplecode $(sample_dir)/SoftKeyboard \
		            resources/samples/SoftKeyboard "Soft Keyboard" \
		-samplecode $(sample_dir)/Spinner  \
		            resources/samples/Spinner "Spinner" \
		-samplecode $(sample_dir)/SpinnerTest \
		            resources/samples/SpinnerTest "SpinnerTest" \
		-samplecode $(sample_dir)/StackWidget \
		            resources/samples/StackWidget "StackView Widget" \
		-samplecode $(sample_dir)/TicTacToeLib  \
		            resources/samples/TicTacToeLib "TicTacToeLib" \
		-samplecode $(sample_dir)/TicTacToeMain \
		            resources/samples/TicTacToeMain "TicTacToeMain" \
		-samplecode $(sample_dir)/ToyVpn \
		            resources/samples/ToyVpn "Toy VPN Client" \
		-samplecode $(sample_dir)/USB \
		            resources/samples/USB "USB" \
		-samplecode $(sample_dir)/WeatherListWidget \
		            resources/samples/WeatherListWidget "Weather List Widget" \
		-samplecode $(sample_dir)/WiFiDirectDemo \
                            resources/samples/WiFiDirectDemo "Wi-Fi Direct Demo" \
		-samplecode $(sample_dir)/Wiktionary \
		            resources/samples/Wiktionary "Wiktionary" \
		-samplecode $(sample_dir)/WiktionarySimple \
		            resources/samples/WiktionarySimple "Wiktionary (Simplified)" \
		-samplecode $(sample_dir)/VoiceRecognitionService \
		            resources/samples/VoiceRecognitionService "Voice Recognition Service" \
		-samplecode $(sample_dir)/VoicemailProviderDemo \
		            resources/samples/VoicemailProviderDemo "Voicemail Provider Demo" \
		-samplecode $(sample_dir)/XmlAdapters \
		            resources/samples/XmlAdapters "XML Adapters" \
		-samplecode $(sample_dir)/TtsEngine \
		            resources/samples/TtsEngine "Text To Speech Engine" \
		-samplecode $(sample_dir)/training/device-management-policy \
		            resources/samples/training/device-management-policy "Device Management Policy"


## SDK version identifiers used in the published docs
  # major[.minor] version for current SDK. (full releases only)
framework_docs_SDK_VERSION:=4.2
  # release version (ie "Release x")  (full releases only)
framework_docs_SDK_REL_ID:=1

framework_docs_LOCAL_DROIDDOC_OPTIONS += \
		-hdf sdk.version $(framework_docs_SDK_VERSION) \
		-hdf sdk.rel.id $(framework_docs_SDK_REL_ID) \
		-hdf sdk.preview 0 \

# ====  the api stubs and current.xml ===========================
include $(CLEAR_VARS)

LOCAL_SRC_FILES:=$(framework_docs_LOCAL_API_CHECK_SRC_FILES)
LOCAL_INTERMEDIATE_SOURCES:=$(framework_docs_LOCAL_INTERMEDIATE_SOURCES)
LOCAL_JAVA_LIBRARIES:=$(framework_docs_LOCAL_API_CHECK_JAVA_LIBRARIES)
LOCAL_MODULE_CLASS:=$(framework_docs_LOCAL_MODULE_CLASS)
LOCAL_DROIDDOC_SOURCE_PATH:=$(framework_docs_LOCAL_DROIDDOC_SOURCE_PATH)
LOCAL_DROIDDOC_HTML_DIR:=$(framework_docs_LOCAL_DROIDDOC_HTML_DIR)
LOCAL_ADDITIONAL_JAVA_DIR:=$(framework_docs_LOCAL_API_CHECK_ADDITIONAL_JAVA_DIR)
LOCAL_ADDITIONAL_DEPENDENCIES:=$(framework_docs_LOCAL_ADDITIONAL_DEPENDENCIES)

LOCAL_MODULE := api-stubs

LOCAL_DROIDDOC_OPTIONS:=\
		$(framework_docs_LOCAL_DROIDDOC_OPTIONS) \
		-stubs $(TARGET_OUT_COMMON_INTERMEDIATES)/JAVA_LIBRARIES/android_stubs_current_intermediates/src \
		-api $(INTERNAL_PLATFORM_API_FILE) \
		-nodocs

LOCAL_DROIDDOC_CUSTOM_TEMPLATE_DIR:=build/tools/droiddoc/templates-sdk

LOCAL_UNINSTALLABLE_MODULE := true

include $(BUILD_DROIDDOC)

# $(gen), i.e. framework.aidl, is also needed while building against the current stub.
$(full_target): $(framework_built) $(gen)
$(INTERNAL_PLATFORM_API_FILE): $(full_target)
$(call dist-for-goals,sdk,$(INTERNAL_PLATFORM_API_FILE))

# ====  check javadoc comments but don't generate docs ========
include $(CLEAR_VARS)

LOCAL_SRC_FILES:=$(framework_docs_LOCAL_SRC_FILES)
LOCAL_INTERMEDIATE_SOURCES:=$(framework_docs_LOCAL_INTERMEDIATE_SOURCES)
LOCAL_JAVA_LIBRARIES:=$(framework_docs_LOCAL_JAVA_LIBRARIES)
LOCAL_MODULE_CLASS:=$(framework_docs_LOCAL_MODULE_CLASS)
LOCAL_DROIDDOC_SOURCE_PATH:=$(framework_docs_LOCAL_DROIDDOC_SOURCE_PATH)
LOCAL_DROIDDOC_HTML_DIR:=$(framework_docs_LOCAL_DROIDDOC_HTML_DIR)
LOCAL_ADDITIONAL_JAVA_DIR:=$(framework_docs_LOCAL_ADDITIONAL_JAVA_DIR)
LOCAL_ADDITIONAL_DEPENDENCIES:=$(framework_docs_LOCAL_ADDITIONAL_DEPENDENCIES)

LOCAL_MODULE := doc-comment-check

LOCAL_DROIDDOC_OPTIONS:=\
		$(framework_docs_LOCAL_DROIDDOC_OPTIONS) \
		-parsecomments

LOCAL_DROIDDOC_CUSTOM_TEMPLATE_DIR:=build/tools/droiddoc/templates-sdk

LOCAL_UNINSTALLABLE_MODULE := true

include $(BUILD_DROIDDOC)

# $(gen), i.e. framework.aidl, is also needed while building against the current stub.
$(full_target): $(framework_built) $(gen)

# Run this for checkbuild
.PHONY: checkbuild
checkbuild: doc-comment-check-docs

# ====  static html in the pdk ==================================
include $(CLEAR_VARS)

LOCAL_INTERMEDIATE_SOURCES:=$(framework_docs_LOCAL_INTERMEDIATE_SOURCES)
LOCAL_JAVA_LIBRARIES:=$(framework_docs_LOCAL_JAVA_LIBRARIES)
LOCAL_MODULE_CLASS:=$(framework_docs_LOCAL_MODULE_CLASS)
LOCAL_DROIDDOC_SOURCE_PATH:=$(framework_docs_LOCAL_DROIDDOC_SOURCE_PATH)
LOCAL_DROIDDOC_HTML_DIR:=../../vendor/pdk/data/google/docs
LOCAL_ADDITIONAL_JAVA_DIR:=$(framework_docs_LOCAL_ADDITIONAL_JAVA_DIR)
LOCAL_ADDITIONAL_DEPENDENCIES:=$(framework_docs_LOCAL_ADDITIONAL_DEPENDENCIES)

LOCAL_MODULE := offline-pdk

LOCAL_DROIDDOC_OPTIONS:=\
		-hdf android.whichdoc offline \
		-hdf android.whichmodule $(LOCAL_MODULE)

LOCAL_DROIDDOC_CUSTOM_TEMPLATE_DIR:=build/tools/droiddoc/templates-pdk

include $(BUILD_DROIDDOC)


# ====  static html in the sdk ==================================
include $(CLEAR_VARS)

LOCAL_SRC_FILES:=$(framework_docs_LOCAL_SRC_FILES)
LOCAL_INTERMEDIATE_SOURCES:=$(framework_docs_LOCAL_INTERMEDIATE_SOURCES)
LOCAL_JAVA_LIBRARIES:=$(framework_docs_LOCAL_JAVA_LIBRARIES)
LOCAL_MODULE_CLASS:=$(framework_docs_LOCAL_MODULE_CLASS)
LOCAL_DROIDDOC_SOURCE_PATH:=$(framework_docs_LOCAL_DROIDDOC_SOURCE_PATH)
LOCAL_DROIDDOC_HTML_DIR:=$(framework_docs_LOCAL_DROIDDOC_HTML_DIR)
LOCAL_ADDITIONAL_JAVA_DIR:=$(framework_docs_LOCAL_ADDITIONAL_JAVA_DIR)
LOCAL_ADDITIONAL_DEPENDENCIES:=$(framework_docs_LOCAL_ADDITIONAL_DEPENDENCIES)

LOCAL_MODULE := offline-sdk

LOCAL_DROIDDOC_OPTIONS:=\
		$(framework_docs_LOCAL_DROIDDOC_OPTIONS) \
                $(web_docs_sample_code_flags) \
                -offlinemode \
		-title "Android SDK" \
		-proofread $(OUT_DOCS)/$(LOCAL_MODULE)-proofread.txt \
		-todo $(OUT_DOCS)/$(LOCAL_MODULE)-docs-todo.html \
		-sdkvalues $(OUT_DOCS) \
		-hdf android.whichdoc offline


LOCAL_DROIDDOC_CUSTOM_TEMPLATE_DIR:=build/tools/droiddoc/templates-sdk

include $(BUILD_DROIDDOC)

static_doc_index_redirect := $(out_dir)/index.html
$(static_doc_index_redirect): \
	$(LOCAL_PATH)/docs/docs-documentation-redirect.html | $(ACP)
	$(hide) mkdir -p $(dir $@)
	$(hide) $(ACP) $< $@

$(full_target): $(static_doc_index_redirect)
$(full_target): $(framework_built)

# ==== docs for the web (on the androiddevdocs app engine server) =======================
include $(CLEAR_VARS)

LOCAL_SRC_FILES:=$(framework_docs_LOCAL_SRC_FILES)
LOCAL_INTERMEDIATE_SOURCES:=$(framework_docs_LOCAL_INTERMEDIATE_SOURCES)
LOCAL_STATIC_JAVA_LIBRARIES:=$(framework_docs_LOCAL_STATIC_JAVA_LIBRARIES)
LOCAL_JAVA_LIBRARIES:=$(framework_docs_LOCAL_JAVA_LIBRARIES)
LOCAL_MODULE_CLASS:=$(framework_docs_LOCAL_MODULE_CLASS)
LOCAL_DROIDDOC_SOURCE_PATH:=$(framework_docs_LOCAL_DROIDDOC_SOURCE_PATH)
LOCAL_DROIDDOC_HTML_DIR:=$(framework_docs_LOCAL_DROIDDOC_HTML_DIR)
LOCAL_ADDITIONAL_JAVA_DIR:=$(framework_docs_LOCAL_ADDITIONAL_JAVA_DIR)
LOCAL_ADDITIONAL_DEPENDENCIES:=$(framework_docs_LOCAL_ADDITIONAL_DEPENDENCIES)

LOCAL_MODULE := online-sdk

LOCAL_DROIDDOC_OPTIONS:= \
		$(framework_docs_LOCAL_DROIDDOC_OPTIONS) \
		$(web_docs_sample_code_flags) \
		-toroot / \
		-hdf android.whichdoc online \
		-hdf template.showLanguageMenu true

LOCAL_DROIDDOC_CUSTOM_TEMPLATE_DIR:=build/tools/droiddoc/templates-sdk

include $(BUILD_DROIDDOC)

# ==== docs for the web (on the devsite app engine server) =======================
include $(CLEAR_VARS)
LOCAL_SRC_FILES:=$(framework_docs_LOCAL_SRC_FILES)
LOCAL_INTERMEDIATE_SOURCES:=$(framework_docs_LOCAL_INTERMEDIATE_SOURCES)
LOCAL_STATIC_JAVA_LIBRARIES:=$(framework_docs_LOCAL_STATIC_JAVA_LIBRARIES)
LOCAL_JAVA_LIBRARIES:=$(framework_docs_LOCAL_JAVA_LIBRARIES)
LOCAL_MODULE_CLASS:=$(framework_docs_LOCAL_MODULE_CLASS)
LOCAL_DROIDDOC_SOURCE_PATH:=$(framework_docs_LOCAL_DROIDDOC_SOURCE_PATH)
LOCAL_DROIDDOC_HTML_DIR:=$(framework_docs_LOCAL_DROIDDOC_HTML_DIR)
LOCAL_ADDITIONAL_JAVA_DIR:=$(framework_docs_LOCAL_ADDITIONAL_JAVA_DIR)
LOCAL_ADDITIONAL_DEPENDENCIES:=$(framework_docs_LOCAL_ADDITIONAL_DEPENDENCIES)
# specify a second html input dir and an output path relative to OUT_DIR)
LOCAL_ADDITIONAL_HTML_DIR:=docs/html-intl /

LOCAL_MODULE := ds

LOCAL_DROIDDOC_OPTIONS:= \
		$(framework_docs_LOCAL_DROIDDOC_OPTIONS) \
		$(web_docs_sample_code_flags) \
		-devsite \
		-toroot / \
		-hdf android.whichdoc online \
		-hdf devsite true

LOCAL_DROIDDOC_CUSTOM_TEMPLATE_DIR:=build/tools/droiddoc/templates-sdk

include $(BUILD_DROIDDOC)

# ==== docs that have all of the stuff that's @hidden =======================
include $(CLEAR_VARS)

LOCAL_SRC_FILES:=$(framework_docs_LOCAL_SRC_FILES)
LOCAL_INTERMEDIATE_SOURCES:=$(framework_docs_LOCAL_INTERMEDIATE_SOURCES)
LOCAL_JAVA_LIBRARIES:=$(framework_docs_LOCAL_JAVA_LIBRARIES) framework
LOCAL_MODULE_CLASS:=$(framework_docs_LOCAL_MODULE_CLASS)
LOCAL_DROIDDOC_SOURCE_PATH:=$(framework_docs_LOCAL_DROIDDOC_SOURCE_PATH)
LOCAL_DROIDDOC_HTML_DIR:=$(framework_docs_LOCAL_DROIDDOC_HTML_DIR)
LOCAL_ADDITIONAL_JAVA_DIR:=$(framework_docs_LOCAL_ADDITIONAL_JAVA_DIR)
LOCAL_ADDITIONAL_DEPENDENCIES:=$(framework_docs_LOCAL_ADDITIONAL_DEPENDENCIES)

LOCAL_MODULE := hidden
LOCAL_DROIDDOC_OPTIONS:=\
		$(framework_docs_LOCAL_DROIDDOC_OPTIONS) \
		-title "Android SDK - Including hidden APIs."
#		-hidden

LOCAL_DROIDDOC_CUSTOM_TEMPLATE_DIR:=build/tools/droiddoc/templates-sdk

include $(BUILD_DROIDDOC)

# Build ext.jar
# ============================================================

# NOTICE notes for non-obvious sections
# apache-http - covered by the Apache Commons section.


ext_dirs := \
	../../external/nist-sip/java \
	../../external/apache-http/src \
	../../external/tagsoup/src \
	../../external/libphonenumber/java/src

ext_src_files := $(call all-java-files-under,$(ext_dirs))

ext_res_dirs := \
	../../external/libphonenumber/java/src

# ====  the library  =========================================
include $(CLEAR_VARS)

LOCAL_SRC_FILES := $(ext_src_files)

LOCAL_NO_STANDARD_LIBRARIES := true
LOCAL_JAVA_LIBRARIES := core
LOCAL_JAVA_RESOURCE_DIRS := $(ext_res_dirs)
LOCAL_MODULE_TAGS := optional
LOCAL_MODULE := ext

LOCAL_DX_FLAGS := --core-library

include $(BUILD_JAVA_LIBRARY)


# Include subdirectory makefiles
# ============================================================

# If we're building with ONE_SHOT_MAKEFILE (mm, mmm), then what the framework
# team really wants is to build the stuff defined by this makefile.
ifeq (,$(ONE_SHOT_MAKEFILE))
include $(call first-makefiles-under,$(LOCAL_PATH))
endif<|MERGE_RESOLUTION|>--- conflicted
+++ resolved
@@ -415,6 +415,7 @@
 
 framework_docs_LOCAL_API_CHECK_JAVA_LIBRARIES := \
 	bouncycastle \
+	conscrypt \
 	core \
 	okhttp \
 	ext \
@@ -424,19 +425,8 @@
 	voip-common
 
 framework_docs_LOCAL_JAVA_LIBRARIES := \
-<<<<<<< HEAD
 	$(framework_docs_LOCAL_API_CHECK_JAVA_LIBRARIES) \
 	$(FRAMEWORKS_SUPPORT_JAVA_LIBRARIES)
-=======
-			bouncycastle \
-			conscrypt \
-			core \
-			okhttp \
-			ext \
-			framework \
-			mms-common \
-			telephony-common \
->>>>>>> 1f6e789b
 
 framework_docs_LOCAL_MODULE_CLASS := JAVA_LIBRARIES
 framework_docs_LOCAL_DROIDDOC_HTML_DIR := docs/html
