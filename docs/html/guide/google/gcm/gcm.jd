page.title=GCM Architectural Overview
@jd:body

<div id="qv-wrapper">
<div id="qv">

<h2>Quickview</h2>

<ul>
<li>Get an introduction to key GCM terms and concepts.</li>
<li>Learn the basic features of a GCM application.</li>
<li>Understand the role of the 3rd-party application server, and how to send messages and process results.</li>
</ul>


<h2>In this document</h2>

<ol class="toc">
  <li><a href="#intro">Introduction</a> </li>
  <li><a href="#arch">Architectural Overview</a>
    <ol>
      <li><a href="#lifecycle">Lifecycle Flow</a></li>
      <li><a href="#user">What Does the User See?</a></li>
    </ol>
  </li>
  <li><a href="#writing_apps">Writing Android Applications that use GCM</a>
    <ol>
    <li><a href="#manifest">Creating the Manifest</a></li>
    <li><a href="#registering">Registering for GCM</a></li>
    <li><a href="#unregistering">Unregistering from GCM</a></li>
    <li><a href="#handling_intents">Handling Intents sent by GCM</a>
      <ol>
        <li><a href="#handling_reg">Handling Registration Results</a></li>
        <li><a href="#received_data">Handling Received Data</a></li>
      </ol>
    </li>
    <li><a href="#testing">Developing and Testing Your Android Applications</a></li>
    </ol>
  </li>
  <li><a href="#server">Role of  the 3rd-party Application Server</a>
    <ol class="toc">
      <li><a href="#send-msg">Sending Messages</a>
        <ol>
          <li><a href="#request">Request format</a></li>
          <li><a href="#response">Response format</a></li>
        </ol>
      </li>
    </ol>
    <li><a href="#stats">Viewing statistics</a>
  </li>
  <li><a href="#example">Examples</a></li>
</ol>



</div>
</div>

<p>Google Cloud Messaging for Android (GCM) is a free service that helps
developers  send data from servers to their Android applications on  Android devices. This could be a lightweight message telling the Android application that there is new data to be fetched from the server (for instance, a movie uploaded by a friend), or it could be a message containing up to 4kb of payload data (so apps like instant messaging can consume the message directly). The GCM service handles all aspects  of queueing of
  messages and delivery to the target Android application running  on the target
  device.</p>
<p class="note"> To jump right into using GCM with your Android
  applications, see the instructions in <a href="gs.html">Getting Started</a>.</p>




<h2 id="intro">Introduction</h2>

<p>Here are the primary characteristics of Google Cloud 
Messaging (GCM):</p>

<ul>
  <li>It allows 3rd-party application servers to send messages to
their Android applications.</li>
  <li>GCM makes no guarantees about delivery or the order of messages.</li>
  <li>An Android application on an Android device doesn't need to be running to receive
messages. The system will wake up the Android application via Intent broadcast when the  message arrives, as long as the application is set up with the proper
broadcast receiver and permissions.</li>
  <li>It does not provide any  built-in user interface or other handling for
message data. GCM  simply passes raw message data received straight to the
Android application,  which has full control of how to handle it. For example, the
application might post a notification, display a custom user interface, or 
silently sync data.</li>
  <li>It requires devices running Android 2.2 or higher that also have the
Google Play Store application installed, or or an emulator running Android 2.2 with Google APIs. However, you are not limited to deploying your
Android applications through Google Play Store.</li>
  <li>It uses an existing connection for Google services. For pre-3.0 devices, this requires users to
set up their Google account on their mobile devices. A Google account is not a requirement on devices running Android 4.0.4 or higher.</li>
</ul>
<h2 id="arch">Architectural Overview</h2>
<p>This section gives an overview of how GCM works. </p>
<p>This table summarizes the key terms and concepts involved in GCM. It is
divided into these categories:</p>
<ul>
  <li><strong>Components</strong> &mdash; The physical entities that play a role in
GCM.</li>
  <li><strong>Credentials</strong> &mdash; The IDs and tokens that are used in
different stages of GCM to ensure that all parties have been authenticated, and
that the message is going to the correct place.</li>
</ul>

<table>
  <tr>
    <th colspan="2">Components</th>
  </tr>
  <tr>
    <td width="165"><strong>Mobile Device</strong></td>
    <td width="1176">The device that is running an Android application that uses
GCM. This must be a 2.2 Android device that has Google Play Store installed, and it must
have at least one logged in Google account if the device is running a version lower than Android 4.0.4. Alternatively, for testing you can use an emulator running Android 2.2 with Google APIs.</td>
  </tr>
  <tr>
    <td><strong>3rd-party Application Server</strong></td>
    <td>An application server that  developers  set up as part of implementing
GCM in their applications. The 3rd-party application server sends data to an
Android application on the device via the GCM server.</td>
  </tr>
  <tr>
    <td><strong>GCM Servers</strong></td>
    <td>The Google servers involved in taking messages from the 3rd-party
application server and sending them to the device. </td>
  </tr>
  <tr>
    <th colspan="2"><strong>Credentials</strong></th>
  </tr>
  <tr>
    <td><strong>Sender ID</strong></td>
    <td>A project ID you acquire from the API console, as described in <a href="gs.html#create-proj">Getting Started</a>. The sender
ID is used in the <a href="#registering">registration process</a> to identify an
Android application that is permitted to send messages to the device.</td>
  </tr>
  <tr>
    <td><strong>Application ID</strong></td>
    <td>The Android application that is registering to receive messages. The Android application
is identified by the package name from the <a href="#manifest">manifest</a>.
This  ensures that the messages are targeted to the correct Android application.</td>
  </tr>
  <tr>
    <td><strong>Registration ID</strong></td>
    <td>An ID issued by the GCM servers to the Android application that allows
it to receive messages. Once the Android application has the registration ID, it sends
it to the 3rd-party application server, which uses it to identify each device 
that has registered to receive messages for a given Android application. In other words,
a registration ID is tied to a particular Android application running on a particular
device.</td>
  </tr>
  <tr>
    <td><strong>Google User Account</strong></td>
    <td>For GCM to work, the mobile device must include at least one Google account if the device is running a version lower than Android 4.0.4.</td>
  </tr>
  <tr>
    <td><strong>Sender Auth Token</strong></td>
    <td>An API key that is saved on the 3rd-party application
server that gives the application server authorized access to Google services.
The API key is included in the header of POST requests  that send messages.</td>
  </tr>
</table>

<h3 id="lifecycle">Lifecycle Flow</h3>

<p>Here are the primary processes involved in cloud-to-device messaging:</p>

<ul>
  <li><a href="#register">Enabling GCM</a>. An Android application running on a
mobile device registers to receive messages.</li>
  <li><a href="#push-process">Sending a message</a>. A 3rd-party application
server sends messages to the device.</li>
  <li><a href="#receiving">Receiving a message</a>. An Android application
receives a message from a GCM server.</li>
</ul>

<p>These processes are described in more detail below.</p>

<h4 id="register">Enabling GCM</h4>

<p>This is the sequence of events that occurs when an Android application
running on a mobile device registers to receive messages:<span
class="red-text"></span></p>

<ol>
  <li>The first time the Android application needs to use the messaging service, it
fires off a registration Intent to a GCM server. 
    <p>This registration Intent
(<code>com.google.android.c2dm.intent.REGISTER</code>) includes the sender ID, and the Android application ID.</p>
<p class="note"><strong>Note:</strong> Because there is no lifecycle method that is called when the application is run for
the first time, the registration intent should be sent on <code>onCreate()</code>, but only if the application is not registered yet.
</p>
  </li>
  <li>If the registration is successful, the GCM server broadcasts a <code>com.google.android.c2dm.intent.REGISTRATION</code> intent which gives the Android application  a registration
ID. 
    <p>The Android application should store this ID for later use (for instance, to check on <code>onCreate()</code> if it is already registered). 
Note that Google may periodically refresh the registration ID, so you should design your Android application
with the understanding that the <code>com.google.android.c2dm.intent.REGISTRATION</code> intent may be called
multiple times. Your Android application needs to be able to respond
accordingly.</p></li>
  <li>To complete the registration, the Android application sends the registration ID to
the application server. The application server typically stores the registration
ID in a database. </li>
</ol>

<p>The registration ID lasts until the Android application explicitly unregisters
itself, or until Google refreshes the registration ID for your Android application.</p>

<p class="note"><strong>Note:</strong> When users uninstall an application, it is not automatically unregistered on GCM. It is only  unregistered when the GCM server tries to send a message to the device and the device answers that the application is uninstalled or it does not have a broadcast receiver configured to receive <code>com.google.android.c2dm.intent.RECEIVE</code> intents. At that point, you server should mark the device as unregistered (the server will receive a <code><a href="#unreg_device">NotRegistered</a></code> error).
  <p>
Note that it might take a few minutes for the registration ID to be completed removed from the GCM server. So if the 3rd party server sends a message during this time, it will get a valid message ID, even though the message will not be delivered to the device.</p>
</p>

<h4 id="push-process">Sending a Message</h4>

<p>For an application server to send a  message to an Android application, the following things must be in
place:</p>

<ul>
  <li>The Android application has a registration ID that allows it to receive messages
for a particular device.</li>
  <li>The 3rd-party application server has stored the registration ID.</li>



<li>An API key. This is something that the developer must have already
set up on the application server for the Android application (for more discussion, see
<a href="#server">Role of the 3rd-party Application Server</a>). Now it will
get used to send messages to the device. </li>
</ul>

<p>Here is the sequence of events that occurs when the application server sends a 
message:</p>

<ol>
  <li>The application server sends a  message to  GCM servers.</li>
  <li>Google enqueues and stores the message in case the device is
offline.</li>
  <li>When the device is online, Google sends the message to the device. </li>
  <li>On the device, the system  broadcasts the  message to the specified
Android application via Intent broadcast with proper permissions, so that only the
targeted Android application gets the message. This wakes the Android application up. The
Android application does not need to be running beforehand to receive the message.</li>
  <li>The Android application processes the message. If the Android application is doing
non-trivial processing, you may want to grab a {@link android.os.PowerManager.WakeLock} and do any processing in a Service.</li>
</ol>

<p> An Android application can  unregister GCM if it no longer wants to receive 
messages.</p>

<h4 id="receiving">Receiving a Message</h4>

<p>This is the sequence of events that occurs when an Android application
installed on a mobile device receives a message:</p>

<ol>
  <li>The system receives the incoming message and extracts the raw key/value
pairs from the message payload, if any.</li>
  <li>The system passes the key/value pairs to the targeted Android application
in a <code>com.google.android.c2dm.intent.RECEIVE</code> Intent as a set of
extras.</li>
  <li>The Android application extracts the raw data
from the <code>com.google.android.c2dm.intent.RECEIVE</code><code> </code>Intent by key and processes the data.</li>
</ol>

<h3 id="user">What Does the User See?</h3>

<p>When mobile device users install Android applications that include GCM, the Google Play Store will inform them that the Android application
includes GCM. They must approve the use of this feature to install the
Android application. </p>

<h2 id="writing_apps">Writing Android Applications that Use GCM</h2>

<p>To write Android applications that use GCM, you must have an application
server that can perform the tasks described in <a href="#server">Role of the
3rd-party Application Server</a>. This section describes the steps you take to
create a client application that uses GCM.</p>

<p>Remember that there is no user interface associated with  GCM.
However you choose to process messages in your Android application is up to you.</p>

<p>There are two primary steps involved in writing a client Android application:</p>

<ul>
  <li>Creating a manifest that contains the permissions the Android application needs to
use GCM.</li>
  <li>Implementing your  code. To use GCM, this implementation must
include:
    <ul>
      <li>Code to start and stop the registration service.</li>
      <li>Receivers for the <code>com.google.android.c2dm.intent.RECEIVE</code> and <code>com.google.android.c2dm.intent.REGISTRATION</code> intents.</li>
    </ul>
  </li>
</ul>

<h3 id="manifest">Creating the Manifest</h3>

<p>Every Android application must have an <code>AndroidManifest.xml</code> file (with
precisely that name) in its root directory. The manifest presents essential
information about the Android application to the Android system, information the
system must have before it can run any of the Android application's code (for more
discussion of the manifest file, see the <a href="{@docRoot}guide/topics/manifest/manifest-intro.html">Android Developers Guide</a>. To use the GCM feature, the
manifest must include the following:</p>

<ul>
  <li>The <code>com.google.android.c2dm.permission.RECEIVE</code> permission so the Android application can register and receive messages.</li>
  <li>The <code>android.permission.INTERNET</code> permission so the Android application can send the registration ID to the 3rd party server.</li>
  <li>The <code>android.permission.GET_ACCOUNTS</code> permission as GCM requires a Google account (necessary only if if the device is running a version lower than Android 4.0.4)</li>
  <li>The <code>android.permission.WAKE_LOCK</code> permission so the application can keep the processor from sleeping when a message is received.</li>
  <li>An <code>applicationPackage + &quot;.permission.C2D_MESSAGE</code> permission to prevent other Android applications from registering and receiving the Android application's
messages. The permission name must exactly match this pattern&mdash;otherwise the Android application will not receive the messages.</li>
  <li>A receiver for <code>com.google.android.c2dm.intent.RECEIVE</code> and <code>com.google.android.c2dm.intent.REGISTRATION</code>, with the category set
as <code>applicationPackage</code>. The receiver should require the <code>com.google.android.c2dm.SEND</code> permission, so that only the GCM
Framework can send a message to it. Note that both registration and the receiving
of messages are implemented as <a href="{@docRoot}guide/components/intents-filters.html">Intents</a>.</li>
  <li>An intent service to handle the intents received by the broadcast receiver.</li>
  <li>If the GCM feature is critical to the Android application's function, be sure to
set <code>android:minSdkVersion=&quot;8&quot;</code> in the manifest. This
ensures that the Android application cannot be installed in an environment in which it
could not run properly. </li>
</ul>

<p>Here are excerpts from a manifest that supports GCM:</p>

<pre class="prettyprint pretty-xml">
&lt;manifest package="com.example.gcm" ...&gt;

    &lt;uses-sdk android:minSdkVersion="8" android:targetSdkVersion="16"/&gt;
    &lt;uses-permission android:name="android.permission.INTERNET" /&gt;
    &lt;uses-permission android:name="android.permission.GET_ACCOUNTS" /&gt;
    &lt;uses-permission android:name="android.permission.WAKE_LOCK" /&gt;
    &lt;uses-permission android:name="com.google.android.c2dm.permission.RECEIVE" /&gt;

    &lt;permission android:name="com.example.gcm.permission.C2D_MESSAGE" 
        android:protectionLevel="signature" /&gt;
    &lt;uses-permission android:name="com.example.gcm.permission.C2D_MESSAGE" /&gt;

    &lt;application ...&gt;
        &lt;receiver
            android:name=".MyBroadcastReceiver"
            android:permission="com.google.android.c2dm.permission.SEND" &gt;
            &lt;intent-filter&gt;
                &lt;action android:name="com.google.android.c2dm.intent.RECEIVE" /&gt;
                &lt;action android:name="com.google.android.c2dm.intent.REGISTRATION" /&gt;
                &lt;category android:name="com.example.gcm" /&gt;
            &lt;/intent-filter&gt;
        &lt;/receiver&gt;
        &lt;service android:name=".MyIntentService" /&gt;
    &lt;/application&gt;

&lt;/manifest&gt;
</pre>
<h3 id="registering">Registering for GCM</h3>

<p>An Android application needs to register with GCM servers before it can receive messages. To register, the application sends an Intent
(<code>com.google.android.c2dm.intent.REGISTER</code>), with 2 extra parameters:
</p>

<ul>
  <li><code>sender</code> is the project ID of the account authorized to send messages
to the Android application. </li>
  <li><code>app</code> is the Android application's ID, set with a <code>PendingIntent</code> to
allow the registration service to extract Android application information. </li>
</ul>

<p>For example:</p>

<pre class="prettyprint pretty-java">Intent registrationIntent = new Intent(&quot;com.google.android.c2dm.intent.REGISTER&quot;);
// sets the app name in the intent
registrationIntent.putExtra(&quot;app&quot;, PendingIntent.getBroadcast(this, 0, new Intent(), 0));
registrationIntent.putExtra(&quot;sender&quot;, senderID);
startService(registrationIntent);</pre>

<p>This intent will be asynchronously sent to the GCM server, and the response will be delivered to
the application as a <code>com.google.android.c2dm.intent.REGISTRATION</code> intent containing
the registration ID assigned to the Android application running on that particular device.</p>

<p>Registration is not complete until the Android application sends the registration ID
to the 3rd-party application server, which in turn will use the registration ID to send
messages to the application.</p>

<h3 id="unregistering">Unregistering from GCM</h3>

<p>To unregister from GCM, do the following:</p>

<pre class="prettyprint pretty-java">Intent unregIntent = new Intent(&quot;com.google.android.c2dm.intent.UNREGISTER&quot;);
unregIntent.putExtra(&quot;app&quot;, PendingIntent.getBroadcast(this, 0, new Intent(), 0));
startService(unregIntent);
</pre>

<p>Similar to the registration request, this intent is sent asynchronously, and the response comes as a <code>com.google.android.c2dm.intent.REGISTRATION</code> intent.


<h3 id="handling_intents">Handling Intents sent by GCM</h3>

<p>As discussed in <a href="#manifest">Creating the Manifest</a>, the manifest
defines a broadcast receiver for the <code>com.google.android.c2dm.intent.REGISTRATION</code> and <code>com.google.android.c2dm.intent.RECEIVE</code> intents.
These <a href="{@docRoot}guide/components/intents-filters.html">intents</a> are sent by GCM to indicate that a device was registered (or unregistered), or to deliver messages, respectively.</p>

<p>Handling these intents might require I/O operations (such as network calls to the 3rd party server), and 
such operations should not be done in the receiver's <code>onReceive()</code> method.
You may be tempted to spawn a new thread directly, but there are no guarantees that the process will run long enough for the thread to finish the work.  
Thus the recommended way to handle the intents is to delegate them to a service, such as an {@link android.app.IntentService}. 
For example:</p>


<pre class="prettyprint pretty-java">
public class MyBroadcastReceiver extends BroadcastReceiver {

    &#64;Override
    public final void onReceive(Context context, Intent intent) {
        MyIntentService.runIntentInService(context, intent);
        setResult(Activity.RESULT_OK, null, null);
    }
}
</pre>

<p>Then in <code>MyIntentService</code>:</p>
<pre class="prettyprint pretty-java">
public class MyIntentService extends IntentService {

    private static PowerManager.WakeLock sWakeLock;
    private static final Object LOCK = MyIntentService.class;
    
    static void runIntentInService(Context context, Intent intent) {
        synchronized(LOCK) {
            if (sWakeLock == null) {
                PowerManager pm = (PowerManager) context.getSystemService(Context.POWER_SERVICE);
                sWakeLock = pm.newWakeLock(PowerManager.PARTIAL_WAKE_LOCK, "my_wakelock");
            }
        }
        sWakeLock.acquire();
        intent.setClassName(context, MyIntentService.class.getName());
        context.startService(intent);
    }
    
    &#64;Override
    public final void onHandleIntent(Intent intent) {
        try {
            String action = intent.getAction();
            if (action.equals("com.google.android.c2dm.intent.REGISTRATION")) {
                handleRegistration(intent);
            } else if (action.equals("com.google.android.c2dm.intent.RECEIVE")) {
                handleMessage(intent);
            }
        } finally {
            synchronized(LOCK) {
                sWakeLock.release();
            }
        }
    }
}
</pre>

<p class="note"><strong>Note:</strong> your application must acquire a wake lock before starting the service&mdash;otherwise the device could be put to sleep before the service is started.</p>

<h4 id="handling_reg">Handling Registration Results</h4>

<p>When a <code>com.google.android.c2dm.intent.REGISTRATION</code> intent is received, it could potentially contain 3 extras: <code>registration_id</code>, <code>error</code>, and <code>unregistered</code>.

<p>When a registration succeeds, <code>registration_id</code> contains the registration ID and the other extras are not set. 
The application must ensure that the 3rd-party server receives the registration ID. It may do so by saving the registration ID and sending it to the server. 
If the network is down or there are errors, the application should retry sending the registration ID when the network is up again or the next time it starts.</p>

<p class="note"><strong>Note:</strong> Although the <code>com.google.android.c2dm.intent.REGISTRATION</code> intent is typically received after a request was made by the application, 
Google may periodically refresh the registration ID. So the application must be prepared to handle it at any time.</p>

<p>When an unregistration succeeds, only the <code>unregistered</code> extra is set, and similar to the registration workflow, 
the application must contact the 3rd-party server to remove the registration ID (note that the registration ID is not available in the intent, 
but the application should have saved the registration ID when it got it).<p>

<p>If the application request (be it register or unregister) fails, the <code>error</code> will be set with an error code, and the other extras will not be set. 

Here are the possible error codes:</p>

<table>
  <tr>
    <th>Error Code</th>
    <th>Description</th>
  </tr>
  <tr>
    <td><code>SERVICE_NOT_AVAILABLE</code></td>
    <td>The device can't read the response, or there was a 500/503 from the
server that can be retried later. The Android application should use exponential back-off and retry. See <a href="adv.html#retry">Advanced Topics</a> for more information. </td>
  </tr>
  <tr>
    <td><code>ACCOUNT_MISSING</code></td>
    <td>There is no Google account on the phone.  The Android application should ask the
user to open the account manager and add a Google account. Fix on the device
side.</td>
  </tr>
  <tr>
    <td><code>AUTHENTICATION_FAILED</code></td>
    <td>Bad Google Account password. The Android application should ask the user to enter his/her Google Account
password, and let the user retry manually later. Fix on the device side.</td>
  </tr>
  <tr>
    <td><code>INVALID_SENDER</code></td>
    <td>The sender account is not recognized. This must be fixed on the Android application side. The developer must fix the application to provide the right <code>sender</code> extra in the <code>com.google.android.c2dm.intent.REGISTER</code> intent.</td>
  </tr>
  <tr>
    <td><code>PHONE_REGISTRATION_ERROR</code></td>
    <td> Incorrect phone registration with Google. This
phone doesn't currently support GCM.</td>
  </tr>
  <tr>
    <td><code>INVALID_PARAMETERS</code></td>
    <td>The  request sent by the phone does not contain the expected parameters. This phone doesn't currently support GCM.</td>
  </tr>
</table>




<p>Here's an example on how to handle the registration in the <code>MyIntentService</code> example:</p>

<pre class="prettyprint pretty-java">
private void handleRegistration(Intent intent) {
    String registrationId = intent.getStringExtra("registration_id");
    String error = intent.getStringExtra("error");
    String unregistered = intent.getStringExtra("unregistered");       
    // registration succeeded
    if (registrationId != null) {
        // store registration ID on shared preferences
        // notify 3rd-party server about the registered ID
    }
        
    // unregistration succeeded
    if (unregistered != null) {
        // get old registration ID from shared preferences
        // notify 3rd-party server about the unregistered ID
    } 
        
    // last operation (registration or unregistration) returned an error;
    if (error != null) {
        if ("SERVICE_NOT_AVAILABLE".equals(error)) {
           // optionally retry using exponential back-off
           // (see <a href="adv.html#retry">Advanced Topics</a>)
        } else {
            // Unrecoverable error, log it
            Log.i(TAG, "Received error: " + error);
        }
    }
}</pre>

<h4 id="received_data">Handling Received Data</h4>

<p>The <code>com.google.android.c2dm.intent.RECEIVE</code> intent is used by GCM to 
deliver the messages sent by the 3rd-party server to the application running in the device.
If the server included key-pair values in the <code>data</code> parameter, they are available as 
extras in this intent, with the keys being the extra names. GCM also includes an  extra called 
<code>from</code> which contains the sender ID as an string, and another called <code>collapse_key</code> containing the collapse key (when in use).

<p>Here is an example, again using the <code>MyIntentReceiver</code> class:</p>

<pre class="prettyprint pretty-java">
private void handleMessage(Intent intent) {
    // server sent 2 key-value pairs, score and time
    String score = intent.getExtra("score");
    String time = intent.getExtra("time");
    // generates a system notification to display the score and time
}</pre>

<h3 id="testing">Developing and Testing Your Android Applications</h3>

<p>Here are some guidelines for developing and testing an Android application
that uses the GCM feature:</p>

<ul>
  <li>To develop and test your Android applications, you need to run and debug the
applications on an Android 2.2 system image that includes the necessary
underlying Google services. </li>
  <li>To develop and debug on an actual device, you need a device running an
Android 2.2 system image that includes the Google Play Store application. </li>
  <li>To develop and test on the Android Emulator, you need to download the
Android 2.2 version of the Google APIs Add-On into your SDK using the <em>Android
SDK and AVD Manager</em>. Specifically, you need to download the component named
&quot;Google APIs by Google Inc, Android API 8&quot;. Then, you need to set up
an AVD that uses that system image. </li>
  <li>If the GCM feature is critical to the Android application's function, be sure to
set <code>android:minSdkVersion=&quot;8&quot;</code> in the manifest. This
ensures that the Android application cannot be installed in an environment in which it
could not run properly. </li>
</ul>

<h2 id="server">Role of the 3rd-party Application Server</h2>

<p>Before you can write client Android applications that use the GCM feature, you must
have an  application server that meets the following criteria:</p>

<ul>
  <li>Able to communicate with your client.</li>
  <li>Able to  fire off HTTPS requests to the GCM server.</li>
  <li>Able to handle requests and resend then as needed, using <a href="http://en.wikipedia.org/wiki/Exponential_backoff">exponential back-off.</a></li>
  <li>Able to store the API key and client registration IDs. The
API key is included in the header of POST requests that send
messages.</li>
</ul>

<h3 id="send-msg">Sending Messages</h3>
<p>This section describes how the 3rd-party application server sends messages to one or more mobile devices. Note the following:</p>
<ul>
  <li>A 3rd-party application server can either send messages to a single device or to multiple devices. A message sent to multiple devices simultaneously is called a <em>multicast message</em>.</li>
  
  <li>You have 2 choices in how you construct requests and responses: plain text or JSON.</li>
  <li>However, to send multicast messages, you must use JSON. Plain text will not work.</li>
</ul>
<p>Before the 3rd-party application server can send a  message to an
  Android application, it must have received a registration ID from it.</p>
<h4 id="request">Request format</h4>
<p>To send a  message, the application server issues a POST request to <code>https://android.googleapis.com/gcm/send</code>.</p>
<p>A  message request is made of 2 parts: HTTP header and HTTP body.</p>

<p>The HTTP header must contain the following headers:</p>
<ul>
  <li><code>Authorization</code>: key=YOUR_API_KEY</li>
  <li><code>Content-Type</code>: <code>application/json</code> for JSON; <code>application/x-www-form-urlencoded;charset=UTF-8</code> for plain text.
  </li>
</ul>

<p>For example:
</p>
<pre>Content-Type:application/json
Authorization:key=AIzaSyB-1uEai2WiUapxCs2Q0GZYzPu7Udno5aA

{
  "registration_ids" : ["APA91bHun4MxP5egoKMwt2KZFBaFUH-1RYqx..."],
  "data" : {
    ...
  },
}</pre>
<p class="note">
  <p><strong>Note:</strong> If <code>Content-Type</code> is omitted, the format is assumed to be plain text.</p>
</p>

<p>The HTTP body content depends on whether you're using JSON or plain text. For JSON, it must contain a string representing a JSON object with the following fields:</p>
<table>
  <tr>
    <th>Field</th>
    <th>Description</th>
  </tr>
  <tr>
    <td><code>registration_ids</code></td>
    <td>A string array with the list of devices (registration IDs) receiving the message. It must contain at least 1 and at most 1000 registration IDs. To send a multicast message, you must use JSON. For sending a single message to a single device, you could use a JSON object with just 1 registration id, or plain text (see below). Required.</td>
  </tr>
  <tr>
    <td><code>collapse_key</code></td>
    <td>An arbitrary string (such as &quot;Updates Available&quot;) that is used to collapse a group of like messages
when the device is offline, so that only the last message gets sent to the
client. This is intended to avoid sending too many messages to the phone when it
comes back online. Note that since there is no guarantee of the order in which
messages get sent, the &quot;last&quot; message may not actually be the last
message sent by the application server. See <a href="adv.html#collapsible">Advanced Topics</a> for more discussion of this topic. Optional, unless you are using the <code>time_to_live</code> parameter&mdash;in that case, you must also specify a <code>collapse_key</code>.</td>
  </tr>
  <tr>
    <td><code>data</code></td>
    <td>A JSON object whose fields represents the key-value pairs of the message's payload data. If present, the payload data it will be
included in the Intent as application data, with the key being the extra's name. For instance, <code>"data":{"score":"3x1"}</code> would result in an intent extra named <code>score</code> whose value is the string <code>3x1</code>. 
<<<<<<< HEAD

There is no limit on the number of key/value pairs, though there is a limit on the total size of the message (4kb). Note that the values <em>must be enclosed by strings</em>. If you want to include objects or other non-string data types (such as integers or booleans), you have to do the conversion to string yourself. Also note that the key cannot be a reserved word ("from" or any word starting with "google."). Optional.</td>
=======
There is no limit on the number of key/value pairs, though there is a limit on the total size of the message (4kb). The values could be any JSON object, but we recommend using strings, since the values will be converted to strings in the GCM server anyway. If you want to include objects or other non-string data types (such as integers or booleans), you have to do the conversion to string yourself. Also note that the key cannot be a reserved word (<code>from</code> or any word starting with <code>google.</code>). To complicate things slightly, there are some reserved words (such as <code>collapse_key</code>) that are technically allowed in payload data. However, if the request also contains the word, the value in the request will overwrite the value in the payload data. Hence using words that are defined as field names in this table is not recommended, even in cases where they are technically allowed. Optional.</td>
>>>>>>> 9447af12

  </tr>
  <tr>
    <td><code>delay_while_idle</code></td>
    <td>If included, indicates that the message should not be sent immediately
if the device is idle. The server will wait for the device to become active, and
then only the last message for each <code>collapse_key</code> value will be
sent. Optional. The default value is <code>false</code>, and must be a JSON boolean.</td>
  </tr>
  <tr>
    <td><code>time_to_live</code></td>
    <td>How long (in seconds) the message should be kept on GCM storage if the device is offline. Optional (default time-to-live is 4 weeks, and must be set as a JSON number). If you use this parameter, you must also specify a <code>collapse_key</code>.</td>
  </tr>
</table>

<p>If you are using plain text instead of JSON, the message fields must be set as HTTP parameters sent in the body, and their syntax is slightly different, as described below:
<table>
  <tr>
    <th>Field</th>
    <th>Description</th>
  </tr>
  <tr>
    <td><code>registration_id</code></td>
    <td>Must contain the registration ID of the single device receiving the message. Required.</td>
  </tr>
  <tr>
    <td><code>collapse_key</code></td>
    <td>Same as JSON (see previous table). Optional.</td>
  </tr>
  <tr>
    <td><code>data.&lt;key&gt;</code></td>
<<<<<<< HEAD
    <td>Payload data, expressed as parameters prefixed with <code>data.</code> and suffixed as the key. For instance, a parameter of <code>data.score=3x1</code> would result in an intent extra named <code>score</code> whose value is the string <code>3x1</code>. There is no limit on the number of key/value parameters, though there is a limit on the total size of the  message. Note that the key cannot be a reserved word ("from" or any word starting with "google."). Optional.</td>
=======
    <td>Payload data, expressed as parameters prefixed with <code>data.</code> and suffixed as the key. For instance, a parameter of <code>data.score=3x1</code> would result in an intent extra named <code>score</code> whose value is the string <code>3x1</code>. There is no limit on the number of key/value parameters, though there is a limit on the total size of the  message. Also note that the key cannot be a reserved word (<code>from</code> or any word starting with 
<code>google.</code>). To complicate things slightly, there are some reserved words (such as <code>collapse_key</code>) that are technically allowed in payload data. However, if the request also contains the word, the value in the request will overwrite the value in the payload data. Hence using words that are defined as field names in this table is not recommended, even in cases where they are technically allowed. Optional.</td>
>>>>>>> 9447af12
  </tr>
  <tr>
    <td><code>delay_while_idle</code></td>
    <td>Should be represented as <code>1</code> or <code>true</code> for <code>true</code>, anything else for <code>false</code>. Optional. The default value is <code>false</code>.</td>
  </tr>
  <tr>
    <td><code>time_to_live</code></td>
    <td>Same as JSON (see previous table). Optional.</td>
  </tr>
</table>



  <h4 id="example-requests">Example requests</h4>
  <p>Here is the smallest possible request (a message without any parameters and just one recipient) using JSON:</p>
  <pre class="prettyprint pretty-json">{ &quot;registration_ids&quot;: [ &quot;42&quot; ] }</pre>
  
  <p>And here the same example using plain text:</p>
  <pre class="prettyprint">registration_id=42</pre>
  
  <p> Here is a message with a payload and 6 recipients:</p>
  <pre class="prettyprint pretty-HTML">{ "data": {
    "score": "5x1",
    "time": "15:10"
  },
  "registration_ids": ["4", "8", "15", "16", "23", "42"]
}</pre>
  <p>Here is a message with all optional fields set and 6 recipients:</p>
  <pre class="prettyprint pretty-json">{ "collapse_key": "score_update",
  "time_to_live": 108,
  "delay_while_idle": true,
  "data": {
    "score": "4x8",
    "time": "15:16.2342"
  },
  "registration_ids":["4", "8", "15", "16", "23", "42"]
}</pre>
  <p>And here is the same message using plain-text format (but just 1 recipient):  </p>
  
  <pre class="prettyprint">collapse_key=score_update&amp;time_to_live=108&amp;delay_while_idle=1&amp;data.score=4x8&amp;data.time=15:16.2342&amp;registration_id=42
  </pre>

  <p class="note"><strong>Note:</strong> If your organization has a firewall that restricts the traffic to or from the Internet, you'll need to configure it to allow connectivity with GCM. The ports to open are: 5228, 5229, and 5230. GCM typically only uses 5228, but it sometimes uses 5229 and 5230.
GCM doesn't provide specific IPs. It changes IPs frequently. We recommend against using ACLs but if you must use them, take a broad approach such as the method suggested in <a href="http://support.google.com/code/bin/answer.py?hl=en&answer=62464">this support link</a>.
</p>

<h4 id="response">Response format</h4>

<p>There are two possible outcomes when trying to send a message:</p>
<ul>
  <li>The message is processed successfully.</li>
  <li>The GCM server rejects the request.</li>
</ul>

<p>When the messge is processed successfully, the HTTP response has a 200 status and the body contains more information about the status of the message (including possible errors). When the request is rejected, 
the HTTP response contains a non-200 status code (such as 400, 401, or 503).</p>

<p>The following table summarizes the statuses that the HTTP response header might contain. Click the troubleshoot link for advice on how to deal with each type of error.</p>
<table border=1>
  <tr>
    <th>Response</th>
    <th>Description</th>
  </tr>
  <tr>
    <td>200</td>
    <td>Message was processed successfully. The response body will contain more details about the message status, but its format will depend whether the request was JSON or plain text. See <a href="#success">Interpreting a success response</a> for more details.</td>
  </tr>
  <tr>
    <td>400</td>
    <td><span id="internal-source-marker_0.2">Only applies for JSON requests. Indicates that the request could not be parsed as JSON, or it contained invalid fields (for instance, passing a string where a number was expected). The exact failure reason is described in the response and the problem should be addressed before the request can be retried.</td>
  </tr>
  <tr>
    <td>401</td>
    <td>There was an error authenticating the sender account. <a href="#auth_error">Troubleshoot</a></td>
  </tr>
  <tr>
    <td>500</td>
    <td>There was an internal error in the GCM server while trying to process the request. <a href="#internal_error">Troubleshoot</a></td>
  </tr>
  <tr>
    <td>503</td>
    <td>Indicates that the server is temporarily unavailable (i.e., because of timeouts, etc ). Sender must retry later, honoring any <code>Retry-After</code> header
      included in the response. Application servers must implement exponential back-off. The GCM server took too long to process the request. <a href="#internal_error">Troubleshoot</a></td>
  </tr>
</table>

<h4 id="success">Interpreting a success response</h4>
<p>When a JSON request is successful (HTTP status code 200), the response body contains a JSON object with the following fields:</p>
<table>
  <tr>
    <th>Field</th>
    <th>Description</th>
  </tr>
  <tr>
    <td><code>multicast_id</code></td>
    <td>Unique ID (number) identifying the multicast message.</td>
  </tr>
  <tr>
    <td><code>success</code></td>
    <td>Number of messages that were processed without an error.</td>
  </tr>
  <tr>
    <td><code>failure</code></td>
    <td>Number of messages that could not be processed.</td>
  </tr>
  <tr>
    <td><code>canonical_ids</code></td>
    <td>Number of results that contain a canonical registration ID. See <a href="adv.html#canonical">Advanced Topics</a> for more discussion of this topic.</td>
  </tr>
  <tr>
    <td><code>results</code></td>
    <td>Array of objects representing the status of the messages processed. The objects are listed in the same order as the request (i.e., for each registration ID in the request, its result is listed in the same index in the response) and they can have these fields:<br>
      <ul>
        <li><code>message_id</code>: String representing the message when it was successfully processed.</li>
        <li><code>registration_id</code>: If set,  means that GCM processed the message but it has another canonical registration ID for that device, so sender should replace the IDs on future requests (otherwise they might be rejected). This field is never set if there is an error in the request.<br />
        </li>
        <li><code>error</code>: String describing an error that occurred while processing the message for that recipient. The possible values are the same as documented in the above table, plus &quot;Unavailable&quot;  (meaning GCM servers were busy and could not process the message for that  particular recipient, so it could be retried).</li>
    </ul></td>
  </tr>
</table>
<p>If the value of <code>failure</code> and <code>canonical_ids</code> is 0, it's not necessary to parse the remainder of the response. Otherwise, we recommend that you iterate through the results field and do the following for each object in that list:</p>
<ul>
  <li>If <code>message_id</code> is set, check for <code>registration_id</code>:
    <ul>
      <li>If <code>registration_id</code> is set, replace the original ID with the new value (canonical ID) in your server database. Note that the original ID is not part of the result, so you need to obtain it from the list of <code>registration_ids</code> passed in the request (using the same index).</li>
    </ul>
  </li>
  <li>Otherwise, get the value of <code>error</code>:
    <ul>
      <li>If it is <code>Unavailable</code>, you could retry to send it in another request.</li>
      <li>If it is <code>NotRegistered</code>, you should remove the registration ID from your server database because the application was uninstalled from the device or it does not have a broadcast receiver configured to receive <code>com.google.android.c2dm.intent.RECEIVE</code> intents.</li>
      <li>Otherwise, there is something wrong in the registration ID passed in the request; it is probably a non-recoverable error that will also require removing the registration from the server database. See <a href="#error_codes">Interpreting an error response</a> for all possible error values.</li>
    </ul>
  </li>
</ul>

<p>When a plain-text request is successful (HTTP status code 200), the response body contains 1 or 2 lines in the form of key/value pairs.
The first line is always available and its content is either <code>id=<em>ID of sent message</em></code> or <code>Error=<em>GCM error code</em></code>. The second line, if available, 
has the format of <code>registration_id=<em>canonical ID</em></code>. The second line is optional, and it can only be sent if the first line is not an error. We recommend handling the plain-text response in a similar way as handling the JSON response:</p>
<ul>
  <li>If first line starts with <code>id</code>, check second line:
    <ul>
      <li>If second line starts with <code>registration_id</code>, gets its value and replace the registration IDs in your server database.</li>
    </ul>
  </li>
  <li>Otherwise, get the value of <code>Error</code>:
    <ul>
      <li>If it is <code>NotRegistered</code>, remove the registration ID from your server database.</li>
      <li>Otherwise, there is probably a non-recoverable error (<strong>Note: </strong>Plain-text requests will never return <code>Unavailable</code> as the error code, they would have returned a 500 HTTP status instead).</li>
    </ul>
  </li>
</ul>

<h4 id="error_codes">Interpreting an error response</h4>
<p>Here are the recommendations for handling the different types of error that might occur when trying to send a message to a device:</p>

<dl>
<dt id="missing_reg"><strong>Missing Registration ID</strong></dt>
<dd>Check that the request contains a registration ID (either in the <code>registration_id</code> parameter in a plain text message, or in the <code>registration_ids</code> field in JSON). 
<br/>Happens when error code is <code>MissingRegistration</code>.</dd>

<dt id="invalid_reg"><strong>Invalid Registration ID</strong></dt>
<dd>Check the formatting of the registration ID that you pass to the server. Make sure it matches the registration ID the phone receives in the <code>com.google.android.c2dm.intent.REGISTRATION</code> intent and that you're not truncating it or adding additional characters. 
<br/>Happens when error code is <code>InvalidRegistration</code>.</dd>

<dt id="mismatched_sender"><strong>Mismatched Sender</strong></dt>
<dd>A registration ID is tied to a certain group of senders. When an application registers for GCM usage, it must specify which senders are allowed to send messages. Make sure you're using one of those when trying to send messages to the device. If you switch to a different sender, the existing registration IDs won't work. 
Happens when error code is <code>MismatchSenderId</code>.</dd>

<dt id="unreg_device"><strong>Unregistered Device</strong></dt>
<dd>An existing registration ID may cease to be valid in a number of scenarios, including:
<ul>
  <li>If the application manually unregisters by issuing a <span class="prettyprint pretty-java"><code>com.google.android.c2dm.intent.UNREGISTER</code></span><code> </code>intent.</li>
  <li>If the application is automatically unregistered, which can happen (but is not guaranteed) if the user uninstalls the application.</li>
  <li>If the registration ID expires. Google might decide to refresh registration IDs. </li>
  <li>If the application is updated but the new version does not have a broadcast receiver configured to receive <code>com.google.android.c2dm.intent.RECEIVE</code> intents.</li>
</ul>
For all these cases, you should remove this registration ID from the 3rd-party server and stop using it to send 
messages. 
<br/>Happens when error code is <code>NotRegistered</code>.</dd>

<dt id="big_msg"><strong>Message Too Big</strong></dt>
  <dd>The total size of the payload data that is included in a message can't exceed 4096 bytes. Note that this includes both the size of the keys as well as the values. 
<br/>Happens when error code is <code>MessageTooBig</code>.</dd>

<dt id="invalid_datakey"><strong>Invalid Data Key</strong></dt>
<dd>The payload data contains a key (such as <code>from</code> or any value prefixed by <code>google.</code>) that is used internally by GCM in the  <code>com.google.android.c2dm.intent.RECEIVE</code> Intent and cannot be used. Note that some words (such as <code>collapse_key</code>) are also used by GCM but are allowed in the payload, in which case the payload value will be overridden by the GCM value. 
<br />
Happens when the error code is <code>InvalidDataKey</code>.</dd>

<dt id="ttl_error"><strong>Invalid Time To Live</strong></dt>
  <dd>The value for the Time to Live field must be an integer representing a duration in seconds between 0 and 2,419,200 (4 weeks). Happens when error code is <code>InvalidTtl</code>.
</dd>

  <dt id="auth_error"><strong>Authentication Error</strong></dt>
  <dd>The sender account that you're trying to use to send a message couldn't be authenticated. Possible causes are: <ul>
<li>Authorization header missing or with invalid syntax.</li>
<li>Invalid project ID sent as key.</li>
<li>Key valid but with GCM service disabled.</li>
<li>Request originated from a server not whitelisted in the Server Key IPs.</li>

</ul>
Check that the token you're sending inside the <code>Authorization</code> header is the correct API key associated with your project. You can check the validity of your API key by running the following command:<br/>

<pre># api_key=YOUR_API_KEY

# curl --header "Authorization: key=$api_key" --header Content-Type:"application/json" https://android.googleapis.com/gcm/send  -d "{\"registration_ids\":[\"ABC\"]}"</pre>


If you receive a 401 HTTP status code, your API key is not valid. Otherwise you should see something like this:<br/>

<pre>
{"multicast_id":6782339717028231855,"success":0,"failure":1,"canonical_ids":0,"results":[{"error":"InvalidRegistration"}]}
</pre>
If you want to confirm the validity of a registration ID, you can do so by replacing "ABC" with the registration ID.
<br/>
Happens when the HTTP status code is 401.

  <dt id="timeout"><strong>Timeout</strong></dt>

<dd>The server couldn't process the request in time. You should retry the
same request, but you MUST obey the following requirements:

<ul>

<li>Honor the <code>Retry-After</code> header if it's included in the response from the GCM server.</li>
        
        
<li>Implement exponential back-off in your retry mechanism. This means an
exponentially increasing delay after each failed retry (e.g. if you waited one
second before the first retry, wait at least two second before the next one,
then 4 seconds and so on). If you're sending multiple messages, delay each one
independently by an additional random amount to avoid issuing a new request for
all messages at the same time.</li>
    

Senders that cause problems risk being blacklisted. 
<br />
Happens when the HTTP status code is 503, or when the <code>error</code> field of a JSON object in the results array is <code>Unavailable</code>.
</dd>

<dt id="internal_error"><strong>Internal Server Error</strong></dt>

<dd>
The server encountered an error while trying to process the request. You
could retry the same request (obeying the requirements listed in the <strong>Timeout</strong>
section), but if the error persists, please report the problem in the <a href="https://groups.google.com/forum/?fromgroups#!forum/android-gcm">android-gcm group</a>.
<br /> 
Senders that cause problems risk being blacklisted. 
<br />
Happens when the HTTP status code is 500, or when the <code>error</code> field of a JSON
object in the results array is <code>InternalServerError</code>.
</dd>


</dl>
<h4>Example responses</h4>
<p>This section shows a few examples of responses indicating messages that were processed successfully. See <a href="#example-requests">Example requests</a> for the requests these responses are based on.</p>
<p> Here is a simple case of a JSON message successfully sent to one recipient without canonical IDs in the response:</p>
<pre class="prettyprint pretty-json">{ "multicast_id": 108,
  "success": 1,
  "failure": 0,
  "canonical_ids": 0,
  "results": [
    { "message_id": "1:08" }
  ]
}</pre>

<p>Or if the request was in plain-text format:</p>
<pre class="prettyprint">id=1:08
</pre>

<p>Here are JSON results for 6 recipients (IDs 4, 8, 15, 16, 23, and 42 respectively) with 3 messages successfully processed, 1 canonical registration ID returned, and 3 errors:</p>
<pre class="prettyprint pretty-json">{ "multicast_id": 216,
  "success": 3,
  "failure": 3,
  "canonical_ids": 1,
  "results": [
    { "message_id": "1:0408" },
    { "error": "Unavailable" },
    { "error": "InvalidRegistration" },
    { "message_id": "1:1516" },
    { "message_id": "1:2342", "registration_id": "32" },
    { "error": "NotRegistered"}
  ]
}
</pre>
<p> In this example:</p>
<ul>
  <li>First message: success, not required.</li>
  <li>Second message: should be resent (to registration ID 8).</li>
  <li>Third message: had an unrecoverable error (maybe the value got corrupted in the database).</li>
  <li>Fourth message: success, nothing required.</li>
  <li>Fifth message: success, but the registration ID should be updated in the server database (from 23 to 32).</li>
  <li>Sixth message: registration ID (42) should be removed from the server database because the application was uninstalled from the device.</li>
</ul>
<p>Or if just the 4th message above was sent using plain-text format:</p>
<pre class="prettyprint">Error=InvalidRegistration
</pre>
<p>If the 5th message above was also sent using plain-text format:</p>
<pre class="prettyprint">id=1:2342
registration_id=32
</pre>


<h3 id="stats">Viewing statistics</h3>

<p>To view  statistics and any error messages for your GCM applications:</p>
<ol>
  <li> Go to the <code><a href="http://play.google.com/apps/publish">Android Developer Console</a></code>.</li>
  <li>Login with your developer account. 
  <p>You will see a page that has a list of all of your apps.</p></li>
  <li> Click on the &quot;statistics&quot; link next to the app for which you want to view GCM stats. 
  <p>Now you are on the statistics page.</p> </li>
  <li>Go to the drop-down menu and select the GCM metric you want to view. 
  </li>
</ol>
<p class="note"><strong>Note:</strong> Stats on the Google API Console are not enabled for GCM. You must use the <a href="http://play.google.com/apps/publish">Android Developer Console</a>.</p>

<h2 id="example">Examples</h2>
<p>See the <a href="demo.html">GCM Demo Application</a> document.</p>
<|MERGE_RESOLUTION|>--- conflicted
+++ resolved
@@ -653,12 +653,9 @@
     <td><code>data</code></td>
     <td>A JSON object whose fields represents the key-value pairs of the message's payload data. If present, the payload data it will be
 included in the Intent as application data, with the key being the extra's name. For instance, <code>"data":{"score":"3x1"}</code> would result in an intent extra named <code>score</code> whose value is the string <code>3x1</code>. 
-<<<<<<< HEAD
-
-There is no limit on the number of key/value pairs, though there is a limit on the total size of the message (4kb). Note that the values <em>must be enclosed by strings</em>. If you want to include objects or other non-string data types (such as integers or booleans), you have to do the conversion to string yourself. Also note that the key cannot be a reserved word ("from" or any word starting with "google."). Optional.</td>
-=======
+
 There is no limit on the number of key/value pairs, though there is a limit on the total size of the message (4kb). The values could be any JSON object, but we recommend using strings, since the values will be converted to strings in the GCM server anyway. If you want to include objects or other non-string data types (such as integers or booleans), you have to do the conversion to string yourself. Also note that the key cannot be a reserved word (<code>from</code> or any word starting with <code>google.</code>). To complicate things slightly, there are some reserved words (such as <code>collapse_key</code>) that are technically allowed in payload data. However, if the request also contains the word, the value in the request will overwrite the value in the payload data. Hence using words that are defined as field names in this table is not recommended, even in cases where they are technically allowed. Optional.</td>
->>>>>>> 9447af12
+
 
   </tr>
   <tr>
@@ -690,12 +687,10 @@
   </tr>
   <tr>
     <td><code>data.&lt;key&gt;</code></td>
-<<<<<<< HEAD
-    <td>Payload data, expressed as parameters prefixed with <code>data.</code> and suffixed as the key. For instance, a parameter of <code>data.score=3x1</code> would result in an intent extra named <code>score</code> whose value is the string <code>3x1</code>. There is no limit on the number of key/value parameters, though there is a limit on the total size of the  message. Note that the key cannot be a reserved word ("from" or any word starting with "google."). Optional.</td>
-=======
+
     <td>Payload data, expressed as parameters prefixed with <code>data.</code> and suffixed as the key. For instance, a parameter of <code>data.score=3x1</code> would result in an intent extra named <code>score</code> whose value is the string <code>3x1</code>. There is no limit on the number of key/value parameters, though there is a limit on the total size of the  message. Also note that the key cannot be a reserved word (<code>from</code> or any word starting with 
 <code>google.</code>). To complicate things slightly, there are some reserved words (such as <code>collapse_key</code>) that are technically allowed in payload data. However, if the request also contains the word, the value in the request will overwrite the value in the payload data. Hence using words that are defined as field names in this table is not recommended, even in cases where they are technically allowed. Optional.</td>
->>>>>>> 9447af12
+
   </tr>
   <tr>
     <td><code>delay_while_idle</code></td>
