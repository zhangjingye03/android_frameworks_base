page.title=Android Studio Overview
@jd:body

<div id="qv-wrapper">
<div id="qv">

    <h2>In this document</h2>
    <ol>
      <li><a href="#project-structure">Project and File Structure</a></li>
      <li><a href="#build-system">Android Build System</a></li>
      <li><a href="#debug-perf">Debug and Performance</a></li>
      <li><a href="#install-updates">Installation, Setup, and Update Management</a></li>
      <li><a href="#other">Other Highlights</a></li>


    </ol>

  <h2>See also</h2>
  <ol>
    <li><a href="http://confluence.jetbrains.com/display/IntelliJIDEA/FAQ+on+Migrating+to+IntelliJ+IDEA">IntelliJ FAQ on migrating to IntelliJ IDEA</a></li>
  </ol>

</div>
</div>


<p>Android Studio is the official IDE for Android application development,
based on <a href="https://www.jetbrains.com/idea/" class="external-link"
target="_blank">IntelliJ IDEA</a>.
On top of the capabilities you expect from IntelliJ,
Android Studio offers:</p>

<ul>
  <li>Flexible Gradle-based build system</li>
  <li>Build variants and multiple <code>apk</code> file generation</li>
  <li>Code templates to help you build common app features</li>
  <li>Rich layout editor with support for drag and drop theme editing</li>
  <li>Lint tools to catch performance, usability, version compatibility, and other problems</li>
  <li>ProGuard and app-signing capabilities</li>
  <li>Built-in support for <a
  href="http://developers.google.com/cloud/devtools/android_studio_templates/"
  class="external-link">Google Cloud Platform</a>, making it easy to integrate Google Cloud
  Messaging and App Engine</li>
  <li>And much more</li>
</ul>

<p><b><a href="{@docRoot}sdk/index.html">Download Android Studio now</a></b>. </p>

<p>If you're new to Android Studio or the IntelliJ IDEA interface, this
page provides an introduction to some key Android
Studio features.</p>

<p>For specific Android Studio how-to documentation, see the pages in the <a href=
"{@docRoot}tools/workflow/index.html">Workflow</a> section, such as <a href=
"{@docRoot}tools/projects/projects-studio.html">Managing Projects from Android Studio</a> and
<a href="{@docRoot}tools/building/building-studio.html">Building and Running from Android
Studio</a>.</p>




<h2 id="project-structure">Project and File Structure</h2>

<h3 id="project-view"><em>Android</em> Project View</h3>
<p>By default, Android Studio displays your profile files in the <em>Android</em> project view. This
view shows a flattened version of your project's structure that provides quick access to the key
source files of Android projects and helps you work with the new
<a href="{@docRoot}sdk/installing/studio-build.html">Gradle-based build system</a>. 
The Android project view:</p>

<ul>
  <li>Groups the build files for all modules at the top level of the project hierarchy.</li>
  <li>Shows the most important source directories at the top level of the module hierarchy.</li>
  <li>Groups all the manifest files for each module.</li>
  <li>Shows resource files from all Gradle source sets.</li>
  <li>Groups resource files for different locales, orientations, and screen types in a single
  group per resource type.</li>
</ul>

     <img src="{@docRoot}images/tools/projectview01.png" />
     <p class="img-caption"><strong>Figure 1.</strong> Show the Android project view.</p>
     <img src="{@docRoot}images/tools/studio-projectview_scripts.png"  />
     <p class="img-caption"><strong>Figure 2.</strong> Project Build Files.</p>

<p>The <em>Android</em> project view shows all the build files at the top level of the project
hierarchy under <strong>Gradle Scripts</strong>. Each project module appears as a folder at the
top level of the project hierarchy and contains these three elements at the top level:</p>

<ul>
  <li><code>java/</code> - Source files for the module.</li>
  <li><code>manifests/</code> - Manifest files for the module.</li>
  <li><code>res/</code> - Resource files for the module.</li>
</ul>

<p>For example, <em>Android</em> project view groups all the instances of the
<code>ic_launcher.png</code> resource for different screen densities under the same element.</p>

<p class="note"><strong>Note:</strong> The project structure on disk differs from this flattened 
representation. To switch to back the segregated project view, select <strong>Project</strong> from
the <strong>Project</strong drop-down. </p>



<h3>New Project and Directory Structure</h3>
<p>When you use the <em>Project</em> view of a new project in Android Studio, you
should notice that the project structure appears different than you may be used to in Eclipse. Each
instance of Android Studio contains a project with one or more application modules. Each
application module folder contains the complete source sets for that module, including
{@code src/main} and {@code src/androidTest} directories, resources, build
file and the Android manifest. For the most part, you will need to modify the files under each
module's {@code src/main} directory for source code updates, the gradle.build file for build
specification and the files under {@code src/androidTest} directory for test case creation.

    <p>  <img src="{@docRoot}images/tools/studio-project-layout.png" alt="" /></p>
    <p>  <class="img-caption"><strong>Figure 3.</strong> Android Studio project structure</p>

<p>For more information, see
<a href="http://confluence.jetbrains.com/display/IntelliJIDEA/Project+Organization"class="external-link">IntelliJ project organization</a> and
<a href="{@docRoot}tools/projects/index.html">Managing Projects</a>.</p>


<h3>Creating new files</h3>
<p>You can quickly add new code and resource files by clicking the appropriate directory in the
<strong>Project</strong> pane and pressing <code>ALT + INSERT</code> on Windows and Linux or
<code>COMMAND + N</code> on Mac. Based on the type of directory selected, Android Studio
offers to create the appropriate file type.</p>

<p>For example, if you select a layout directory, press <code>ALT + INSERT</code> on Windows,
and select <strong>Layout resource file</strong>, a dialog opens so you can name the file
(you can exclude the {@code .xml} suffix) and choose a root view element. The editor then
switches to the layout design editor so you can begin designing your layout.</p>



<h2 id="build-system">Android Build System</h2>

<h3>Android Build System</h3>
<p>The Android build system is the toolkit you use to build, test, run and package
your apps. This build system replaces the Ant system used with Eclipse ADT. It can run as an
integrated tool from the Android Studio menu and independently from the command line. You can use
the features of the build system to:</p>

<ul>
    <li>Customize, configure, and extend the build process.</li>
    <li>Create multiple APKs for your app with different features using the same project and
    modules.</li>
    <li>Reuse code and resources across source sets.</li>
</ul>

<p>The flexibility of the Android build system enables you to achieve all of this without
modifying your app's core source files. To build an Android Studio project, see
<a href="{@docRoot}tools/building/building-studio.html">Building and Running from Android Studio</a>.
To configure custom build settings in an Android Studio project, see
<a href="{@docRoot}tools/building/configuring-gradle.html">Configuring Gradle Builds</a>.</p>


<h3>Application ID for Package Identification </h3>
<p>With the Android build system, the <em>applicationId</em> attribute is used to
uniquely identify application packages for publishing. The application ID is set in the
<em>android</em> section of the <code>build.gradle</code> file.
</p>

    <pre>
    apply plugin: 'com.android.application'

    android {
        compileSdkVersion 19
        buildToolsVersion "19.1"

    defaultConfig {
        <strong>applicationId "com.example.my.app"</strong>
        minSdkVersion 15
        targetSdkVersion 19
        versionCode 1
        versionName "1.0"
    }
    ...
    </pre>

<p class="note"><strong>Note:</strong> The <em>applicationId</em> is specified only in your
build.gradle file, and not in the AndroidManifest.xml file.</p>

<p>When using build variants, the build system enables you to to uniquely identify different
packages for each product flavors and build types. The application ID in the build type is added as
a suffix to those specified for the product flavors. </p>

   <pre>
   productFlavors {
        pro {
            applicationId = "com.example.my.pkg.pro"
        }
        free {
            applicationId = "com.example.my.pkg.free"
        }
    }

    buildTypes {
        debug {
            applicationIdSuffix ".debug"
        }
    }
    ....
   </pre>

<p>The package name must still be specified in the manifest file. It is used in your source code
to refer to your R class and to resolve any relative activity/service registrations. </p>

   <pre>
   <?xml version="1.0" encoding="utf-8"?>
   <manifest xmlns:android="http://schemas.android.com/apk/res/android"
   <strong>package="com.example.app"</strong>>
   </pre>

<p class="note"><strong>Note:</strong> If you have multiple manifests (for example, a product
flavor specific manifest and a build type manifest), the package name is optional in those manifests.
If it is specified in those manifests, the package name must be identical to the package name
specified in the manifest in the <code>src/main/</code> folder. </p>

<p>For more information about the build files and process, see
<a href="{@docRoot}sdk/installing/studio-build.html">Build System Overview</a>.</p>




<h2 id="debug-perf">Debug and Performance</h2>


<h3>Android Virtual Device (AVD) Manager</h3>
<p>AVD Manager has updated screens with links to help you select the most popular device
configurations, screen sizes and resolutions for your app previews.</p>
Click the <strong>Android Virtual Device Manager</strong>
<img src="{@docRoot}images/tools/avd-manager-studio.png"
style="vertical-align:bottom;margin:0;height:19px" /> in the toolbar to open it and create
new virtual devices for running your app in the emulator.</p>

<p>The AVD Manager comes with emulators for Nexus 6 and Nexus 9 devices and also supports
creating custom Android device skins based on specific emulator properties and assigning those
skins to hardware profiles. Android Studio installs the Intel&#174; x86 Hardware Accelerated Execution
Manager (HAXM) emulator accelerator and creates a default emulator for quick app prototyping.</p>

<p>For more information, see <a href="{@docRoot}tools/devices/managing-avds.html">Managing AVDs</a>.</p>



<h3> Memory Monitor</h3>
<p>Android Studio provides a memory monitor view so you can more easily monitor your
app's memory usage to find deallocated objects, locate memory leaks and track the amount of
memory the connected device is using. With your app running on a device or emulator, click the
<strong>Memory Monitor</strong> tab in the lower right corner to launch the memory monitor. </p>

    <img src="{@docRoot}images/tools/studio-memory-monitor.png" />
    <p class="img-caption"><strong>Figure 4.</strong> Memory Monitor</p>



<h3> New Lint inspections</h3>
<p>Lint has several new checks to ensure:
<ul>
  <li><code> Cipher.getInstance()</code> is used with safe values</li>
  <li>In custom Views, the associated declare-styleable for the custom view uses the same
  base name as the class name.</li>
  <li>Security check for fragment injection.</li>
  <li>Where ever property assignment no longer works as expected.</li>
  <li>Gradle plugin version is compatible with the SDK.</li>
  <li>Right to left validation </li>
  <li>Required API version</li>
  <li>many others</li>
</ul>

<p>Hovering over a Lint error displays the full issue explanation inline for easy error
resolution. There is also a helpful hyperlink at the end of the error message for additional
error information.</p>

<p>With Android Studio, you can run Lint for a specific build variant, or for all build variants.
You can configure Lint by adding a <em>lintOptions</em> property to the Android settings in the
build.gradle file.  </p>

    <pre>
    android {
        lintOptions {
           // set to true to turn off analysis progress reporting by lint
           quiet true
           // if true, stop the gradle build if errors are found
           abortOnError false
           // if true, only report errors
           ignoreWarnings true
    </pre>

<p>For more information, see
<a href="{@docRoot}tools/debugging/improving-w-lint.html">Improving Your Code with Lint</a>.</p>


<h3>Dynamic layout preview</h3>
<p>Android Studio allows you to work with layouts in both a <em>Design View</em> </p>
<p><img src="{@docRoot}images/tools/studio-helloworld-design.png" alt="" />
</p>
    <p class="img-caption"><strong>Figure 5.</strong> Hello World App with Design View</p>

<p>and a <em>Text View</em>. </p>

    <p><img src="{@docRoot}images/tools/studio-helloworld-text.png" alt="" />
    <pclass="img-caption"><strong>Figure 6.</strong> Hello World App with Text View</p>

<p>Easily select and preview layout changes for different device images, display
densities, UI modes, locales, and Android versions (multi-API version rendering).
    <p><img src="{@docRoot}images/tools/studio-api-version-rendering.png" /></p>
    <p class="img-caption"><strong>Figure 7.</strong> API Version Rendering</p>


<p>From the Design View, you can drag and drop elements from the Palette to the Preview or
Component Tree. The Text View allows you to directly edit the XML settings, while previewing
the device display. </p>


<h3>Log messages</h3>
<p>When you build and run your app with Android Studio, you can view adb and device log messages
(logcat) in the DDMS pane by clicking <strong>Android</strong> at the bottom of the window.</p>

<p>If you want to debug your app with the
<a href="{@docRoot}tools/help/monitor.html">Android Debug Monitor</a>, you can launch it by
clicking <strong>Monitor</strong>
<img src="{@docRoot}images/tools/monitor-studio.png" style="vertical-align:bottom;margin:0;height:19px"/>
in the toolbar. The Debug Monitor is where you can find the complete set of
<a href="{@docRoot}tools/debugging/ddms.html">DDMS</a> tools for profiling your app,
controlling device behaviors, and more. It also includes the Hierarchy Viewer tools to help
<a href="{@docRoot}tools/debugging/debugging-ui.html"> optimize your layouts</a>.</p>




<h2 id="install-updates">Installation, Setup, and Update Management</h2>

<h3>Android Studio installation and setup wizards</h3>
<p>An updated installation and setup wizards walk you through a step-by-step installation
and setup process as the wizard checks for system requirements, such as the Java Development
Kit (JDK) and available RAM, and then prompts for optional installation options, such as the
Intel&#174; HAXM emulator accelerator.</p>

<p>An updated setup wizard walks you through the setup processes as
the wizard updates your system image and emulation requirements, such GPU, and then creates
an optimized default Android Virtual Device (AVD) based on Android 5 (Lollipop) for speedy and
reliable emulation. </p>
<p><img src="{@docRoot}images/tools/studio-setup-wizard.png" /></p>
<p class="img-caption"><strong>Figure 8.</strong> Setup Wizard</p>


<h3>Expanded template and form factor support</h3>
<p>Android Studio supports new templates for Google Services and expands the available device
types. </p>

    <h4> Android Wear and TV support</h4>
    <p>For easy cross-platform development, the Project Wizard provides new templates for
    creating your apps for Android Wear and TV. </p>
    <p><img src="{@docRoot}images/tools/studio-tvwearsupport.png"  />
      <p class="img-caption"><strong>Figure 9.</strong> New Form Factors</p>
    <p>During app creation, the Project Wizard also displays an API Level dialog to help you choose
    the best <em>minSdkVersion</em> for your project.</p>


    <h4> Google App Engine integration (Google Cloud Platform/Messaging)</h4>
    <p>Quick cloud integration. Using Google App Engine to connect to the Google cloud
    and create a cloud end-point is as easy as selecting <em>File > New Module > App Engine Java
    Servlet Module</em> and specifying the module, package, and client names. </p>
    <p><img src="{@docRoot}images/tools/studio-cloudmodule.png" /></p>
    <p class="img-caption"><strong>Figure 10.</strong> Setup Wizard</p>



<h3>Update channels</h3>
<p>Android Studio provides four update channels to keep Android Studio up-to-date based on your
code-level preference:
<ul>
  <li><strong>Canary channel</strong>: Canary builds provide bleeding edge releases, updated
  about weekly. While these builds do get tested, they are still subject to bugs, as we want
  people to see what's new as soon as possible. This is not recommended for production.</li>
  <li><strong>Dev channel</strong>: Dev builds are hand-picked older canary builds that survived
  the test of time. They are updated roughly bi-weekly or monthly.</li>
  <li><strong>Beta channel</strong>: Beta builds are used for beta-quality releases before a
  production release.</li>
  <li><strong>Stable channel</strong>: Used for stable, production-ready versions.</li>
</ul>
</p>

<p>By default, Android Studio uses the <em>Stable</em> channel. Use
<strong>File > Settings > Updates</strong> to change your channel setting. </p>



<h2 id="other">Other Highlights</h2>

<h3> Translation Editor</h3>
<p>Multi-language support is enhanced with the Translation Editor plugin so you can easily add
locales to the app's translation file. Color codes indicate whether a locale is complete or
still missing string translations. Also, you can use the plugin to export your strings to the
Google Play Developer Console for translation, then download and import your translations back
into your project. </p>

<p>To access the Translation Editor, open a <code>strings.xml</code> file and click the
<strong>Open Editor</strong> link.  </p>

    <img src="{@docRoot}images/tools/studio-translationeditoropen.png" />
    <p class="img-caption"><strong>Figure 11.</strong> Translation Editor</p>


<h3> Editor support for the latest Android APIs</h3>
<p>Android Studio supports the new
<a href="{@docRoot}design/material/index.html">Material Design</a></li> themes, widgets, and
graphics, such as shadow layers and API version rendering (showing the layout across different
UI versions). Also, the new drawable XML tags and attributes, such as &lt;ripple&gt;
and &lt;animated-selector&gt;, are supported.</p>


<h3 id="git-samples"> Easy access to Android code samples on GitHub</h3>
<p>Clicking <strong>Import Samples</strong> from the <strong>File</strong> menu or Welcome page
provides seamless access to Google code samples on GitHub.</p>
    <p><img src="{@docRoot}images/tools/studio-samples-githubaccess.png" /></p>
    <p class="img-caption"><strong>Figure 12.</strong> Code Sample Access</p>


<<<<<<< HEAD



=======
    <p><img src="{@docRoot}images/tools/studio-sample-in-editor.png" /></p>
    <p class="img-caption"><strong>Figure 13.</strong> Imported Code Sample</p>
>>>>>>> 20e7ab86

<|MERGE_RESOLUTION|>--- conflicted
+++ resolved
@@ -416,13 +416,6 @@
     <p><img src="{@docRoot}images/tools/studio-samples-githubaccess.png" /></p>
     <p class="img-caption"><strong>Figure 12.</strong> Code Sample Access</p>
 
-
-<<<<<<< HEAD
-
-
-
-=======
     <p><img src="{@docRoot}images/tools/studio-sample-in-editor.png" /></p>
     <p class="img-caption"><strong>Figure 13.</strong> Imported Code Sample</p>
->>>>>>> 20e7ab86
-
+
