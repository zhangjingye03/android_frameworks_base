--- conflicted
+++ resolved
@@ -1,12 +1,10 @@
 <ul id="nav">
 
-
-<!-- Downloads menu-->
-
-  <li class="nav-section">
-    <div class="nav-section-header"><a href="<?cs var:toroot?>sdk/index.html"><span class="en">Download</span></a></div>
-    <ul>
-            <li><a href="<?cs var:toroot ?>sdk/installing/index.html">
+  <li class="nav-section">
+    <div class="nav-section-header"><a href="<?cs var:toroot
+?>sdk/index.html"><span class="en">Download</span></a></div>
+    <ul>
+      <li><a href="<?cs var:toroot ?>sdk/installing/index.html">
           <span class="en">Installing the SDK</span></a></li>
 
       <li><a href="<?cs var:toroot ?>sdk/installing/adding-packages.html">
@@ -18,13 +16,15 @@
 <!-- Android Studio menu-->
 
  <li class="nav-section">
-    <div class="nav-section-header"><a href="<?cs var:toroot?>tools/studio/index.html"><span class="en">Android Studio</span></a></div>
-       <ul>
-         <li><a href="<?cs var:toroot ?>sdk/installing/studio-tips.html">Tips and Tricks</a> </li>
-       </ul>
-
- </li><!-- End of Android Studio Basics -->
-
+    <div class="nav-section-header">
+      <a href="<?cs var:toroot?>tools/studio/index.html">Android Studio</a>
+    </div>
+    <ul>
+      <li><a href="<?cs var:toroot ?>sdk/installing/studio-tips.html">
+          Tips and Tricks</a></li>
+    </ul>
+
+ </li><!-- End of Android Studio menu -->
 
 
 <!-- Workflow menu-->
@@ -70,6 +70,7 @@
           <li><a href="<?cs var:toroot ?>tools/building/building-cmdline.html">
             <span class="en">From the Command Line</span></a></li>
         </ul>
+      </li>
 
 
   <li class="nav-section">
@@ -81,8 +82,8 @@
             <a href="<?cs var:toroot?>tools/testing/testing_android.html">
             <span class="en">Fundamentals</span></a>
           </li>
-          <li><a href="<?cs var:toroot ?>tools/testing/testing_studio.html">
-            <span class="en">From Android Studio</span></a>
+          <li><a href="<?cs var:toroot ?>tools/testing/testing_eclipse.html">
+            <span class="en">From Eclipse</span></a>
           </li>
           <li><a href="<?cs var:toroot ?>tools/testing/testing_otheride.html">
             <span class="en">From Other IDEs</span></a>
@@ -143,14 +144,12 @@
         </ul>
       </li>
     </ul>
-  </li><!-- end of debugging -->
-
-
-
-<!-- Tool Help menu-->
-
-  <li class="nav-section">
-    <div class="nav-section-header"><a href="<?cs var:toroot ?>tools/help/index.html"><span class="en">Tools Help</span></a></div>
+  </li>
+
+
+  <li class="nav-section">
+    <div class="nav-section-header"><a href="<?cs var:toroot ?>tools/help/index.html"><span
+class="en">Tools Help</span></a></div>
     <ul>
       <li><a href="<?cs var:toroot ?>tools/help/adb.html">adb</a></li>
       <li><a href="<?cs var:toroot ?>tools/help/android.html">android</a></li>
@@ -175,6 +174,7 @@
        <li><a href="<?cs var:toroot ?>tools/help/zipalign.html">zipalign</a></li>
     </ul>
   </li>
+
   </li><!-- end of tools help -->
 
 
@@ -304,7 +304,6 @@
   </li><!-- end of support library -->
 
 
-
 <!-- Revision menu-->
 
   <li class="nav-section">
@@ -314,9 +313,8 @@
       <li><a href="<?cs var:toroot ?>tools/revisions/studio.html">
         <span class="en">Android Studio</span>
       </a></li>
-      <li><a href="<?cs var:toroot ?>tools/revisions/sdk/tools-notes.html">
+      <li><a href="<?cs var:toroot ?>tools/sdk/tools-notes.html">
         <span class="en">SDK Tools</span>
-      </a></li>
       </a></li>
       <li><a href="<?cs var:toroot ?>tools/revisions/build-tools.html">
         <span class="en">SDK Build Tools</span>
@@ -329,21 +327,13 @@
       <li><a href="<?cs var:toroot ?>tools/sdk/eclipse-adt.html">
         <span class="en">ADT Plugin</span></a></li>
     </ul>
-  </li><!-- end of revision -->
-
-
-
-<!-- NDK menu-->
+  </li>
 
   <li class="nav-section">
     <div class="nav-section-header empty">
-      <a href="<?cs var:toroot ?>tools/ndk/index.html">NDK</a>
-    </div>
-  </li><!-- end of NDK -->
-
-
-
-<!-- ADK menu-->
+      <a href="<?cs var:toroot ?>tools/sdk/ndk/index.html">NDK</a>
+    </div>
+  </li>
 
 <!--  <li class="nav-section">
     <div class="nav-section-header">
@@ -354,12 +344,7 @@
       <li><a href="<?cs var:toroot ?>tools/adk/adk2.html">ADK 2012 Guide</a></li>
       <li><a href="<?cs var:toroot ?>tools/adk/adk.html">ADK 2011 Guide</a></li>
     </ul>
-<<<<<<< HEAD
-  </li><!-- end of ADK -->
-
-=======
   </li> -->
->>>>>>> 001701ae
 
 
 <!-- Eclipse ADT menu-->
