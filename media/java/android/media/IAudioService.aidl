/*
 * Copyright (C) 2007 The Android Open Source Project
 *
 * Licensed under the Apache License, Version 2.0 (the "License");
 * you may not use this file except in compliance with the License.
 * You may obtain a copy of the License at
 *
 *      http://www.apache.org/licenses/LICENSE-2.0
 *
 * Unless required by applicable law or agreed to in writing, software
 * distributed under the License is distributed on an "AS IS" BASIS,
 * WITHOUT WARRANTIES OR CONDITIONS OF ANY KIND, either express or implied.
 * See the License for the specific language governing permissions and
 * limitations under the License.
 */

package android.media;

import android.app.PendingIntent;
import android.bluetooth.BluetoothDevice;
import android.content.ComponentName;
import android.media.AudioAttributes;
import android.media.AudioRoutesInfo;
import android.media.IAudioFocusDispatcher;
import android.media.IAudioRoutesObserver;
import android.media.IRemoteControlClient;
import android.media.IRemoteControlDisplay;
import android.media.IRemoteVolumeObserver;
import android.media.IRingtonePlayer;
import android.media.IVolumeController;
import android.media.Rating;
import android.media.audiopolicy.AudioPolicyConfig;
import android.media.audiopolicy.IAudioPolicyCallback;
import android.net.Uri;
import android.view.KeyEvent;

/**
 * {@hide}
 */
interface IAudioService {

    void adjustSuggestedStreamVolume(int direction, int suggestedStreamType, int flags,
            String callingPackage);

    void adjustStreamVolume(int streamType, int direction, int flags, String callingPackage);

    void adjustMasterVolume(int direction, int flags, String callingPackage);

    void setStreamVolume(int streamType, int index, int flags, String callingPackage);

    oneway void setRemoteStreamVolume(int index);

    void setMasterVolume(int index, int flags, String callingPackage);

    void setStreamSolo(int streamType, boolean state, IBinder cb);

    void setStreamMute(int streamType, boolean state, IBinder cb);

    boolean isStreamMute(int streamType);

    void forceRemoteSubmixFullVolume(boolean startForcing, IBinder cb);

    void setMasterMute(boolean state, int flags, String callingPackage, IBinder cb);

    boolean isMasterMute();

    int getStreamVolume(int streamType);

    int getMasterVolume();

    int getStreamMaxVolume(int streamType);

    int getMasterMaxVolume();

    int getLastAudibleStreamVolume(int streamType);

    int getLastAudibleMasterVolume();

    void setMicrophoneMute(boolean on, String callingPackage);

    void setRingerModeExternal(int ringerMode, String caller);

    void setRingerModeInternal(int ringerMode, String caller);

    int getRingerModeExternal();

    int getRingerModeInternal();

    boolean isValidRingerMode(int ringerMode);

    void setVibrateSetting(int vibrateType, int vibrateSetting);

    int getVibrateSetting(int vibrateType);

    boolean shouldVibrate(int vibrateType);

    void setMode(int mode, IBinder cb);

    int getMode();

    oneway void playSoundEffect(int effectType);

    oneway void playSoundEffectVolume(int effectType, float volume);

    boolean loadSoundEffects();

    oneway void unloadSoundEffects();

    oneway void reloadAudioSettings();

    oneway void avrcpSupportsAbsoluteVolume(String address, boolean support);

    void setSpeakerphoneOn(boolean on);

    boolean isSpeakerphoneOn();

    void setBluetoothScoOn(boolean on);

    boolean isBluetoothScoOn();

    void setBluetoothA2dpOn(boolean on);

    boolean isBluetoothA2dpOn();

    int requestAudioFocus(in AudioAttributes aa, int durationHint, IBinder cb,
            IAudioFocusDispatcher fd, String clientId, String callingPackageName, int flags,
            IAudioPolicyCallback pcb);

    int abandonAudioFocus(IAudioFocusDispatcher fd, String clientId, in AudioAttributes aa);

    void unregisterAudioFocusClient(String clientId);

    int getCurrentAudioFocus();

    /**
     * Register an IRemoteControlDisplay.
     * Success of registration is subject to a check on
     *   the android.Manifest.permission.MEDIA_CONTENT_CONTROL permission.
     * Notify all IRemoteControlClient of the new display and cause the RemoteControlClient
     * at the top of the stack to update the new display with its information.
     * @param rcd the IRemoteControlDisplay to register. No effect if null.
     * @param w the maximum width of the expected bitmap. Negative or zero values indicate this
     *   display doesn't need to receive artwork.
     * @param h the maximum height of the expected bitmap. Negative or zero values indicate this
     *   display doesn't need to receive artwork.
     */
    boolean registerRemoteControlDisplay(in IRemoteControlDisplay rcd, int w, int h);

    /**
     * Like registerRemoteControlDisplay, but with success being subject to a check on
     *   the android.Manifest.permission.MEDIA_CONTENT_CONTROL permission, and if it fails,
     *   success is subject to listenerComp being one of the ENABLED_NOTIFICATION_LISTENERS
     *   components.
     */
    boolean registerRemoteController(in IRemoteControlDisplay rcd, int w, int h,
            in ComponentName listenerComp);

    /**
     * Unregister an IRemoteControlDisplay.
     * No effect if the IRemoteControlDisplay hasn't been successfully registered.
     * @param rcd the IRemoteControlDisplay to unregister. No effect if null.
     */
    oneway void unregisterRemoteControlDisplay(in IRemoteControlDisplay rcd);
    /**
     * Update the size of the artwork used by an IRemoteControlDisplay.
     * @param rcd the IRemoteControlDisplay with the new artwork size requirement
     * @param w the maximum width of the expected bitmap. Negative or zero values indicate this
     *   display doesn't need to receive artwork.
     * @param h the maximum height of the expected bitmap. Negative or zero values indicate this
     *   display doesn't need to receive artwork.
     */
    oneway void remoteControlDisplayUsesBitmapSize(in IRemoteControlDisplay rcd, int w, int h);
    /**
     * Controls whether a remote control display needs periodic checks of the RemoteControlClient
     * playback position to verify that the estimated position has not drifted from the actual
     * position. By default the check is not performed.
     * The IRemoteControlDisplay must have been previously registered for this to have any effect.
     * @param rcd the IRemoteControlDisplay for which the anti-drift mechanism will be enabled
     *     or disabled. Not null.
     * @param wantsSync if true, RemoteControlClient instances which expose their playback position
     *     to the framework will regularly compare the estimated playback position with the actual
     *     position, and will update the IRemoteControlDisplay implementation whenever a drift is
     *     detected.
     */
    oneway void remoteControlDisplayWantsPlaybackPositionSync(in IRemoteControlDisplay rcd,
            boolean wantsSync);

    void startBluetoothSco(IBinder cb, int targetSdkVersion);
    void startBluetoothScoVirtualCall(IBinder cb);
    void stopBluetoothSco(IBinder cb);

    void forceVolumeControlStream(int streamType, IBinder cb);

    void setRingtonePlayer(IRingtonePlayer player);
    IRingtonePlayer getRingtonePlayer();
    int getMasterStreamType();

    void setWiredDeviceConnectionState(int device, int state, String name);
    int setBluetoothA2dpDeviceConnectionState(in BluetoothDevice device, int state, int profile);

    AudioRoutesInfo startWatchingRoutes(in IAudioRoutesObserver observer);

    boolean isCameraSoundForced();

    void setVolumeController(in IVolumeController controller);

    void notifyVolumeControllerVisible(in IVolumeController controller, boolean visible);

    boolean isStreamAffectedByRingerMode(int streamType);

    void disableSafeMediaVolume();

    int setHdmiSystemAudioSupported(boolean on);

    boolean isHdmiSystemAudioSupported();

<<<<<<< HEAD
    boolean registerAudioPolicy(in AudioPolicyConfig policyConfig, IBinder cb);
    oneway void unregisterAudioPolicyAsync(in IBinder cb);

    void setRemoteControlClientBrowsedPlayer();

    void getRemoteControlClientNowPlayingEntries();

    void setRemoteControlClientPlayItem(long uid, int scope);

    void updateRemoteControllerOnExistingMediaPlayers();

    void addMediaPlayerAndUpdateRemoteController(String packageName);

    void removeMediaPlayerAndUpdateRemoteController(String packageName);
=======
           String registerAudioPolicy(in AudioPolicyConfig policyConfig,
                    in IAudioPolicyCallback pcb, boolean hasFocusListener);
    oneway void unregisterAudioPolicyAsync(in IAudioPolicyCallback pcb);

           int setFocusPropertiesForPolicy(int duckingBehavior, in IAudioPolicyCallback pcb);
>>>>>>> d0f748a7
}<|MERGE_RESOLUTION|>--- conflicted
+++ resolved
@@ -214,10 +214,6 @@
 
     boolean isHdmiSystemAudioSupported();
 
-<<<<<<< HEAD
-    boolean registerAudioPolicy(in AudioPolicyConfig policyConfig, IBinder cb);
-    oneway void unregisterAudioPolicyAsync(in IBinder cb);
-
     void setRemoteControlClientBrowsedPlayer();
 
     void getRemoteControlClientNowPlayingEntries();
@@ -228,12 +224,9 @@
 
     void addMediaPlayerAndUpdateRemoteController(String packageName);
 
-    void removeMediaPlayerAndUpdateRemoteController(String packageName);
-=======
            String registerAudioPolicy(in AudioPolicyConfig policyConfig,
                     in IAudioPolicyCallback pcb, boolean hasFocusListener);
     oneway void unregisterAudioPolicyAsync(in IAudioPolicyCallback pcb);
 
            int setFocusPropertiesForPolicy(int duckingBehavior, in IAudioPolicyCallback pcb);
->>>>>>> d0f748a7
 }