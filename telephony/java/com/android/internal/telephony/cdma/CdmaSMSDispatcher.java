--- conflicted
+++ resolved
@@ -373,12 +373,8 @@
         for (int i = 0; i < msgCount; i++) {
             TextEncodingDetails details = SmsMessage.calculateLength(parts.get(i), false);
             if (encoding != details.codeUnitSize
-<<<<<<< HEAD
-                    && (encoding == android.telephony.SmsMessage.ENCODING_UNKNOWN || encoding == android.telephony.SmsMessage.ENCODING_7BIT)) {
-=======
                     && (encoding == android.telephony.SmsMessage.ENCODING_UNKNOWN
                             || encoding == android.telephony.SmsMessage.ENCODING_7BIT)) {
->>>>>>> 2e14ef04
                 encoding = details.codeUnitSize;
             }
         }
@@ -405,20 +401,12 @@
             UserData uData = new UserData();
             uData.payloadStr = parts.get(i);
             uData.userDataHeader = smsHeader;
-<<<<<<< HEAD
-            if(encoding == android.telephony.SmsMessage.ENCODING_7BIT){
-                uData.msgEncoding = UserData.ENCODING_GSM_7BIT_ALPHABET;
-            }else{ // assume UTF-16
-                uData.msgEncoding = UserData.ENCODING_UNICODE_16;
-            }
-=======
             if (encoding == android.telephony.SmsMessage.ENCODING_7BIT) {
                 uData.msgEncoding = UserData.ENCODING_GSM_7BIT_ALPHABET;
             } else { // assume UTF-16
                 uData.msgEncoding = UserData.ENCODING_UNICODE_16;
             }
             uData.msgEncodingSet = true;
->>>>>>> 2e14ef04
 
             /* By setting the statusReportRequested bit only for the
              * last message fragment, this will result in only one
