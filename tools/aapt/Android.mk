--- conflicted
+++ resolved
@@ -48,23 +48,10 @@
     ZipFile.cpp \
     qsort_r_compat.c
 
-<<<<<<< HEAD
 aaptTests := \
     tests/AaptConfig_test.cpp \
     tests/AaptGroupEntry_test.cpp \
     tests/ResourceFilter_test.cpp
-=======
-LOCAL_PATH:= $(call my-dir)
-include $(CLEAR_VARS)
-LOCAL_ADDITIONAL_DEPENDENCIES := $(LOCAL_PATH)/Android.mk
-
-LOCAL_SRC_FILES := $(aapt_src_files)
-
-LOCAL_CFLAGS += -Wno-format-y2k
-ifeq (darwin,$(HOST_OS))
-LOCAL_CFLAGS += -D_DARWIN_UNLIMITED_STREAMS
-endif
->>>>>>> 1a4527ce
 
 aaptCIncludes := \
     external/libpng \
@@ -161,18 +148,11 @@
 ifneq ($(SDK_ONLY),true)
 include $(CLEAR_VARS)
 
-<<<<<<< HEAD
 LOCAL_MODULE := aapt
-=======
-LOCAL_C_INCLUDES += external/libpng
-LOCAL_C_INCLUDES += external/zlib
->>>>>>> 1a4527ce
 
 LOCAL_SRC_FILES := $(aaptSources) $(aaptMain)
 LOCAL_C_INCLUDES += \
     $(aaptCIncludes) \
-    bionic \
-    external/stlport/stlport
 
 LOCAL_SHARED_LIBRARIES := \
     libandroidfw \
@@ -183,15 +163,10 @@
     libz
 
 LOCAL_STATIC_LIBRARIES := \
-<<<<<<< HEAD
-    libstlport_static \
     libexpat_static
 
 LOCAL_CFLAGS += $(aaptCFlags)
 LOCAL_CPPFLAGS += -Wno-non-virtual-dtor
-=======
-        libexpat_static
->>>>>>> 1a4527ce
 
 include external/stlport/libstlport.mk
 include $(BUILD_EXECUTABLE)
