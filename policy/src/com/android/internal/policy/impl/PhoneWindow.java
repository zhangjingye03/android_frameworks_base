--- conflicted
+++ resolved
@@ -3180,14 +3180,9 @@
             a.getValue(com.android.internal.R.styleable.Window_windowFixedHeightMinor,
                     mFixedHeightMinor);
         }
-<<<<<<< HEAD
         if (a.getBoolean(com.android.internal.R.styleable.Window_windowContentTransitions, false)) {
             requestFeature(FEATURE_CONTENT_TRANSITIONS);
         }
-        if (a.hasValue(com.android.internal.R.styleable.Window_windowOutsetBottom)) {
-            if (mOutsetBottom == null) mOutsetBottom = new TypedValue();
-            a.getValue(com.android.internal.R.styleable.Window_windowOutsetBottom, mOutsetBottom);
-=======
 
         final WindowManager windowService = (WindowManager) getContext().getSystemService(
                 Context.WINDOW_SERVICE);
@@ -3199,7 +3194,6 @@
                 a.getValue(com.android.internal.R.styleable.Window_windowOutsetBottom,
                         mOutsetBottom);
             }
->>>>>>> bbc49941
         }
 
         final Context context = getContext();
