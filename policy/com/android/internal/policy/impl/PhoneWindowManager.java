/*
 * Copyright (C) 2006 The Android Open Source Project
 *
 * Licensed under the Apache License, Version 2.0 (the "License");
 * you may not use this file except in compliance with the License.
 * You may obtain a copy of the License at
 *
 *      http://www.apache.org/licenses/LICENSE-2.0
 *
 * Unless required by applicable law or agreed to in writing, software
 * distributed under the License is distributed on an "AS IS" BASIS,
 * WITHOUT WARRANTIES OR CONDITIONS OF ANY KIND, either express or implied.
 * See the License for the specific language governing permissions and
 * limitations under the License.
 */

package com.android.internal.policy.impl;

import android.app.Activity;
import android.app.ActivityManagerNative;
import android.app.IActivityManager;
import android.app.IStatusBar;
import android.content.ActivityNotFoundException;
import android.content.BroadcastReceiver;
import android.content.ContentResolver;
import android.content.Context;
import android.content.Intent;
import android.content.IntentFilter;
import android.content.pm.ActivityInfo;
import android.content.pm.PackageManager;
import android.content.res.Configuration;
import android.content.res.Resources;
import android.database.ContentObserver;
import android.graphics.Rect;
import android.os.BatteryManager;
import android.os.Handler;
import android.os.IBinder;
import android.os.LocalPowerManager;
import android.os.PowerManager;
import android.os.RemoteException;
import android.os.ServiceManager;
import android.os.SystemClock;
import android.os.SystemProperties;
import android.os.Vibrator;
import android.provider.Settings;

import com.android.internal.policy.PolicyManager;
import com.android.internal.telephony.ITelephony;
import android.util.Config;
import android.util.EventLog;
import android.util.Log;
import android.view.Display;
import android.view.Gravity;
import android.view.HapticFeedbackConstants;
import android.view.IWindowManager;
import android.view.KeyEvent;
import android.view.MotionEvent;
import android.view.WindowOrientationListener;
import android.view.RawInputEvent;
import android.view.Surface;
import android.view.View;
import android.view.ViewConfiguration;
import android.view.Window;
import android.view.WindowManager;
import static android.view.WindowManager.LayoutParams.FIRST_APPLICATION_WINDOW;
import static android.view.WindowManager.LayoutParams.FLAG_FORCE_NOT_FULLSCREEN;
import static android.view.WindowManager.LayoutParams.FLAG_FULLSCREEN;
import static android.view.WindowManager.LayoutParams.FLAG_LAYOUT_IN_SCREEN;
import static android.view.WindowManager.LayoutParams.FLAG_LAYOUT_INSET_DECOR;
import static android.view.WindowManager.LayoutParams.FLAG_LAYOUT_NO_LIMITS;
import static android.view.WindowManager.LayoutParams.FLAG_SHOW_WHEN_LOCKED;
import static android.view.WindowManager.LayoutParams.FLAG_DISMISS_KEYGUARD;
import static android.view.WindowManager.LayoutParams.SOFT_INPUT_MASK_ADJUST;
import static android.view.WindowManager.LayoutParams.SOFT_INPUT_ADJUST_RESIZE;
import static android.view.WindowManager.LayoutParams.LAST_APPLICATION_WINDOW;
import static android.view.WindowManager.LayoutParams.TYPE_APPLICATION_MEDIA;
import static android.view.WindowManager.LayoutParams.TYPE_APPLICATION_MEDIA_OVERLAY;
import static android.view.WindowManager.LayoutParams.TYPE_APPLICATION_PANEL;
import static android.view.WindowManager.LayoutParams.TYPE_APPLICATION_SUB_PANEL;
import static android.view.WindowManager.LayoutParams.TYPE_APPLICATION_ATTACHED_DIALOG;
import static android.view.WindowManager.LayoutParams.TYPE_KEYGUARD;
import static android.view.WindowManager.LayoutParams.TYPE_KEYGUARD_DIALOG;
import static android.view.WindowManager.LayoutParams.TYPE_PHONE;
import static android.view.WindowManager.LayoutParams.TYPE_PRIORITY_PHONE;
import static android.view.WindowManager.LayoutParams.TYPE_SEARCH_BAR;
import static android.view.WindowManager.LayoutParams.TYPE_STATUS_BAR;
import static android.view.WindowManager.LayoutParams.TYPE_STATUS_BAR_PANEL;
import static android.view.WindowManager.LayoutParams.TYPE_SYSTEM_DIALOG;
import static android.view.WindowManager.LayoutParams.TYPE_SYSTEM_ALERT;
import static android.view.WindowManager.LayoutParams.TYPE_SYSTEM_ERROR;
import static android.view.WindowManager.LayoutParams.TYPE_INPUT_METHOD;
import static android.view.WindowManager.LayoutParams.TYPE_INPUT_METHOD_DIALOG;
import static android.view.WindowManager.LayoutParams.TYPE_SYSTEM_OVERLAY;
import static android.view.WindowManager.LayoutParams.TYPE_TOAST;
import static android.view.WindowManager.LayoutParams.TYPE_WALLPAPER;
import android.view.WindowManagerImpl;
import android.view.WindowManagerPolicy;
import android.view.animation.Animation;
import android.view.animation.AnimationUtils;
import android.media.IAudioService;
import android.media.AudioManager;

import java.util.ArrayList;

/**
 * WindowManagerPolicy implementation for the Android phone UI.  This
 * introduces a new method suffix, Lp, for an internal lock of the
 * PhoneWindowManager.  This is used to protect some internal state, and
 * can be acquired with either thw Lw and Li lock held, so has the restrictions
 * of both of those when held.
 */
public class PhoneWindowManager implements WindowManagerPolicy {
    static final String TAG = "WindowManager";
    static final boolean DEBUG = false;
    static final boolean localLOGV = DEBUG ? Config.LOGD : Config.LOGV;
    static final boolean DEBUG_LAYOUT = false;
    static final boolean SHOW_STARTING_ANIMATIONS = true;
    static final boolean SHOW_PROCESSES_ON_ALT_MENU = false;
    
    // wallpaper is at the bottom, though the window manager may move it.
    static final int WALLPAPER_LAYER = 2;
    static final int APPLICATION_LAYER = 2;
    static final int PHONE_LAYER = 3;
    static final int SEARCH_BAR_LAYER = 4;
    static final int STATUS_BAR_PANEL_LAYER = 5;
    static final int SYSTEM_DIALOG_LAYER = 6;
    // toasts and the plugged-in battery thing
    static final int TOAST_LAYER = 7;
    static final int STATUS_BAR_LAYER = 8;
    // SIM errors and unlock.  Not sure if this really should be in a high layer.
    static final int PRIORITY_PHONE_LAYER = 9;
    // like the ANR / app crashed dialogs
    static final int SYSTEM_ALERT_LAYER = 10;
    // system-level error dialogs
    static final int SYSTEM_ERROR_LAYER = 11;
    // on-screen keyboards and other such input method user interfaces go here.
    static final int INPUT_METHOD_LAYER = 12;
    // on-screen keyboards and other such input method user interfaces go here.
    static final int INPUT_METHOD_DIALOG_LAYER = 13;
    // the keyguard; nothing on top of these can take focus, since they are
    // responsible for power management when displayed.
    static final int KEYGUARD_LAYER = 14;
    static final int KEYGUARD_DIALOG_LAYER = 15;
    // things in here CAN NOT take focus, but are shown on top of everything else.
    static final int SYSTEM_OVERLAY_LAYER = 16;

    static final int APPLICATION_MEDIA_SUBLAYER = -2;
    static final int APPLICATION_MEDIA_OVERLAY_SUBLAYER = -1;
    static final int APPLICATION_PANEL_SUBLAYER = 1;
    static final int APPLICATION_SUB_PANEL_SUBLAYER = 2;

    static final float SLIDE_TOUCH_EVENT_SIZE_LIMIT = 0.6f;
    
    // Debugging: set this to have the system act like there is no hard keyboard.
    static final boolean KEYBOARD_ALWAYS_HIDDEN = false;
    
    static public final String SYSTEM_DIALOG_REASON_KEY = "reason";
    static public final String SYSTEM_DIALOG_REASON_GLOBAL_ACTIONS = "globalactions";
    static public final String SYSTEM_DIALOG_REASON_RECENT_APPS = "recentapps";
    static public final String SYSTEM_DIALOG_REASON_HOME_KEY = "homekey";

    final Object mLock = new Object();
    
    Context mContext;
    IWindowManager mWindowManager;
    LocalPowerManager mPowerManager;
    Vibrator mVibrator; // Vibrator for giving feedback of orientation changes

    // Vibrator pattern for haptic feedback of a long press.
    long[] mLongPressVibePattern;
    
    // Vibrator pattern for haptic feedback of virtual key press.
    long[] mVirtualKeyVibePattern;
    
    // Vibrator pattern for haptic feedback during boot when safe mode is disabled.
    long[] mSafeModeDisabledVibePattern;
    
    // Vibrator pattern for haptic feedback during boot when safe mode is enabled.
    long[] mSafeModeEnabledVibePattern;
    
    /** If true, hitting shift & menu will broadcast Intent.ACTION_BUG_REPORT */
    boolean mEnableShiftMenuBugReports = false;
    
    boolean mSafeMode;
    WindowState mStatusBar = null;
    final ArrayList<WindowState> mStatusBarPanels = new ArrayList<WindowState>();
    WindowState mKeyguard = null;
    KeyguardViewMediator mKeyguardMediator;
    GlobalActions mGlobalActions;
    boolean mShouldTurnOffOnKeyUp;
    RecentApplicationsDialog mRecentAppsDialog;
    Handler mHandler;

    final IntentFilter mBatteryStatusFilter = new IntentFilter();
    
    boolean mLidOpen;
    int mPlugged;
    boolean mRegisteredBatteryReceiver;
    int mDockState = Intent.EXTRA_DOCK_STATE_UNDOCKED;
    int mLidOpenRotation;
    int mCarDockRotation;
    int mDeskDockRotation;
    int mCarDockKeepsScreenOn;
    int mDeskDockKeepsScreenOn;
    boolean mCarDockEnablesAccelerometer;
    boolean mDeskDockEnablesAccelerometer;
    int mLidKeyboardAccessibility;
    int mLidNavigationAccessibility;
    boolean mScreenOn = false;
    boolean mOrientationSensorEnabled = false;
    int mCurrentAppOrientation = ActivityInfo.SCREEN_ORIENTATION_UNSPECIFIED;
    static final int DEFAULT_ACCELEROMETER_ROTATION = 0;
    int mAccelerometerDefault = DEFAULT_ACCELEROMETER_ROTATION;
    boolean mHasSoftInput = false;
    
    // The current size of the screen.
    int mW, mH;
    // During layout, the current screen borders with all outer decoration
    // (status bar, input method dock) accounted for.
    int mCurLeft, mCurTop, mCurRight, mCurBottom;
    // During layout, the frame in which content should be displayed
    // to the user, accounting for all screen decoration except for any
    // space they deem as available for other content.  This is usually
    // the same as mCur*, but may be larger if the screen decor has supplied
    // content insets.
    int mContentLeft, mContentTop, mContentRight, mContentBottom;
    // During layout, the current screen borders along with input method
    // windows are placed.
    int mDockLeft, mDockTop, mDockRight, mDockBottom;
    // During layout, the layer at which the doc window is placed.
    int mDockLayer;
    
    static final Rect mTmpParentFrame = new Rect();
    static final Rect mTmpDisplayFrame = new Rect();
    static final Rect mTmpContentFrame = new Rect();
    static final Rect mTmpVisibleFrame = new Rect();
    
    WindowState mTopFullscreenOpaqueWindowState;
    boolean mForceStatusBar;
    boolean mHideLockScreen;
    boolean mDismissKeyguard;
    boolean mHomePressed;
    Intent mHomeIntent;
    Intent mCarDockIntent;
    Intent mDeskDockIntent;
    boolean mSearchKeyPressed;
    boolean mConsumeSearchKeyUp;

    static final int ENDCALL_HOME = 0x1;
    static final int ENDCALL_SLEEPS = 0x2;
    static final int DEFAULT_ENDCALL_BEHAVIOR = ENDCALL_SLEEPS;
    int mEndcallBehavior;
    
    int mLandscapeRotation = -1;
    int mPortraitRotation = -1;

    // Nothing to see here, move along...
    int mFancyRotationAnimation;

    ShortcutManager mShortcutManager;
    PowerManager.WakeLock mBroadcastWakeLock;
    PowerManager.WakeLock mDockWakeLock;

    class SettingsObserver extends ContentObserver {
        SettingsObserver(Handler handler) {
            super(handler);
        }
        
        void observe() {
            ContentResolver resolver = mContext.getContentResolver();
            resolver.registerContentObserver(Settings.System.getUriFor(
                    Settings.System.END_BUTTON_BEHAVIOR), false, this);
            resolver.registerContentObserver(Settings.System.getUriFor(
                    Settings.System.ACCELEROMETER_ROTATION), false, this);
            resolver.registerContentObserver(Settings.Secure.getUriFor(
                    Settings.Secure.DEFAULT_INPUT_METHOD), false, this);
            resolver.registerContentObserver(Settings.System.getUriFor(
                    "fancy_rotation_anim"), false, this);
            update();
        }

        @Override public void onChange(boolean selfChange) {
            update();
            try {
                mWindowManager.setRotation(USE_LAST_ROTATION, false,
                        mFancyRotationAnimation);
            } catch (RemoteException e) {
                // Ignore
            }
        }

        public void update() {
            ContentResolver resolver = mContext.getContentResolver();
            boolean updateRotation = false;
            synchronized (mLock) {
                mEndcallBehavior = Settings.System.getInt(resolver,
                        Settings.System.END_BUTTON_BEHAVIOR, DEFAULT_ENDCALL_BEHAVIOR);
                mFancyRotationAnimation = Settings.System.getInt(resolver,
                        "fancy_rotation_anim", 0) != 0 ? 0x80 : 0;
                int accelerometerDefault = Settings.System.getInt(resolver,
                        Settings.System.ACCELEROMETER_ROTATION, DEFAULT_ACCELEROMETER_ROTATION);
                if (mAccelerometerDefault != accelerometerDefault) {
                    mAccelerometerDefault = accelerometerDefault;
                    updateOrientationListenerLp();
                }
                String imId = Settings.Secure.getString(resolver,
                        Settings.Secure.DEFAULT_INPUT_METHOD);
                boolean hasSoftInput = imId != null && imId.length() > 0;
                if (mHasSoftInput != hasSoftInput) {
                    mHasSoftInput = hasSoftInput;
                    updateRotation = true;
                }
            }
            if (updateRotation) {
                updateRotation(0);
            }
        }
    }
    
    class MyOrientationListener extends WindowOrientationListener {
        MyOrientationListener(Context context) {
            super(context);
        }
        
        @Override
        public void onOrientationChanged(int rotation) {
            // Send updates based on orientation value
            if (localLOGV) Log.v(TAG, "onOrientationChanged, rotation changed to " +rotation);
            try {
                mWindowManager.setRotation(rotation, false,
                        mFancyRotationAnimation);
            } catch (RemoteException e) {
                // Ignore

            }
        }                                      
    }
    MyOrientationListener mOrientationListener;

    boolean useSensorForOrientationLp(int appOrientation) {
        // The app says use the sensor.
        if (appOrientation == ActivityInfo.SCREEN_ORIENTATION_SENSOR) {
            return true;
        }
        // The user preference says we can rotate, and the app is willing to rotate.
        if (mAccelerometerDefault != 0 &&
                (appOrientation == ActivityInfo.SCREEN_ORIENTATION_USER
                 || appOrientation == ActivityInfo.SCREEN_ORIENTATION_UNSPECIFIED)) {
            return true;
        }
        // We're in a dock that has a rotation affinity, an the app is willing to rotate.
        if ((mCarDockEnablesAccelerometer && mDockState == Intent.EXTRA_DOCK_STATE_CAR)
                || (mDeskDockEnablesAccelerometer && mDockState == Intent.EXTRA_DOCK_STATE_DESK)) {
            // Note we override the nosensor flag here.
            if (appOrientation == ActivityInfo.SCREEN_ORIENTATION_USER
                    || appOrientation == ActivityInfo.SCREEN_ORIENTATION_UNSPECIFIED
                    || appOrientation == ActivityInfo.SCREEN_ORIENTATION_NOSENSOR) {
                return true;
            }
        }
        // Else, don't use the sensor.
        return false;
    }
    
    /*
     * We always let the sensor be switched on by default except when
     * the user has explicitly disabled sensor based rotation or when the
     * screen is switched off.
     */
    boolean needSensorRunningLp() {
        if (mCurrentAppOrientation == ActivityInfo.SCREEN_ORIENTATION_SENSOR) {
            // If the application has explicitly requested to follow the
            // orientation, then we need to turn the sensor or.
            return true;
        }
        if ((mCarDockEnablesAccelerometer && mDockState == Intent.EXTRA_DOCK_STATE_CAR) ||
            (mDeskDockEnablesAccelerometer && mDockState == Intent.EXTRA_DOCK_STATE_DESK)) {
            // enable accelerometer if we are docked in a dock that enables accelerometer
            // orientation management,
            return true;
        }
        if (mAccelerometerDefault == 0) {
            // If the setting for using the sensor by default is enabled, then
            // we will always leave it on.  Note that the user could go to
            // a window that forces an orientation that does not use the
            // sensor and in theory we could turn it off... however, when next
            // turning it on we won't have a good value for the current
            // orientation for a little bit, which can cause orientation
            // changes to lag, so we'd like to keep it always on.  (It will
            // still be turned off when the screen is off.)
            return false;
        }
        return true;
    }
    
    /*
     * Various use cases for invoking this function
     * screen turning off, should always disable listeners if already enabled
     * screen turned on and current app has sensor based orientation, enable listeners 
     * if not already enabled
     * screen turned on and current app does not have sensor orientation, disable listeners if
     * already enabled
     * screen turning on and current app has sensor based orientation, enable listeners if needed
     * screen turning on and current app has nosensor based orientation, do nothing
     */
    void updateOrientationListenerLp() {
        if (!mOrientationListener.canDetectOrientation()) {
            // If sensor is turned off or nonexistent for some reason
            return;
        }
        //Could have been invoked due to screen turning on or off or
        //change of the currently visible window's orientation
        if (localLOGV) Log.v(TAG, "Screen status="+mScreenOn+
                ", current orientation="+mCurrentAppOrientation+
                ", SensorEnabled="+mOrientationSensorEnabled);
        boolean disable = true;
        if (mScreenOn) {
            if (needSensorRunningLp()) {
                disable = false;
                //enable listener if not already enabled
                if (!mOrientationSensorEnabled) {
                    mOrientationListener.enable();
                    if(localLOGV) Log.v(TAG, "Enabling listeners");
                    mOrientationSensorEnabled = true;
                }
            } 
        } 
        //check if sensors need to be disabled
        if (disable && mOrientationSensorEnabled) {
            mOrientationListener.disable();
            if(localLOGV) Log.v(TAG, "Disabling listeners");
            mOrientationSensorEnabled = false;
        }
    }

    Runnable mPowerLongPress = new Runnable() {
        public void run() {
            mShouldTurnOffOnKeyUp = false;
            performHapticFeedbackLw(null, HapticFeedbackConstants.LONG_PRESS, false);
            sendCloseSystemWindows(SYSTEM_DIALOG_REASON_GLOBAL_ACTIONS);
            showGlobalActionsDialog();
        }
    };

    void showGlobalActionsDialog() {
        if (mGlobalActions == null) {
            mGlobalActions = new GlobalActions(mContext);
        }
        final boolean keyguardShowing = mKeyguardMediator.isShowingAndNotHidden();
        mGlobalActions.showDialog(keyguardShowing, isDeviceProvisioned());
        if (keyguardShowing) {
            // since it took two seconds of long press to bring this up,
            // poke the wake lock so they have some time to see the dialog.
            mKeyguardMediator.pokeWakelock();
        }
    }

    boolean isDeviceProvisioned() {
        return Settings.Secure.getInt(
                mContext.getContentResolver(), Settings.Secure.DEVICE_PROVISIONED, 0) != 0;
    }

    /**
     * When a home-key longpress expires, close other system windows and launch the recent apps
     */
    Runnable mHomeLongPress = new Runnable() {
        public void run() {
            /*
             * Eat the longpress so it won't dismiss the recent apps dialog when
             * the user lets go of the home key
             */
            mHomePressed = false;
            performHapticFeedbackLw(null, HapticFeedbackConstants.LONG_PRESS, false);
            sendCloseSystemWindows(SYSTEM_DIALOG_REASON_RECENT_APPS);
            showRecentAppsDialog();
        }
    };

    /**
     * Create (if necessary) and launch the recent apps dialog
     */
    void showRecentAppsDialog() {
        if (mRecentAppsDialog == null) {
            mRecentAppsDialog = new RecentApplicationsDialog(mContext);
        }
        mRecentAppsDialog.show();
    }
    
    /** {@inheritDoc} */
    public void init(Context context, IWindowManager windowManager,
            LocalPowerManager powerManager) {
        mContext = context;
        mWindowManager = windowManager;
        mPowerManager = powerManager;
        mKeyguardMediator = new KeyguardViewMediator(context, this, powerManager);
        mHandler = new Handler();
        mOrientationListener = new MyOrientationListener(mContext);
        SettingsObserver settingsObserver = new SettingsObserver(mHandler);
        settingsObserver.observe();
        mShortcutManager = new ShortcutManager(context, mHandler);
        mShortcutManager.observe();
        mHomeIntent =  new Intent(Intent.ACTION_MAIN, null);
        mHomeIntent.addCategory(Intent.CATEGORY_HOME);
        mHomeIntent.addFlags(Intent.FLAG_ACTIVITY_NEW_TASK
                | Intent.FLAG_ACTIVITY_RESET_TASK_IF_NEEDED);
        mCarDockIntent =  new Intent(Intent.ACTION_MAIN, null);
        mCarDockIntent.addCategory(Intent.CATEGORY_CAR_DOCK);
        mCarDockIntent.addFlags(Intent.FLAG_ACTIVITY_NEW_TASK
                | Intent.FLAG_ACTIVITY_RESET_TASK_IF_NEEDED);
        mDeskDockIntent =  new Intent(Intent.ACTION_MAIN, null);
        mDeskDockIntent.addCategory(Intent.CATEGORY_DESK_DOCK);
        mDeskDockIntent.addFlags(Intent.FLAG_ACTIVITY_NEW_TASK
                | Intent.FLAG_ACTIVITY_RESET_TASK_IF_NEEDED);
        PowerManager pm = (PowerManager)context.getSystemService(Context.POWER_SERVICE);
        mBroadcastWakeLock = pm.newWakeLock(PowerManager.PARTIAL_WAKE_LOCK,
                "PhoneWindowManager.mBroadcastWakeLock");
        mDockWakeLock = pm.newWakeLock(PowerManager.FULL_WAKE_LOCK | PowerManager.ON_AFTER_RELEASE,
                "PhoneWindowManager.mDockWakeLock");
        mDockWakeLock.setReferenceCounted(false);
        mEnableShiftMenuBugReports = "1".equals(SystemProperties.get("ro.debuggable"));
        mLidOpenRotation = readRotation(
                com.android.internal.R.integer.config_lidOpenRotation);
        mCarDockRotation = readRotation(
                com.android.internal.R.integer.config_carDockRotation);
        mDeskDockRotation = readRotation(
                com.android.internal.R.integer.config_deskDockRotation);
        mCarDockKeepsScreenOn = mContext.getResources().getInteger(
                com.android.internal.R.integer.config_carDockKeepsScreenOn);
        mDeskDockKeepsScreenOn = mContext.getResources().getInteger(
                com.android.internal.R.integer.config_deskDockKeepsScreenOn);
        mCarDockEnablesAccelerometer = mContext.getResources().getBoolean(
                com.android.internal.R.bool.config_carDockEnablesAccelerometer);
        mDeskDockEnablesAccelerometer = mContext.getResources().getBoolean(
                com.android.internal.R.bool.config_deskDockEnablesAccelerometer);
        mLidKeyboardAccessibility = mContext.getResources().getInteger(
                com.android.internal.R.integer.config_lidKeyboardAccessibility);
        mLidNavigationAccessibility = mContext.getResources().getInteger(
                com.android.internal.R.integer.config_lidNavigationAccessibility);
        // register for battery events
        mBatteryStatusFilter.addAction(Intent.ACTION_BATTERY_CHANGED);
        mPlugged = 0;
        updatePlugged(context.registerReceiver(null, mBatteryStatusFilter));
        // register for dock events
        context.registerReceiver(mDockReceiver, new IntentFilter(Intent.ACTION_DOCK_EVENT));
        mVibrator = new Vibrator();
        mLongPressVibePattern = getLongIntArray(mContext.getResources(),
                com.android.internal.R.array.config_longPressVibePattern);
        mVirtualKeyVibePattern = getLongIntArray(mContext.getResources(),
                com.android.internal.R.array.config_virtualKeyVibePattern);
        mSafeModeDisabledVibePattern = getLongIntArray(mContext.getResources(),
                com.android.internal.R.array.config_safeModeDisabledVibePattern);
        mSafeModeEnabledVibePattern = getLongIntArray(mContext.getResources(),
                com.android.internal.R.array.config_safeModeEnabledVibePattern);
    }

    void updatePlugged(Intent powerIntent) {
        if (localLOGV) Log.v(TAG, "New battery status: " + powerIntent.getExtras());
        if (powerIntent != null) {
            mPlugged = powerIntent.getIntExtra(BatteryManager.EXTRA_PLUGGED, 0);
            if (localLOGV) Log.v(TAG, "PLUGGED: " + mPlugged);
        }
    }
    
    private int readRotation(int resID) {
        try {
            int rotation = mContext.getResources().getInteger(resID);
            switch (rotation) {
                case 0:
                    return Surface.ROTATION_0;
                case 90:
                    return Surface.ROTATION_90;
                case 180:
                    return Surface.ROTATION_180;
                case 270:
                    return Surface.ROTATION_270;
            }
        } catch (Resources.NotFoundException e) {
            // fall through
        }
        return -1;
    }

    /** {@inheritDoc} */
    public int checkAddPermission(WindowManager.LayoutParams attrs) {
        int type = attrs.type;
        
        if (type < WindowManager.LayoutParams.FIRST_SYSTEM_WINDOW
                || type > WindowManager.LayoutParams.LAST_SYSTEM_WINDOW) {
            return WindowManagerImpl.ADD_OKAY;
        }
        String permission = null;
        switch (type) {
            case TYPE_TOAST:
                // XXX right now the app process has complete control over
                // this...  should introduce a token to let the system
                // monitor/control what they are doing.
                break;
            case TYPE_INPUT_METHOD:
            case TYPE_WALLPAPER:
                // The window manager will check these.
                break;
            case TYPE_PHONE:
            case TYPE_PRIORITY_PHONE:
            case TYPE_SYSTEM_ALERT:
            case TYPE_SYSTEM_ERROR:
            case TYPE_SYSTEM_OVERLAY:
                permission = android.Manifest.permission.SYSTEM_ALERT_WINDOW;
                break;
            default:
                permission = android.Manifest.permission.INTERNAL_SYSTEM_WINDOW;
        }
        if (permission != null) {
            if (mContext.checkCallingOrSelfPermission(permission)
                    != PackageManager.PERMISSION_GRANTED) {
                return WindowManagerImpl.ADD_PERMISSION_DENIED;
            }
        }
        return WindowManagerImpl.ADD_OKAY;
    }
    
    public void adjustWindowParamsLw(WindowManager.LayoutParams attrs) {
        switch (attrs.type) {
            case TYPE_SYSTEM_OVERLAY:
            case TYPE_TOAST:
                // These types of windows can't receive input events.
                attrs.flags |= WindowManager.LayoutParams.FLAG_NOT_FOCUSABLE
                        | WindowManager.LayoutParams.FLAG_NOT_TOUCHABLE;
                break;
        }
    }
    
    void readLidState() {
        try {
            int sw = mWindowManager.getSwitchState(RawInputEvent.SW_LID);
            if (sw >= 0) {
                mLidOpen = sw == 0;
            }
        } catch (RemoteException e) {
            // Ignore
        }
    }
    
    private int determineHiddenState(boolean lidOpen,
            int mode, int hiddenValue, int visibleValue) {
        switch (mode) {
            case 1:
                return lidOpen ? visibleValue : hiddenValue;
            case 2:
                return lidOpen ? hiddenValue : visibleValue;
        }
        return visibleValue;
    }
    
    /** {@inheritDoc} */
    public void adjustConfigurationLw(Configuration config) {
        readLidState();
        final boolean lidOpen = !KEYBOARD_ALWAYS_HIDDEN && mLidOpen;
        mPowerManager.setKeyboardVisibility(lidOpen);
        config.hardKeyboardHidden = determineHiddenState(lidOpen,
                mLidKeyboardAccessibility, Configuration.HARDKEYBOARDHIDDEN_YES,
                Configuration.HARDKEYBOARDHIDDEN_NO);
        config.navigationHidden = determineHiddenState(lidOpen,
                mLidNavigationAccessibility, Configuration.NAVIGATIONHIDDEN_YES,
                Configuration.NAVIGATIONHIDDEN_NO);
        config.keyboardHidden = (config.hardKeyboardHidden
                        == Configuration.HARDKEYBOARDHIDDEN_NO || mHasSoftInput)
                ? Configuration.KEYBOARDHIDDEN_NO
                : Configuration.KEYBOARDHIDDEN_YES;
    }
    
    public boolean isCheekPressedAgainstScreen(MotionEvent ev) {
        if(ev.getSize() > SLIDE_TOUCH_EVENT_SIZE_LIMIT) {
            return true;
        }
        int size = ev.getHistorySize();
        for(int i = 0; i < size; i++) {
            if(ev.getHistoricalSize(i) > SLIDE_TOUCH_EVENT_SIZE_LIMIT) {
                return true;
            }
        }
        return false;
    }
    
    /** {@inheritDoc} */
    public int windowTypeToLayerLw(int type) {
        if (type >= FIRST_APPLICATION_WINDOW && type <= LAST_APPLICATION_WINDOW) {
            return APPLICATION_LAYER;
        }
        switch (type) {
        case TYPE_STATUS_BAR:
            return STATUS_BAR_LAYER;
        case TYPE_STATUS_BAR_PANEL:
            return STATUS_BAR_PANEL_LAYER;
        case TYPE_SYSTEM_DIALOG:
            return SYSTEM_DIALOG_LAYER;
        case TYPE_SEARCH_BAR:
            return SEARCH_BAR_LAYER;
        case TYPE_PHONE:
            return PHONE_LAYER;
        case TYPE_KEYGUARD:
            return KEYGUARD_LAYER;
        case TYPE_KEYGUARD_DIALOG:
            return KEYGUARD_DIALOG_LAYER;
        case TYPE_SYSTEM_ALERT:
            return SYSTEM_ALERT_LAYER;
        case TYPE_SYSTEM_ERROR:
            return SYSTEM_ERROR_LAYER;
        case TYPE_INPUT_METHOD:
            return INPUT_METHOD_LAYER;
        case TYPE_INPUT_METHOD_DIALOG:
            return INPUT_METHOD_DIALOG_LAYER;
        case TYPE_SYSTEM_OVERLAY:
            return SYSTEM_OVERLAY_LAYER;
        case TYPE_PRIORITY_PHONE:
            return PRIORITY_PHONE_LAYER;
        case TYPE_TOAST:
            return TOAST_LAYER;
        case TYPE_WALLPAPER:
            return WALLPAPER_LAYER;
        }
        Log.e(TAG, "Unknown window type: " + type);
        return APPLICATION_LAYER;
    }

    /** {@inheritDoc} */
    public int subWindowTypeToLayerLw(int type) {
        switch (type) {
        case TYPE_APPLICATION_PANEL:
        case TYPE_APPLICATION_ATTACHED_DIALOG:
            return APPLICATION_PANEL_SUBLAYER;
        case TYPE_APPLICATION_MEDIA:
            return APPLICATION_MEDIA_SUBLAYER;
        case TYPE_APPLICATION_MEDIA_OVERLAY:
            return APPLICATION_MEDIA_OVERLAY_SUBLAYER;
        case TYPE_APPLICATION_SUB_PANEL:
            return APPLICATION_SUB_PANEL_SUBLAYER;
        }
        Log.e(TAG, "Unknown sub-window type: " + type);
        return 0;
    }

    public int getMaxWallpaperLayer() {
        return STATUS_BAR_LAYER;
    }

    public boolean doesForceHide(WindowState win, WindowManager.LayoutParams attrs) {
        return attrs.type == WindowManager.LayoutParams.TYPE_KEYGUARD;
    }
    
    public boolean canBeForceHidden(WindowState win, WindowManager.LayoutParams attrs) {
        return attrs.type != WindowManager.LayoutParams.TYPE_STATUS_BAR
                && attrs.type != WindowManager.LayoutParams.TYPE_WALLPAPER;
    }
    
    /** {@inheritDoc} */
    public View addStartingWindow(IBinder appToken, String packageName,
                                  int theme, CharSequence nonLocalizedLabel,
                                  int labelRes, int icon) {
        if (!SHOW_STARTING_ANIMATIONS) {
            return null;
        }
        if (packageName == null) {
            return null;
        }
        
    	Context context = mContext;
    	boolean setTheme = false;
    	//Log.i(TAG, "addStartingWindow " + packageName + ": nonLocalizedLabel="
    	//        + nonLocalizedLabel + " theme=" + Integer.toHexString(theme));
    	if (theme != 0 || labelRes != 0) {
    	    try {
    	        context = context.createPackageContext(packageName, 0);
    	        if (theme != 0) {
    	            context.setTheme(theme);
    	            setTheme = true;
    	        }
    	    } catch (PackageManager.NameNotFoundException e) {
                // Ignore
            }
    	}
    	if (!setTheme) {
    	    context.setTheme(com.android.internal.R.style.Theme);
    	}
    	
        Window win = PolicyManager.makeNewWindow(context);
        if (win.getWindowStyle().getBoolean(
                com.android.internal.R.styleable.Window_windowDisablePreview, false)) {
            return null;
        }
        
        Resources r = context.getResources();
        win.setTitle(r.getText(labelRes, nonLocalizedLabel));

        win.setType(
            WindowManager.LayoutParams.TYPE_APPLICATION_STARTING);
        // Force the window flags: this is a fake window, so it is not really
        // touchable or focusable by the user.  We also add in the ALT_FOCUSABLE_IM
        // flag because we do know that the next window will take input
        // focus, so we want to get the IME window up on top of us right away.
        win.setFlags(
            WindowManager.LayoutParams.FLAG_NOT_TOUCHABLE|
            WindowManager.LayoutParams.FLAG_NOT_FOCUSABLE|
            WindowManager.LayoutParams.FLAG_ALT_FOCUSABLE_IM,
            WindowManager.LayoutParams.FLAG_NOT_TOUCHABLE|
            WindowManager.LayoutParams.FLAG_NOT_FOCUSABLE|
            WindowManager.LayoutParams.FLAG_ALT_FOCUSABLE_IM);

        win.setLayout(WindowManager.LayoutParams.MATCH_PARENT,
                            WindowManager.LayoutParams.MATCH_PARENT);

        final WindowManager.LayoutParams params = win.getAttributes();
        params.token = appToken;
        params.packageName = packageName;
        params.windowAnimations = win.getWindowStyle().getResourceId(
                com.android.internal.R.styleable.Window_windowAnimationStyle, 0);
        params.setTitle("Starting " + packageName);

        try {
            WindowManagerImpl wm = (WindowManagerImpl)
                    context.getSystemService(Context.WINDOW_SERVICE);
            View view = win.getDecorView();

            if (win.isFloating()) {
                // Whoops, there is no way to display an animation/preview
                // of such a thing!  After all that work...  let's skip it.
                // (Note that we must do this here because it is in
                // getDecorView() where the theme is evaluated...  maybe
                // we should peek the floating attribute from the theme
                // earlier.)
                return null;
            }
            
            if (localLOGV) Log.v(
                TAG, "Adding starting window for " + packageName
                + " / " + appToken + ": "
                + (view.getParent() != null ? view : null));

            wm.addView(view, params);

            // Only return the view if it was successfully added to the
            // window manager... which we can tell by it having a parent.
            return view.getParent() != null ? view : null;
        } catch (WindowManagerImpl.BadTokenException e) {
            // ignore
            Log.w(TAG, appToken + " already running, starting window not displayed");
        }

        return null;
    }

    /** {@inheritDoc} */
    public void removeStartingWindow(IBinder appToken, View window) {
        // RuntimeException e = new RuntimeException();
        // Log.i(TAG, "remove " + appToken + " " + window, e);

        if (localLOGV) Log.v(
            TAG, "Removing starting window for " + appToken + ": " + window);

        if (window != null) {
            WindowManagerImpl wm = (WindowManagerImpl) mContext.getSystemService(Context.WINDOW_SERVICE);
            wm.removeView(window);
        }
    }

    /**
     * Preflight adding a window to the system.
     * 
     * Currently enforces that three window types are singletons:
     * <ul>
     * <li>STATUS_BAR_TYPE</li>
     * <li>KEYGUARD_TYPE</li>
     * </ul>
     * 
     * @param win The window to be added
     * @param attrs Information about the window to be added
     * 
     * @return If ok, WindowManagerImpl.ADD_OKAY.  If too many singletons, WindowManagerImpl.ADD_MULTIPLE_SINGLETON
     */
    public int prepareAddWindowLw(WindowState win, WindowManager.LayoutParams attrs) {
        switch (attrs.type) {
            case TYPE_STATUS_BAR:
                if (mStatusBar != null) {
                    return WindowManagerImpl.ADD_MULTIPLE_SINGLETON;
                }
                mStatusBar = win;
                break;
            case TYPE_STATUS_BAR_PANEL:
                mStatusBarPanels.add(win);
                break;
            case TYPE_KEYGUARD:
                if (mKeyguard != null) {
                    return WindowManagerImpl.ADD_MULTIPLE_SINGLETON;
                }
                mKeyguard = win;
                break;
        }
        return WindowManagerImpl.ADD_OKAY;
    }

    /** {@inheritDoc} */
    public void removeWindowLw(WindowState win) {
        if (mStatusBar == win) {
            mStatusBar = null;
        }
        else if (mKeyguard == win) {
            mKeyguard = null;
        } else {
            mStatusBarPanels.remove(win);
        }
    }

    static final boolean PRINT_ANIM = false;
    
    /** {@inheritDoc} */
    public int selectAnimationLw(WindowState win, int transit) {
        if (PRINT_ANIM) Log.i(TAG, "selectAnimation in " + win
              + ": transit=" + transit);
        if (transit == TRANSIT_PREVIEW_DONE) {
            if (win.hasAppShownWindows()) {
                if (PRINT_ANIM) Log.i(TAG, "**** STARTING EXIT");
                return com.android.internal.R.anim.app_starting_exit;
            }
        }

        return 0;
    }

    public Animation createForceHideEnterAnimation() {
        return AnimationUtils.loadAnimation(mContext,
                com.android.internal.R.anim.lock_screen_behind_enter);
    }
    
    static ITelephony getPhoneInterface() {
        return ITelephony.Stub.asInterface(ServiceManager.checkService(Context.TELEPHONY_SERVICE));
    }

    static IAudioService getAudioInterface() {
        return IAudioService.Stub.asInterface(ServiceManager.checkService(Context.AUDIO_SERVICE));
    }

    boolean keyguardOn() {
        return keyguardIsShowingTq() || inKeyguardRestrictedKeyInputMode();
    }

    private static final int[] WINDOW_TYPES_WHERE_HOME_DOESNT_WORK = {
            WindowManager.LayoutParams.TYPE_SYSTEM_ALERT,
            WindowManager.LayoutParams.TYPE_SYSTEM_ERROR,
        };

    /** {@inheritDoc} */
    public boolean interceptKeyTi(WindowState win, int code, int metaKeys, boolean down, 
            int repeatCount, int flags) {
        boolean keyguardOn = keyguardOn();

        if (false) {
            Log.d(TAG, "interceptKeyTi code=" + code + " down=" + down + " repeatCount="
                    + repeatCount + " keyguardOn=" + keyguardOn + " mHomePressed=" + mHomePressed);
        }

        // Clear a pending HOME longpress if the user releases Home
        // TODO: This could probably be inside the next bit of logic, but that code
        // turned out to be a bit fragile so I'm doing it here explicitly, for now.
        if ((code == KeyEvent.KEYCODE_HOME) && !down) {
            mHandler.removeCallbacks(mHomeLongPress);
        }

        // If the HOME button is currently being held, then we do special
        // chording with it.
        if (mHomePressed) {
            
            // If we have released the home key, and didn't do anything else
            // while it was pressed, then it is time to go home!
            if (code == KeyEvent.KEYCODE_HOME) {
                if (!down) {
                    mHomePressed = false;
                    
                    if ((flags&KeyEvent.FLAG_CANCELED) == 0) {
                        // If an incoming call is ringing, HOME is totally disabled.
                        // (The user is already on the InCallScreen at this point,
                        // and his ONLY options are to answer or reject the call.)
                        boolean incomingRinging = false;
                        try {
                            ITelephony phoneServ = getPhoneInterface();
                            if (phoneServ != null) {
                                incomingRinging = phoneServ.isRinging();
                            } else {
                                Log.w(TAG, "Unable to find ITelephony interface");
                            }
                        } catch (RemoteException ex) {
                            Log.w(TAG, "RemoteException from getPhoneInterface()", ex);
                        }
        
                        if (incomingRinging) {
                            Log.i(TAG, "Ignoring HOME; there's a ringing incoming call.");
                        } else {
                            launchHomeFromHotKey();
                        }
                    } else {
                        Log.i(TAG, "Ignoring HOME; event canceled.");
                    }
                }
            }
            
            return true;
        }
        
        // First we always handle the home key here, so applications
        // can never break it, although if keyguard is on, we do let
        // it handle it, because that gives us the correct 5 second
        // timeout.
        if (code == KeyEvent.KEYCODE_HOME) {

            // If a system window has focus, then it doesn't make sense
            // right now to interact with applications.
            WindowManager.LayoutParams attrs = win != null ? win.getAttrs() : null;
            if (attrs != null) {
                final int type = attrs.type;
                if (type == WindowManager.LayoutParams.TYPE_KEYGUARD
                        || type == WindowManager.LayoutParams.TYPE_KEYGUARD_DIALOG) {
                    // the "app" is keyguard, so give it the key
                    return false;
                }
                final int typeCount = WINDOW_TYPES_WHERE_HOME_DOESNT_WORK.length;
                for (int i=0; i<typeCount; i++) {
                    if (type == WINDOW_TYPES_WHERE_HOME_DOESNT_WORK[i]) {
                        // don't do anything, but also don't pass it to the app
                        return true;
                    }
                }
            }
            
            if (down && repeatCount == 0) {
                if (!keyguardOn) {
                    mHandler.postDelayed(mHomeLongPress, ViewConfiguration.getGlobalActionKeyTimeout());
                }
                mHomePressed = true;
            }
            return true;
        } else if (code == KeyEvent.KEYCODE_MENU) {
            // Hijack modified menu keys for debugging features
            final int chordBug = KeyEvent.META_SHIFT_ON;

            if (down && repeatCount == 0) {
                if (mEnableShiftMenuBugReports && (metaKeys & chordBug) == chordBug) {
                    Intent intent = new Intent(Intent.ACTION_BUG_REPORT);
                    mContext.sendOrderedBroadcast(intent, null);
                    return true;
                } else if (SHOW_PROCESSES_ON_ALT_MENU &&
                        (metaKeys & KeyEvent.META_ALT_ON) == KeyEvent.META_ALT_ON) {
                    Intent service = new Intent();
                    service.setClassName(mContext, "com.android.server.LoadAverageService");
                    ContentResolver res = mContext.getContentResolver();
                    boolean shown = Settings.System.getInt(
                            res, Settings.System.SHOW_PROCESSES, 0) != 0;
                    if (!shown) {
                        mContext.startService(service);
                    } else {
                        mContext.stopService(service);
                    }
                    Settings.System.putInt(
                            res, Settings.System.SHOW_PROCESSES, shown ? 0 : 1);
                    return true;
                }
            }
        } else if (code == KeyEvent.KEYCODE_NOTIFICATION) {
            if (down) {
                // this key doesn't exist on current hardware, but if a device
                // didn't have a touchscreen, it would want one of these to open
                // the status bar.
                IStatusBar sbs = IStatusBar.Stub.asInterface(ServiceManager.getService("statusbar"));
                if (sbs != null) {
                    try {
                        sbs.toggle();
                    } catch (RemoteException e) {
                        // we're screwed anyway, since it's in this process
                        throw new RuntimeException(e);
                    }
                }
            }
            return true;
        } else if (code == KeyEvent.KEYCODE_SEARCH) {
            if (down) {
                if (repeatCount == 0) {
                    mSearchKeyPressed = true;
                }
            } else {
                mSearchKeyPressed = false;
                
                if (mConsumeSearchKeyUp) {
                    // Consume the up-event
                    mConsumeSearchKeyUp = false;
                    return true;
                }
            }
        }
        
        // Shortcuts are invoked through Search+key, so intercept those here
        if (mSearchKeyPressed) {
            if (down && repeatCount == 0 && !keyguardOn) {
                Intent shortcutIntent = mShortcutManager.getIntent(code, metaKeys);
                if (shortcutIntent != null) {
                    shortcutIntent.addFlags(Intent.FLAG_ACTIVITY_NEW_TASK);
                    mContext.startActivity(shortcutIntent);
                    
                    /*
                     * We launched an app, so the up-event of the search key
                     * should be consumed
                     */
                    mConsumeSearchKeyUp = true;
                    return true;
                }
            }
        }

        return false;
    }

    /**
     * A home key -> launch home action was detected.  Take the appropriate action
     * given the situation with the keyguard.
     */
    void launchHomeFromHotKey() {
        if (mKeyguardMediator.isShowingAndNotHidden()) {
            // don't launch home if keyguard showing
        } else if (!mHideLockScreen && mKeyguardMediator.isInputRestricted()) {
            // when in keyguard restricted mode, must first verify unlock
            // before launching home
            mKeyguardMediator.verifyUnlock(new OnKeyguardExitResult() {
                public void onKeyguardExitResult(boolean success) {
                    if (success) {
                        try {
                            ActivityManagerNative.getDefault().stopAppSwitches();
                        } catch (RemoteException e) {
                        }
                        sendCloseSystemWindows(SYSTEM_DIALOG_REASON_HOME_KEY);
                        startDockOrHome();
                    }
                }
            });
        } else {
            // no keyguard stuff to worry about, just launch home!
            try {
                ActivityManagerNative.getDefault().stopAppSwitches();
            } catch (RemoteException e) {
            }
            sendCloseSystemWindows(SYSTEM_DIALOG_REASON_HOME_KEY);
            startDockOrHome();
        }
    }

    public void getContentInsetHintLw(WindowManager.LayoutParams attrs, Rect contentInset) {
        final int fl = attrs.flags;
        
        if ((fl &
                (FLAG_LAYOUT_IN_SCREEN | FLAG_FULLSCREEN | FLAG_LAYOUT_INSET_DECOR))
                == (FLAG_LAYOUT_IN_SCREEN | FLAG_LAYOUT_INSET_DECOR)) {
            contentInset.set(mCurLeft, mCurTop, mW - mCurRight, mH - mCurBottom);
        } else {
            contentInset.setEmpty();
        }
    }
    
    /** {@inheritDoc} */
    public void beginLayoutLw(int displayWidth, int displayHeight) {
        mW = displayWidth;
        mH = displayHeight;
        mDockLeft = mContentLeft = mCurLeft = 0;
        mDockTop = mContentTop = mCurTop = 0;
        mDockRight = mContentRight = mCurRight = displayWidth;
        mDockBottom = mContentBottom = mCurBottom = displayHeight;
        mDockLayer = 0x10000000;

        mTopFullscreenOpaqueWindowState = null;
        mForceStatusBar = false;
        mHideLockScreen = false;
        mDismissKeyguard = false;
        
        // decide where the status bar goes ahead of time
        if (mStatusBar != null) {
            final Rect pf = mTmpParentFrame;
            final Rect df = mTmpDisplayFrame;
            final Rect vf = mTmpVisibleFrame;
            pf.left = df.left = vf.left = 0;
            pf.top = df.top = vf.top = 0;
            pf.right = df.right = vf.right = displayWidth;
            pf.bottom = df.bottom = vf.bottom = displayHeight;
            
            mStatusBar.computeFrameLw(pf, df, vf, vf);
            if (mStatusBar.isVisibleLw()) {
                // If the status bar is hidden, we don't want to cause
                // windows behind it to scroll.
                mDockTop = mContentTop = mCurTop = mStatusBar.getFrameLw().bottom;
                if (DEBUG_LAYOUT) Log.v(TAG, "Status bar: mDockBottom="
                        + mDockBottom + " mContentBottom="
                        + mContentBottom + " mCurBottom=" + mCurBottom);
            }
        }
    }

    void setAttachedWindowFrames(WindowState win, int fl, int sim,
            WindowState attached, boolean insetDecors, Rect pf, Rect df, Rect cf, Rect vf) {
        if (win.getSurfaceLayer() > mDockLayer && attached.getSurfaceLayer() < mDockLayer) {
            // Here's a special case: if this attached window is a panel that is
            // above the dock window, and the window it is attached to is below
            // the dock window, then the frames we computed for the window it is
            // attached to can not be used because the dock is effectively part
            // of the underlying window and the attached window is floating on top
            // of the whole thing.  So, we ignore the attached window and explicitly
            // compute the frames that would be appropriate without the dock.
            df.left = cf.left = vf.left = mDockLeft;
            df.top = cf.top = vf.top = mDockTop;
            df.right = cf.right = vf.right = mDockRight;
            df.bottom = cf.bottom = vf.bottom = mDockBottom;
        } else {
            // The effective display frame of the attached window depends on
            // whether it is taking care of insetting its content.  If not,
            // we need to use the parent's content frame so that the entire
            // window is positioned within that content.  Otherwise we can use
            // the display frame and let the attached window take care of
            // positioning its content appropriately.
            if ((sim & SOFT_INPUT_MASK_ADJUST) != SOFT_INPUT_ADJUST_RESIZE) {
                cf.set(attached.getDisplayFrameLw());
            } else {
                // If the window is resizing, then we want to base the content
                // frame on our attached content frame to resize...  however,
                // things can be tricky if the attached window is NOT in resize
                // mode, in which case its content frame will be larger.
                // Ungh.  So to deal with that, make sure the content frame
                // we end up using is not covering the IM dock.
                cf.set(attached.getContentFrameLw());
                if (attached.getSurfaceLayer() < mDockLayer) {
                    if (cf.left < mContentLeft) cf.left = mContentLeft;
                    if (cf.top < mContentTop) cf.top = mContentTop;
                    if (cf.right > mContentRight) cf.right = mContentRight;
                    if (cf.bottom > mContentBottom) cf.bottom = mContentBottom;
                }
            }
            df.set(insetDecors ? attached.getDisplayFrameLw() : cf);
            vf.set(attached.getVisibleFrameLw());
        }
        // The LAYOUT_IN_SCREEN flag is used to determine whether the attached
        // window should be positioned relative to its parent or the entire
        // screen.
        pf.set((fl & FLAG_LAYOUT_IN_SCREEN) == 0
                ? attached.getFrameLw() : df);
    }
    
    /** {@inheritDoc} */
    public void layoutWindowLw(WindowState win, WindowManager.LayoutParams attrs,
            WindowState attached) {
        // we've already done the status bar
        if (win == mStatusBar) {
            return;
        }

        if (false) {
            if ("com.google.android.youtube".equals(attrs.packageName)
                    && attrs.type == WindowManager.LayoutParams.TYPE_APPLICATION_PANEL) {
                Log.i(TAG, "GOTCHA!");
            }
        }
        
        final int fl = attrs.flags;
        final int sim = attrs.softInputMode;
        
        final Rect pf = mTmpParentFrame;
        final Rect df = mTmpDisplayFrame;
        final Rect cf = mTmpContentFrame;
        final Rect vf = mTmpVisibleFrame;
        
        if (attrs.type == TYPE_INPUT_METHOD) {
            pf.left = df.left = cf.left = vf.left = mDockLeft;
            pf.top = df.top = cf.top = vf.top = mDockTop;
            pf.right = df.right = cf.right = vf.right = mDockRight;
            pf.bottom = df.bottom = cf.bottom = vf.bottom = mDockBottom;
            // IM dock windows always go to the bottom of the screen.
            attrs.gravity = Gravity.BOTTOM;
            mDockLayer = win.getSurfaceLayer();
        } else {
            if ((fl &
                    (FLAG_LAYOUT_IN_SCREEN | FLAG_FULLSCREEN | FLAG_LAYOUT_INSET_DECOR))
                    == (FLAG_LAYOUT_IN_SCREEN | FLAG_LAYOUT_INSET_DECOR)) {
                // This is the case for a normal activity window: we want it
                // to cover all of the screen space, and it can take care of
                // moving its contents to account for screen decorations that
                // intrude into that space.
                if (attached != null) {
                    // If this window is attached to another, our display
                    // frame is the same as the one we are attached to.
                    setAttachedWindowFrames(win, fl, sim, attached, true, pf, df, cf, vf);
                } else {
                    pf.left = df.left = 0;
                    pf.top = df.top = 0;
                    pf.right = df.right = mW;
                    pf.bottom = df.bottom = mH;
                    if ((sim & SOFT_INPUT_MASK_ADJUST) != SOFT_INPUT_ADJUST_RESIZE) {
                        cf.left = mDockLeft;
                        cf.top = mDockTop;
                        cf.right = mDockRight;
                        cf.bottom = mDockBottom;
                    } else {
                        cf.left = mContentLeft;
                        cf.top = mContentTop;
                        cf.right = mContentRight;
                        cf.bottom = mContentBottom;
                    }
                    vf.left = mCurLeft;
                    vf.top = mCurTop;
                    vf.right = mCurRight;
                    vf.bottom = mCurBottom;
                }
            } else if ((fl & FLAG_LAYOUT_IN_SCREEN) != 0) {
                // A window that has requested to fill the entire screen just
                // gets everything, period.
                pf.left = df.left = cf.left = 0;
                pf.top = df.top = cf.top = 0;
                pf.right = df.right = cf.right = mW;
                pf.bottom = df.bottom = cf.bottom = mH;
                vf.left = mCurLeft;
                vf.top = mCurTop;
                vf.right = mCurRight;
                vf.bottom = mCurBottom;
            } else if (attached != null) {
                // A child window should be placed inside of the same visible
                // frame that its parent had.
                setAttachedWindowFrames(win, fl, sim, attached, false, pf, df, cf, vf);
            } else {
                // Otherwise, a normal window must be placed inside the content
                // of all screen decorations.
                pf.left = mContentLeft;
                pf.top = mContentTop;
                pf.right = mContentRight;
                pf.bottom = mContentBottom;
                if ((sim & SOFT_INPUT_MASK_ADJUST) != SOFT_INPUT_ADJUST_RESIZE) {
                    df.left = cf.left = mDockLeft;
                    df.top = cf.top = mDockTop;
                    df.right = cf.right = mDockRight;
                    df.bottom = cf.bottom = mDockBottom;
                } else {
                    df.left = cf.left = mContentLeft;
                    df.top = cf.top = mContentTop;
                    df.right = cf.right = mContentRight;
                    df.bottom = cf.bottom = mContentBottom;
                }
                vf.left = mCurLeft;
                vf.top = mCurTop;
                vf.right = mCurRight;
                vf.bottom = mCurBottom;
            }
        }
        
        if ((fl & FLAG_LAYOUT_NO_LIMITS) != 0) {
            df.left = df.top = cf.left = cf.top = vf.left = vf.top = -10000;
            df.right = df.bottom = cf.right = cf.bottom = vf.right = vf.bottom = 10000;
        }

        if (DEBUG_LAYOUT) Log.v(TAG, "Compute frame " + attrs.getTitle()
                + ": sim=#" + Integer.toHexString(sim)
                + " pf=" + pf.toShortString() + " df=" + df.toShortString()
                + " cf=" + cf.toShortString() + " vf=" + vf.toShortString());
        
        if (false) {
            if ("com.google.android.youtube".equals(attrs.packageName)
                    && attrs.type == WindowManager.LayoutParams.TYPE_APPLICATION_PANEL) {
                if (true || localLOGV) Log.v(TAG, "Computing frame of " + win +
                        ": sim=#" + Integer.toHexString(sim)
                        + " pf=" + pf.toShortString() + " df=" + df.toShortString()
                        + " cf=" + cf.toShortString() + " vf=" + vf.toShortString());
            }
        }
        
        win.computeFrameLw(pf, df, cf, vf);
        
        if (mTopFullscreenOpaqueWindowState == null &&
                win.isVisibleOrBehindKeyguardLw()) {
            if ((attrs.flags & FLAG_FORCE_NOT_FULLSCREEN) != 0) {
                mForceStatusBar = true;
            } 
            if (attrs.type >= FIRST_APPLICATION_WINDOW
                    && attrs.type <= LAST_APPLICATION_WINDOW
                    && win.fillsScreenLw(mW, mH, false, false)) {
                if (DEBUG_LAYOUT) Log.v(TAG, "Fullscreen window: " + win);
                mTopFullscreenOpaqueWindowState = win;
                if ((attrs.flags & FLAG_SHOW_WHEN_LOCKED) != 0) {
                    if (localLOGV) Log.v(TAG, "Setting mHideLockScreen to true by win " + win);
                    mHideLockScreen = true;
                }
            }
            if ((attrs.flags & FLAG_DISMISS_KEYGUARD) != 0) {
                if (localLOGV) Log.v(TAG, "Setting mDismissKeyguard to true by win " + win);
                mDismissKeyguard = true;
            }
        }
        
        // Dock windows carve out the bottom of the screen, so normal windows
        // can't appear underneath them.
        if (attrs.type == TYPE_INPUT_METHOD && !win.getGivenInsetsPendingLw()) {
            int top = win.getContentFrameLw().top;
            top += win.getGivenContentInsetsLw().top;
            if (mContentBottom > top) {
                mContentBottom = top;
            }
            top = win.getVisibleFrameLw().top;
            top += win.getGivenVisibleInsetsLw().top;
            if (mCurBottom > top) {
                mCurBottom = top;
            }
            if (DEBUG_LAYOUT) Log.v(TAG, "Input method: mDockBottom="
                    + mDockBottom + " mContentBottom="
                    + mContentBottom + " mCurBottom=" + mCurBottom);
        }
    }

    /** {@inheritDoc} */
    public int finishLayoutLw() {
        int changes = 0;
        boolean hiding = false;
        if (mStatusBar != null) {
            if (localLOGV) Log.i(TAG, "force=" + mForceStatusBar
                    + " top=" + mTopFullscreenOpaqueWindowState);
            if (mForceStatusBar) {
                if (DEBUG_LAYOUT) Log.v(TAG, "Showing status bar");
                if (mStatusBar.showLw(true)) changes |= FINISH_LAYOUT_REDO_LAYOUT;
            } else if (mTopFullscreenOpaqueWindowState != null) {
                //Log.i(TAG, "frame: " + mTopFullscreenOpaqueWindowState.getFrameLw()
                //        + " shown frame: " + mTopFullscreenOpaqueWindowState.getShownFrameLw());
                //Log.i(TAG, "attr: " + mTopFullscreenOpaqueWindowState.getAttrs());
                WindowManager.LayoutParams lp =
                    mTopFullscreenOpaqueWindowState.getAttrs();
                boolean hideStatusBar =
                    (lp.flags & WindowManager.LayoutParams.FLAG_FULLSCREEN) != 0;
                if (hideStatusBar) {
                    if (DEBUG_LAYOUT) Log.v(TAG, "Hiding status bar");
                    if (mStatusBar.hideLw(true)) changes |= FINISH_LAYOUT_REDO_LAYOUT;
                    hiding = true;
                } else {
                    if (DEBUG_LAYOUT) Log.v(TAG, "Showing status bar");
                    if (mStatusBar.showLw(true)) changes |= FINISH_LAYOUT_REDO_LAYOUT;
                }
            }
        }
        // Hide the key guard if a visible window explicitly specifies that it wants to be displayed
        // when the screen is locked
        if (mKeyguard != null) {
            if (localLOGV) Log.v(TAG, "finishLayoutLw::mHideKeyguard="+mHideLockScreen);
            if (mDismissKeyguard && !mKeyguardMediator.isSecure()) {
                if (mKeyguard.hideLw(true)) {
                    changes |= FINISH_LAYOUT_REDO_LAYOUT
                            | FINISH_LAYOUT_REDO_CONFIG
                            | FINISH_LAYOUT_REDO_WALLPAPER;
                }
                if (mKeyguardMediator.isShowing()) {
                    mHandler.post(new Runnable() {
                        public void run() {
                            mKeyguardMediator.keyguardDone(false, false);
                        }
                    });
                }
            } else if (mHideLockScreen) {
<<<<<<< HEAD
                if (mKeyguard.hideLw(true)) {
                    mKeyguardMediator.setHidden(true);
=======
                if (mKeyguard.hideLw(false)) {
>>>>>>> 85e70956
                    changes |= FINISH_LAYOUT_REDO_LAYOUT
                            | FINISH_LAYOUT_REDO_CONFIG
                            | FINISH_LAYOUT_REDO_WALLPAPER;
                }
                mKeyguardMediator.setHidden(true);
            } else {
<<<<<<< HEAD
                if (mKeyguard.showLw(true)) {
                    mKeyguardMediator.setHidden(false);
=======
                if (mKeyguard.showLw(false)) {
>>>>>>> 85e70956
                    changes |= FINISH_LAYOUT_REDO_LAYOUT
                            | FINISH_LAYOUT_REDO_CONFIG
                            | FINISH_LAYOUT_REDO_WALLPAPER;
                }
                mKeyguardMediator.setHidden(false);
            }
        }
        
        if (changes != 0 && hiding) {
            IStatusBar sbs = IStatusBar.Stub.asInterface(ServiceManager.getService("statusbar"));
            if (sbs != null) {
                try {
                    // Make sure the window shade is hidden.
                    sbs.deactivate();
                } catch (RemoteException e) {
                }
            }
        }
        
        return changes;
    }

    /** {@inheritDoc} */
    public void beginAnimationLw(int displayWidth, int displayHeight) {
    }

    /** {@inheritDoc} */
    public void animatingWindowLw(WindowState win,
                                WindowManager.LayoutParams attrs) {
    }

    /** {@inheritDoc} */
    public boolean finishAnimationLw() {
        return false;
    }

    public boolean allowAppAnimationsLw() {
        if (mKeyguard != null && mKeyguard.isVisibleLw()) {
            // If keyguard is currently visible, no reason to animate
            // behind it.
            return false;
        }
        if (mStatusBar != null && mStatusBar.isVisibleLw()) {
            Rect rect = new Rect(mStatusBar.getShownFrameLw());
            for (int i=mStatusBarPanels.size()-1; i>=0; i--) {
                WindowState w = mStatusBarPanels.get(i);
                if (w.isVisibleLw()) {
                    rect.union(w.getShownFrameLw());
                }
            }
            final int insetw = mW/10;
            final int inseth = mH/10;
            if (rect.contains(insetw, inseth, mW-insetw, mH-inseth)) {
                // All of the status bar windows put together cover the
                // screen, so the app can't be seen.  (Note this test doesn't
                // work if the rects of these windows are at off offsets or
                // sizes, causing gaps in the rect union we have computed.)
                return false;
            }
        }
        return true;
    }

    /** {@inheritDoc} */
    public boolean preprocessInputEventTq(RawInputEvent event) {
        switch (event.type) {
            case RawInputEvent.EV_SW:
                if (event.keycode == RawInputEvent.SW_LID) {
                    // lid changed state
                    mLidOpen = event.value == 0;
                    boolean awakeNow = mKeyguardMediator.doLidChangeTq(mLidOpen);
                    updateRotation(Surface.FLAGS_ORIENTATION_ANIMATION_DISABLE);
                    if (awakeNow) {
                        // If the lid opening and we don't have to keep the
                        // keyguard up, then we can turn on the screen
                        // immediately.
                        mKeyguardMediator.pokeWakelock();
                    } else if (keyguardIsShowingTq()) {
                        if (mLidOpen) {
                            // If we are opening the lid and not hiding the
                            // keyguard, then we need to have it turn on the
                            // screen once it is shown.
                            mKeyguardMediator.onWakeKeyWhenKeyguardShowingTq(
                                    KeyEvent.KEYCODE_POWER);
                        }
                    } else {
                        // Light up the keyboard if we are sliding up.
                        if (mLidOpen) {
                            mPowerManager.userActivity(SystemClock.uptimeMillis(), false,
                                    LocalPowerManager.BUTTON_EVENT);
                        } else {
                            mPowerManager.userActivity(SystemClock.uptimeMillis(), false,
                                    LocalPowerManager.OTHER_EVENT);
                        }
                    }
                }
        }
        return false;
    }

    
    /** {@inheritDoc} */
    public boolean isAppSwitchKeyTqTiLwLi(int keycode) {
        return keycode == KeyEvent.KEYCODE_HOME
                || keycode == KeyEvent.KEYCODE_ENDCALL;
    }
    
    /** {@inheritDoc} */
    public boolean isMovementKeyTi(int keycode) {
        switch (keycode) {
            case KeyEvent.KEYCODE_DPAD_UP:
            case KeyEvent.KEYCODE_DPAD_DOWN:
            case KeyEvent.KEYCODE_DPAD_LEFT:
            case KeyEvent.KEYCODE_DPAD_RIGHT:
                return true;
        }
        return false;
    }


    /**
     * @return Whether a telephone call is in progress right now.
     */
    boolean isInCall() {
        final ITelephony phone = getPhoneInterface();
        if (phone == null) {
            Log.w(TAG, "couldn't get ITelephony reference");
            return false;
        }
        try {
            return phone.isOffhook();
        } catch (RemoteException e) {
            Log.w(TAG, "ITelephony.isOffhhook threw RemoteException " + e);
            return false;
        }
    }

    /**
     * @return Whether music is being played right now.
     */
    boolean isMusicActive() {
        final AudioManager am = (AudioManager)mContext.getSystemService(Context.AUDIO_SERVICE);
        if (am == null) {
            Log.w(TAG, "isMusicActive: couldn't get AudioManager reference");
            return false;
        }
        return am.isMusicActive();
    }

    /**
     * Tell the audio service to adjust the volume appropriate to the event.
     * @param keycode
     */
    void handleVolumeKey(int stream, int keycode) {
        final IAudioService audio = getAudioInterface();
        if (audio == null) {
            Log.w(TAG, "handleVolumeKey: couldn't get IAudioService reference");
            return;
        }
        try {
            // since audio is playing, we shouldn't have to hold a wake lock
            // during the call, but we do it as a precaution for the rare possibility
            // that the music stops right before we call this
            mBroadcastWakeLock.acquire();
            audio.adjustStreamVolume(stream,
                keycode == KeyEvent.KEYCODE_VOLUME_UP
                            ? AudioManager.ADJUST_RAISE
                            : AudioManager.ADJUST_LOWER,
                    0);
        } catch (RemoteException e) {
            Log.w(TAG, "IAudioService.adjustStreamVolume() threw RemoteException " + e);
        } finally {
            mBroadcastWakeLock.release();
        }
    }
    
    static boolean isMediaKey(int code) {
        if (code == KeyEvent.KEYCODE_HEADSETHOOK || 
                code == KeyEvent.KEYCODE_MEDIA_PLAY_PAUSE ||
                code == KeyEvent.KEYCODE_MEDIA_STOP || 
                code == KeyEvent.KEYCODE_MEDIA_NEXT ||
                code == KeyEvent.KEYCODE_MEDIA_PREVIOUS || 
                code == KeyEvent.KEYCODE_MEDIA_REWIND ||
                code == KeyEvent.KEYCODE_MEDIA_FAST_FORWARD) {
            return true;
        }
        return false;    
    }
 
    /** {@inheritDoc} */
    public int interceptKeyTq(RawInputEvent event, boolean screenIsOn) {
        int result = ACTION_PASS_TO_USER;
        final boolean isWakeKey = isWakeKeyTq(event);
        // If screen is off then we treat the case where the keyguard is open but hidden
        // the same as if it were open and in front.
        // This will prevent any keys other than the power button from waking the screen
        // when the keyguard is hidden by another activity.
        final boolean keyguardActive = (screenIsOn ?
                                        mKeyguardMediator.isShowingAndNotHidden() :
                                        mKeyguardMediator.isShowing());

        if (false) {
            Log.d(TAG, "interceptKeyTq event=" + event + " keycode=" + event.keycode
                  + " screenIsOn=" + screenIsOn + " keyguardActive=" + keyguardActive);
        }

        if (keyguardActive) {
            if (screenIsOn) {
                // when the screen is on, always give the event to the keyguard
                result |= ACTION_PASS_TO_USER;
            } else {
                // otherwise, don't pass it to the user
                result &= ~ACTION_PASS_TO_USER;

                final boolean isKeyDown =
                        (event.type == RawInputEvent.EV_KEY) && (event.value != 0);
                if (isWakeKey && isKeyDown) {

                    // tell the mediator about a wake key, it may decide to
                    // turn on the screen depending on whether the key is
                    // appropriate.
                    if (!mKeyguardMediator.onWakeKeyWhenKeyguardShowingTq(event.keycode)
                            && (event.keycode == KeyEvent.KEYCODE_VOLUME_DOWN
                                || event.keycode == KeyEvent.KEYCODE_VOLUME_UP)) {
                        // when keyguard is showing and screen off, we need
                        // to handle the volume key for calls and  music here
                        if (isInCall()) {
                            handleVolumeKey(AudioManager.STREAM_VOICE_CALL, event.keycode);
                        } else if (isMusicActive()) {
                            handleVolumeKey(AudioManager.STREAM_MUSIC, event.keycode);
                        }
                    }
                }
            }
        } else if (!screenIsOn) {
            // If we are in-call with screen off and keyguard is not showing,
            // then handle the volume key ourselves.
            // This is necessary because the phone app will disable the keyguard
            // when the proximity sensor is in use.
            if (isInCall() && event.type == RawInputEvent.EV_KEY &&
                     (event.keycode == KeyEvent.KEYCODE_VOLUME_DOWN
                                || event.keycode == KeyEvent.KEYCODE_VOLUME_UP)) {
                result &= ~ACTION_PASS_TO_USER;
                handleVolumeKey(AudioManager.STREAM_VOICE_CALL, event.keycode);
            }
            if (isWakeKey) {
                // a wake key has a sole purpose of waking the device; don't pass
                // it to the user
                result |= ACTION_POKE_USER_ACTIVITY;
                result &= ~ACTION_PASS_TO_USER;
            }
        }

        int type = event.type;
        int code = event.keycode;
        boolean down = event.value != 0;

        if (type == RawInputEvent.EV_KEY) {
            if (code == KeyEvent.KEYCODE_ENDCALL
                    || code == KeyEvent.KEYCODE_POWER) {
                if (down) {
                    boolean handled = false;
                    // key repeats are generated by the window manager, and we don't see them
                    // here, so unless the driver is doing something it shouldn't be, we know
                    // this is the real press event.
                    ITelephony phoneServ = getPhoneInterface();
                    if (phoneServ != null) {
                        try {
                            if (code == KeyEvent.KEYCODE_ENDCALL) {
                                handled = phoneServ.endCall();
                            } else if (code == KeyEvent.KEYCODE_POWER && phoneServ.isRinging()) {
                                // Pressing power during incoming call should silence the ringer
                                phoneServ.silenceRinger();
                                handled = true;
                            }
                        } catch (RemoteException ex) {
                            Log.w(TAG, "ITelephony threw RemoteException" + ex);
                        }
                    } else {
                        Log.w(TAG, "!!! Unable to find ITelephony interface !!!");
                    }
                    // power button should turn off screen in addition to hanging up the phone
                    if ((handled && code != KeyEvent.KEYCODE_POWER) || !screenIsOn) {
                        mShouldTurnOffOnKeyUp = false;
                    } else {
                        // only try to turn off the screen if we didn't already hang up
                        mShouldTurnOffOnKeyUp = true;
                        mHandler.postDelayed(mPowerLongPress,
                                ViewConfiguration.getGlobalActionKeyTimeout());
                        result &= ~ACTION_PASS_TO_USER;
                    }
                } else {
                    mHandler.removeCallbacks(mPowerLongPress);
                    if (mShouldTurnOffOnKeyUp) {
                        mShouldTurnOffOnKeyUp = false;
                        boolean gohome, sleeps;
                        if (code == KeyEvent.KEYCODE_ENDCALL) {
                            gohome = (mEndcallBehavior & ENDCALL_HOME) != 0;
                            sleeps = (mEndcallBehavior & ENDCALL_SLEEPS) != 0;
                        } else {
                            gohome = false;
                            sleeps = true;
                        }
                        if (keyguardActive
                                || (sleeps && !gohome)
                                || (gohome && !goHome() && sleeps)) {
                            // they must already be on the keyguad or home screen,
                            // go to sleep instead
                            Log.d(TAG, "I'm tired mEndcallBehavior=0x"
                                    + Integer.toHexString(mEndcallBehavior));
                            result &= ~ACTION_POKE_USER_ACTIVITY;
                            result |= ACTION_GO_TO_SLEEP;
                        }
                        result &= ~ACTION_PASS_TO_USER;
                    }
                }
            } else if (isMediaKey(code)) {
                // This key needs to be handled even if the screen is off.
                // If others need to be handled while it's off, this is a reasonable
                // pattern to follow.
                if ((result & ACTION_PASS_TO_USER) == 0) {
                    // Only do this if we would otherwise not pass it to the user. In that
                    // case, the PhoneWindow class will do the same thing, except it will
                    // only do it if the showing app doesn't process the key on its own.
                    KeyEvent keyEvent = new KeyEvent(event.when, event.when,
                            down ? KeyEvent.ACTION_DOWN : KeyEvent.ACTION_UP,
                            code, 0);
                    mBroadcastWakeLock.acquire();
                    mHandler.post(new PassHeadsetKey(keyEvent));
                }
            } else if (code == KeyEvent.KEYCODE_CALL) {
                // If an incoming call is ringing, answer it!
                // (We handle this key here, rather than in the InCallScreen, to make
                // sure we'll respond to the key even if the InCallScreen hasn't come to
                // the foreground yet.)

                // We answer the call on the DOWN event, to agree with
                // the "fallback" behavior in the InCallScreen.
                if (down) {
                    try {
                        ITelephony phoneServ = getPhoneInterface();
                        if (phoneServ != null) {
                            if (phoneServ.isRinging()) {
                                Log.i(TAG, "interceptKeyTq:"
                                      + " CALL key-down while ringing: Answer the call!");
                                phoneServ.answerRingingCall();

                                // And *don't* pass this key thru to the current activity
                                // (which is presumably the InCallScreen.)
                                result &= ~ACTION_PASS_TO_USER;
                            }
                        } else {
                            Log.w(TAG, "CALL button: Unable to find ITelephony interface");
                        }
                    } catch (RemoteException ex) {
                        Log.w(TAG, "CALL button: RemoteException from getPhoneInterface()", ex);
                    }
                }
            } else if ((code == KeyEvent.KEYCODE_VOLUME_UP)
                       || (code == KeyEvent.KEYCODE_VOLUME_DOWN)) {
                // If an incoming call is ringing, either VOLUME key means
                // "silence ringer".  We handle these keys here, rather than
                // in the InCallScreen, to make sure we'll respond to them
                // even if the InCallScreen hasn't come to the foreground yet.

                // Look for the DOWN event here, to agree with the "fallback"
                // behavior in the InCallScreen.
                if (down) {
                    try {
                        ITelephony phoneServ = getPhoneInterface();
                        if (phoneServ != null) {
                            if (phoneServ.isRinging()) {
                                Log.i(TAG, "interceptKeyTq:"
                                      + " VOLUME key-down while ringing: Silence ringer!");
                                // Silence the ringer.  (It's safe to call this
                                // even if the ringer has already been silenced.)
                                phoneServ.silenceRinger();

                                // And *don't* pass this key thru to the current activity
                                // (which is probably the InCallScreen.)
                                result &= ~ACTION_PASS_TO_USER;
                            }
                        } else {
                            Log.w(TAG, "VOLUME button: Unable to find ITelephony interface");
                        }
                    } catch (RemoteException ex) {
                        Log.w(TAG, "VOLUME button: RemoteException from getPhoneInterface()", ex);
                    }
                }
            }
        }

        return result;
    }

    class PassHeadsetKey implements Runnable {
        KeyEvent mKeyEvent;

        PassHeadsetKey(KeyEvent keyEvent) {
            mKeyEvent = keyEvent;
        }

        public void run() {
            if (ActivityManagerNative.isSystemReady()) {
                Intent intent = new Intent(Intent.ACTION_MEDIA_BUTTON, null);
                intent.putExtra(Intent.EXTRA_KEY_EVENT, mKeyEvent);
                mContext.sendOrderedBroadcast(intent, null, mBroadcastDone,
                        mHandler, Activity.RESULT_OK, null, null);
            }
        }
    }

    BroadcastReceiver mBroadcastDone = new BroadcastReceiver() {
        public void onReceive(Context context, Intent intent) {
            mBroadcastWakeLock.release();
        }
    };

    BroadcastReceiver mBatteryReceiver = new BroadcastReceiver() {
        public void onReceive(Context context, Intent intent) {
            updatePlugged(intent);
            updateDockKeepingScreenOn();
        }
    };

    BroadcastReceiver mDockReceiver = new BroadcastReceiver() {
        public void onReceive(Context context, Intent intent) {
            mDockState = intent.getIntExtra(Intent.EXTRA_DOCK_STATE,
                    Intent.EXTRA_DOCK_STATE_UNDOCKED);
            boolean watchBattery = mDockState != Intent.EXTRA_DOCK_STATE_UNDOCKED;
            if (watchBattery != mRegisteredBatteryReceiver) {
                mRegisteredBatteryReceiver = watchBattery;
                if (watchBattery) {
                    updatePlugged(mContext.registerReceiver(mBatteryReceiver,
                            mBatteryStatusFilter));
                } else {
                    mContext.unregisterReceiver(mBatteryReceiver);
                }
            }
            updateRotation(Surface.FLAGS_ORIENTATION_ANIMATION_DISABLE);
            updateDockKeepingScreenOn();
            updateOrientationListenerLp();
        }
    };

    /** {@inheritDoc} */
    public boolean isWakeRelMovementTq(int device, int classes,
            RawInputEvent event) {
        // if it's tagged with one of the wake bits, it wakes up the device
        return ((event.flags & (FLAG_WAKE | FLAG_WAKE_DROPPED)) != 0);
    }

    /** {@inheritDoc} */
    public boolean isWakeAbsMovementTq(int device, int classes,
            RawInputEvent event) {
        // if it's tagged with one of the wake bits, it wakes up the device
        return ((event.flags & (FLAG_WAKE | FLAG_WAKE_DROPPED)) != 0);
    }

    /**
     * Given the current state of the world, should this key wake up the device?
     */
    protected boolean isWakeKeyTq(RawInputEvent event) {
        // There are not key maps for trackball devices, but we'd still
        // like to have pressing it wake the device up, so force it here.
        int keycode = event.keycode;
        int flags = event.flags;
        if (keycode == RawInputEvent.BTN_MOUSE) {
            flags |= WindowManagerPolicy.FLAG_WAKE;
        }
        return (flags
                & (WindowManagerPolicy.FLAG_WAKE | WindowManagerPolicy.FLAG_WAKE_DROPPED)) != 0;
    }

    /** {@inheritDoc} */
    public void screenTurnedOff(int why) {
        EventLog.writeEvent(70000, 0);
        mKeyguardMediator.onScreenTurnedOff(why);
        synchronized (mLock) {
            mScreenOn = false;
            updateOrientationListenerLp();
        }
    }

    /** {@inheritDoc} */
    public void screenTurnedOn() {
        EventLog.writeEvent(70000, 1);
        mKeyguardMediator.onScreenTurnedOn();
        synchronized (mLock) {
            mScreenOn = true;
            updateOrientationListenerLp();
        }
    }

    /** {@inheritDoc} */
    public boolean isScreenOn() {
        return mScreenOn;
    }
    
    /** {@inheritDoc} */
    public void enableKeyguard(boolean enabled) {
        mKeyguardMediator.setKeyguardEnabled(enabled);
    }

    /** {@inheritDoc} */
    public void exitKeyguardSecurely(OnKeyguardExitResult callback) {
        mKeyguardMediator.verifyUnlock(callback);
    }

    private boolean keyguardIsShowingTq() {
        return mKeyguardMediator.isShowingAndNotHidden();
    }

    /** {@inheritDoc} */
    public boolean inKeyguardRestrictedKeyInputMode() {
        return mKeyguardMediator.isInputRestricted();
    }

    void sendCloseSystemWindows() {
        sendCloseSystemWindows(mContext, null);
    }

    void sendCloseSystemWindows(String reason) {
        sendCloseSystemWindows(mContext, reason);
    }

    static void sendCloseSystemWindows(Context context, String reason) {
        if (ActivityManagerNative.isSystemReady()) {
            try {
                ActivityManagerNative.getDefault().closeSystemDialogs(reason);
            } catch (RemoteException e) {
            }
        }
    }

    public int rotationForOrientationLw(int orientation, int lastRotation,
            boolean displayEnabled) {

        if (mPortraitRotation < 0) {
            // Initialize the rotation angles for each orientation once.
            Display d = ((WindowManager)mContext.getSystemService(Context.WINDOW_SERVICE))
                    .getDefaultDisplay();
            if (d.getWidth() > d.getHeight()) {
                mPortraitRotation = Surface.ROTATION_90;
                mLandscapeRotation = Surface.ROTATION_0;
            } else {
                mPortraitRotation = Surface.ROTATION_0;
                mLandscapeRotation = Surface.ROTATION_90;
            }
        }

        synchronized (mLock) {
            switch (orientation) {
                case ActivityInfo.SCREEN_ORIENTATION_LANDSCAPE:
                    //always return landscape if orientation set to landscape
                    return mLandscapeRotation;
                case ActivityInfo.SCREEN_ORIENTATION_PORTRAIT:
                    //always return portrait if orientation set to portrait
                    return mPortraitRotation;
            }
            // case for nosensor meaning ignore sensor and consider only lid
            // or orientation sensor disabled
            //or case.unspecified
            if (mLidOpen) {
                return mLidOpenRotation;
            } else if (mDockState == Intent.EXTRA_DOCK_STATE_CAR && mCarDockRotation >= 0) {
                return mCarDockRotation;
            } else if (mDockState == Intent.EXTRA_DOCK_STATE_DESK && mDeskDockRotation >= 0) {
                return mDeskDockRotation;
            } else {
                if (useSensorForOrientationLp(orientation)) {
                    // If the user has enabled auto rotation by default, do it.
                    int curRotation = mOrientationListener.getCurrentRotation();
                    return curRotation >= 0 ? curRotation : lastRotation;
                }
                return Surface.ROTATION_0;
            }
        }
    }

    public boolean detectSafeMode() {
        try {
            int menuState = mWindowManager.getKeycodeState(KeyEvent.KEYCODE_MENU);
            int sState = mWindowManager.getKeycodeState(KeyEvent.KEYCODE_S);
            int dpadState = mWindowManager.getDPadKeycodeState(KeyEvent.KEYCODE_DPAD_CENTER);
            int trackballState = mWindowManager.getTrackballScancodeState(RawInputEvent.BTN_MOUSE);
            mSafeMode = menuState > 0 || sState > 0 || dpadState > 0 || trackballState > 0;
            performHapticFeedbackLw(null, mSafeMode
                    ? HapticFeedbackConstants.SAFE_MODE_ENABLED
                    : HapticFeedbackConstants.SAFE_MODE_DISABLED, true);
            if (mSafeMode) {
                Log.i(TAG, "SAFE MODE ENABLED (menu=" + menuState + " s=" + sState
                        + " dpad=" + dpadState + " trackball=" + trackballState + ")");
            } else {
                Log.i(TAG, "SAFE MODE not enabled");
            }
            return mSafeMode;
        } catch (RemoteException e) {
            // Doom! (it's also local)
            throw new RuntimeException("window manager dead");
        }
    }
    
    static long[] getLongIntArray(Resources r, int resid) {
        int[] ar = r.getIntArray(resid);
        if (ar == null) {
            return null;
        }
        long[] out = new long[ar.length];
        for (int i=0; i<ar.length; i++) {
            out[i] = ar[i];
        }
        return out;
    }
    
    /** {@inheritDoc} */
    public void systemReady() {
        // tell the keyguard
        mKeyguardMediator.onSystemReady();
        android.os.SystemProperties.set("dev.bootcomplete", "1"); 
        synchronized (mLock) {
            updateOrientationListenerLp();
        }
    }
   

    /** {@inheritDoc} */
    public void enableScreenAfterBoot() {
        readLidState();
        updateRotation(Surface.FLAGS_ORIENTATION_ANIMATION_DISABLE);
    }
    
    void updateDockKeepingScreenOn() {
        if (mPlugged != 0) {
            if (localLOGV) Log.v(TAG, "Update: mDockState=" + mDockState
                    + " mPlugged=" + mPlugged
                    + " mCarDockKeepsScreenOn" + mCarDockKeepsScreenOn
                    + " mDeskDockKeepsScreenOn" + mDeskDockKeepsScreenOn);
            if (mDockState == Intent.EXTRA_DOCK_STATE_CAR
                    && (mPlugged&mCarDockKeepsScreenOn) != 0) {
                if (!mDockWakeLock.isHeld()) {
                    mDockWakeLock.acquire();
                }
                return;
            } else if (mDockState == Intent.EXTRA_DOCK_STATE_DESK
                    && (mPlugged&mDeskDockKeepsScreenOn) != 0) {
                if (!mDockWakeLock.isHeld()) {
                    mDockWakeLock.acquire();
                }
                return;
            }
        }
        
        if (mDockWakeLock.isHeld()) {
            mDockWakeLock.release();
        }
    }

    void updateRotation(int animFlags) {
        mPowerManager.setKeyboardVisibility(mLidOpen);
        int rotation = Surface.ROTATION_0;
        if (mLidOpen) {
            rotation = mLidOpenRotation;
        } else if (mDockState == Intent.EXTRA_DOCK_STATE_CAR && mCarDockRotation >= 0) {
            rotation = mCarDockRotation;
        } else if (mDockState == Intent.EXTRA_DOCK_STATE_DESK && mDeskDockRotation >= 0) {
            rotation = mDeskDockRotation;
        }
        //if lid is closed orientation will be portrait
        try {
            //set orientation on WindowManager
            mWindowManager.setRotation(rotation, true,
                    mFancyRotationAnimation | animFlags);
        } catch (RemoteException e) {
            // Ignore
        }
    }

    /**
     * Return an Intent to launch the currently active dock as home.  Returns
     * null if the standard home should be launched.
     * @return
     */
    Intent createHomeDockIntent() {
        if (mDockState == Intent.EXTRA_DOCK_STATE_UNDOCKED) {
            return null;
        }
        
        Intent intent;
        if (mDockState == Intent.EXTRA_DOCK_STATE_CAR) {
            intent = mCarDockIntent;
        } else if (mDockState == Intent.EXTRA_DOCK_STATE_DESK) {
            intent = mDeskDockIntent;
        } else {
            Log.w(TAG, "Unknown dock state: " + mDockState);
            return null;
        }
        
        ActivityInfo ai = intent.resolveActivityInfo(
                mContext.getPackageManager(), PackageManager.GET_META_DATA);
        if (ai == null) {
            return null;
        }
        
        if (ai.metaData != null && ai.metaData.getBoolean(Intent.METADATA_DOCK_HOME)) {
            intent = new Intent(intent);
            intent.setClassName(ai.packageName, ai.name);
            return intent;
        }
        
        return null;
    }
    
    void startDockOrHome() {
        Intent dock = createHomeDockIntent();
        if (dock != null) {
            try {
                mContext.startActivity(dock);
                return;
            } catch (ActivityNotFoundException e) {
            }
        }
        mContext.startActivity(mHomeIntent);
    }
    
    /**
     * goes to the home screen
     * @return whether it did anything
     */
    boolean goHome() {
        if (false) {
            // This code always brings home to the front.
            try {
                ActivityManagerNative.getDefault().stopAppSwitches();
            } catch (RemoteException e) {
            }
            sendCloseSystemWindows();
            startDockOrHome();
        } else {
            // This code brings home to the front or, if it is already
            // at the front, puts the device to sleep.
            try {
                ActivityManagerNative.getDefault().stopAppSwitches();
                sendCloseSystemWindows();
                Intent dock = createHomeDockIntent();
                if (dock != null) {
                    int result = ActivityManagerNative.getDefault()
                            .startActivity(null, dock,
                                    dock.resolveTypeIfNeeded(mContext.getContentResolver()),
                                    null, 0, null, null, 0, true /* onlyIfNeeded*/, false);
                    if (result == IActivityManager.START_RETURN_INTENT_TO_CALLER) {
                        return false;
                    }
                }
                int result = ActivityManagerNative.getDefault()
                        .startActivity(null, mHomeIntent,
                                mHomeIntent.resolveTypeIfNeeded(mContext.getContentResolver()),
                                null, 0, null, null, 0, true /* onlyIfNeeded*/, false);
                if (result == IActivityManager.START_RETURN_INTENT_TO_CALLER) {
                    return false;
                }
            } catch (RemoteException ex) {
                // bummer, the activity manager, which is in this process, is dead
            }
        }
        return true;
    }
    
    public void setCurrentOrientationLw(int newOrientation) {
        synchronized (mLock) {
            if (newOrientation != mCurrentAppOrientation) {
                mCurrentAppOrientation = newOrientation;
                updateOrientationListenerLp();
            }
        }
    }
    
    public boolean performHapticFeedbackLw(WindowState win, int effectId, boolean always) {
        final boolean hapticsDisabled = Settings.System.getInt(mContext.getContentResolver(),
                Settings.System.HAPTIC_FEEDBACK_ENABLED, 0) == 0;
        if (!always && (hapticsDisabled || mKeyguardMediator.isShowingAndNotHidden())) {
            return false;
        }
        switch (effectId) {
            case HapticFeedbackConstants.LONG_PRESS:
                mVibrator.vibrate(mLongPressVibePattern, -1);
                return true;
            case HapticFeedbackConstants.VIRTUAL_KEY:
                mVibrator.vibrate(mVirtualKeyVibePattern, -1);
                return true;
            case HapticFeedbackConstants.SAFE_MODE_DISABLED:
                mVibrator.vibrate(mSafeModeDisabledVibePattern, -1);
                return true;
            case HapticFeedbackConstants.SAFE_MODE_ENABLED:
                mVibrator.vibrate(mSafeModeEnabledVibePattern, -1);
                return true;
        }
        return false;
    }
    
    public void keyFeedbackFromInput(KeyEvent event) {
        if (event.getAction() == KeyEvent.ACTION_DOWN
                && (event.getFlags()&KeyEvent.FLAG_VIRTUAL_HARD_KEY) != 0) {
            performHapticFeedbackLw(null, HapticFeedbackConstants.VIRTUAL_KEY, false);
        }
    }
    
    public void screenOnStoppedLw() {
        if (!mKeyguardMediator.isShowingAndNotHidden() && mPowerManager.isScreenOn()) {
            long curTime = SystemClock.uptimeMillis();
            mPowerManager.userActivity(curTime, false, LocalPowerManager.OTHER_EVENT);
        }
    }

    public boolean allowKeyRepeat() {
        // disable key repeat when screen is off
        return mScreenOn;
    }
}
<|MERGE_RESOLUTION|>--- conflicted
+++ resolved
@@ -1457,24 +1457,14 @@
                     });
                 }
             } else if (mHideLockScreen) {
-<<<<<<< HEAD
                 if (mKeyguard.hideLw(true)) {
-                    mKeyguardMediator.setHidden(true);
-=======
-                if (mKeyguard.hideLw(false)) {
->>>>>>> 85e70956
                     changes |= FINISH_LAYOUT_REDO_LAYOUT
                             | FINISH_LAYOUT_REDO_CONFIG
                             | FINISH_LAYOUT_REDO_WALLPAPER;
                 }
                 mKeyguardMediator.setHidden(true);
             } else {
-<<<<<<< HEAD
                 if (mKeyguard.showLw(true)) {
-                    mKeyguardMediator.setHidden(false);
-=======
-                if (mKeyguard.showLw(false)) {
->>>>>>> 85e70956
                     changes |= FINISH_LAYOUT_REDO_LAYOUT
                             | FINISH_LAYOUT_REDO_CONFIG
                             | FINISH_LAYOUT_REDO_WALLPAPER;
