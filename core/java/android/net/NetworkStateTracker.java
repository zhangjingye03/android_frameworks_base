/*
 * Copyright (C) 2008 The Android Open Source Project
 *
 * Licensed under the Apache License, Version 2.0 (the "License");
 * you may not use this file except in compliance with the License.
 * You may obtain a copy of the License at
 *
 *      http://www.apache.org/licenses/LICENSE-2.0
 *
 * Unless required by applicable law or agreed to in writing, software
 * distributed under the License is distributed on an "AS IS" BASIS,
 * WITHOUT WARRANTIES OR CONDITIONS OF ANY KIND, either express or implied.
 * See the License for the specific language governing permissions and
 * limitations under the License.
 */

package android.net;

import android.content.Context;
import android.os.Handler;

/**
 * Interface provides the {@link com.android.server.ConnectivityService}
 * with three services. Events to the ConnectivityService when
 * changes occur, an API for controlling the network and storage
 * for network specific information.
 *
 * The Connectivity will call startMonitoring before any other
 * method is called.
 *
 * {@hide}
 */
public interface NetworkStateTracker {

    /**
     * -------------------------------------------------------------
     * Event Interface back to ConnectivityService.
     *
     * The events that are to be sent back to the Handler passed
     * to startMonitoring when the particular event occurs.
     * -------------------------------------------------------------
     */
<<<<<<< HEAD
=======
    public static final int EVENT_NOTIFICATION_CHANGED = 3;
    public static final int EVENT_CONFIGURATION_CHANGED = 4;
    public static final int EVENT_ROAMING_CHANGED = 5;
    public static final int EVENT_NETWORK_SUBTYPE_CHANGED = 6;
    public static final int EVENT_RESTORE_DEFAULT_NETWORK = 7;
    /**
     * arg1: network type
     * arg2: condition (0 bad, 100 good)
     */
    public static final int EVENT_INET_CONDITION_CHANGE = 8;
    /**
     * arg1: network type
     */
    public static final int EVENT_INET_CONDITION_HOLD_END = 9;

    public NetworkStateTracker(Context context,
            Handler target,
            int networkType,
            int subType,
            String typeName,
            String subtypeName) {
        super();
        mContext = context;
        mTarget = target;
        mTeardownRequested = false;

        this.mNetworkInfo = new NetworkInfo(networkType, subType, typeName, subtypeName);
    }

    public NetworkInfo getNetworkInfo() {
        return mNetworkInfo;
    }
>>>>>>> ec52c98d

    /**
     * The network state has changed and the NetworkInfo object
     * contains the new state.
     *
     * msg.what = EVENT_STATE_CHANGED
     * msg.obj = NetworkInfo object
     */
    public static final int EVENT_STATE_CHANGED = 1;

    /**
     * msg.what = EVENT_CONFIGURATION_CHANGED
     * msg.obj = NetworkInfo object
     */
    public static final int EVENT_CONFIGURATION_CHANGED = 3;

    /**
     * msg.what = EVENT_RESTORE_DEFAULT_NETWORK
     * msg.obj = FeatureUser object
     */
    public static final int EVENT_RESTORE_DEFAULT_NETWORK = 6;

    /**
     * USED by ConnectivityService only
     *
     * msg.what = EVENT_CLEAR_NET_TRANSITION_WAKELOCK
     * msg.arg1 = mNetTransitionWakeLockSerialNumber
     */
    public static final int EVENT_CLEAR_NET_TRANSITION_WAKELOCK = 7;

    /**
     * -------------------------------------------------------------
     * Control Interface
     * -------------------------------------------------------------
     */
    /**
     * Begin monitoring data connectivity.
     *
     * This is the first method called when this interface is used.
     *
     * @param context is the current Android context
     * @param target is the Hander to which to return the events.
     */
    public void startMonitoring(Context context, Handler target);

    /**
     * Fetch NetworkInfo for the network
     */
    public NetworkInfo getNetworkInfo();

    /**
     * Fetch LinkProperties for the network
     */
    public LinkProperties getLinkProperties();

    /**
     * Return the system properties name associated with the tcp buffer sizes
     * for this network.
     */
    public String getTcpBufferSizesPropName();

    /**
     * Disable connectivity to a network
     * @return {@code true} if a teardown occurred, {@code false} if the
     * teardown did not occur.
     */
    public boolean teardown();

    /**
     * Reenable connectivity to a network after a {@link #teardown()}.
     * @return {@code true} if we're connected or expect to be connected
     */
    public boolean reconnect();

    /**
     * Turn the wireless radio off for a network.
     * @param turnOn {@code true} to turn the radio on, {@code false}
     */
    public boolean setRadio(boolean turnOn);

    /**
     * Returns an indication of whether this network is available for
     * connections. A value of {@code false} means that some quasi-permanent
     * condition prevents connectivity to this network.
     */
    public boolean isAvailable();

    /**
     * Fetch default gateway address for the network
     */
    public int getDefaultGatewayAddr();

    /**
     * Tells the underlying networking system that the caller wants to
     * begin using the named feature. The interpretation of {@code feature}
     * is completely up to each networking implementation.
     * @param feature the name of the feature to be used
     * @param callingPid the process ID of the process that is issuing this request
     * @param callingUid the user ID of the process that is issuing this request
     * @return an integer value representing the outcome of the request.
     * The interpretation of this value is specific to each networking
     * implementation+feature combination, except that the value {@code -1}
     * always indicates failure.
     */
    public int startUsingNetworkFeature(String feature, int callingPid, int callingUid);

    /**
     * Tells the underlying networking system that the caller is finished
     * using the named feature. The interpretation of {@code feature}
     * is completely up to each networking implementation.
     * @param feature the name of the feature that is no longer needed.
     * @param callingPid the process ID of the process that is issuing this request
     * @param callingUid the user ID of the process that is issuing this request
     * @return an integer value representing the outcome of the request.
     * The interpretation of this value is specific to each networking
     * implementation+feature combination, except that the value {@code -1}
     * always indicates failure.
     */
    public int stopUsingNetworkFeature(String feature, int callingPid, int callingUid);

    /**
     * -------------------------------------------------------------
     * Storage API used by ConnectivityService for saving
     * Network specific information.
     * -------------------------------------------------------------
     */

    /**
     * Check if private DNS route is set for the network
     */
    public boolean isPrivateDnsRouteSet();

    /**
     * Set a flag indicating private DNS route is set
     */
    public void privateDnsRouteSet(boolean enabled);

    /**
     * Check if default route is set
     */
    public boolean isDefaultRouteSet();

    /**
     * Set a flag indicating default route is set for the network
     */
    public void defaultRouteSet(boolean enabled);

    /**
     * Check if tear down was requested
     */
    public boolean isTeardownRequested();

    /**
     * Indicate tear down requested from connectivity
     */
    public void setTeardownRequested(boolean isRequested);

}<|MERGE_RESOLUTION|>--- conflicted
+++ resolved
@@ -40,41 +40,6 @@
      * to startMonitoring when the particular event occurs.
      * -------------------------------------------------------------
      */
-<<<<<<< HEAD
-=======
-    public static final int EVENT_NOTIFICATION_CHANGED = 3;
-    public static final int EVENT_CONFIGURATION_CHANGED = 4;
-    public static final int EVENT_ROAMING_CHANGED = 5;
-    public static final int EVENT_NETWORK_SUBTYPE_CHANGED = 6;
-    public static final int EVENT_RESTORE_DEFAULT_NETWORK = 7;
-    /**
-     * arg1: network type
-     * arg2: condition (0 bad, 100 good)
-     */
-    public static final int EVENT_INET_CONDITION_CHANGE = 8;
-    /**
-     * arg1: network type
-     */
-    public static final int EVENT_INET_CONDITION_HOLD_END = 9;
-
-    public NetworkStateTracker(Context context,
-            Handler target,
-            int networkType,
-            int subType,
-            String typeName,
-            String subtypeName) {
-        super();
-        mContext = context;
-        mTarget = target;
-        mTeardownRequested = false;
-
-        this.mNetworkInfo = new NetworkInfo(networkType, subType, typeName, subtypeName);
-    }
-
-    public NetworkInfo getNetworkInfo() {
-        return mNetworkInfo;
-    }
->>>>>>> ec52c98d
 
     /**
      * The network state has changed and the NetworkInfo object
@@ -104,6 +69,18 @@
      * msg.arg1 = mNetTransitionWakeLockSerialNumber
      */
     public static final int EVENT_CLEAR_NET_TRANSITION_WAKELOCK = 7;
+
+    /**
+     * msg.arg1 = network type
+     * msg.arg2 = condition (0 bad, 100 good)
+     */
+    public static final int EVENT_INET_CONDITION_CHANGE = 8;
+
+    /**
+     * msg.arg1 = network type
+     * msg.arg2 = default connection sequence number
+     */
+    public static final int EVENT_INET_CONDITION_HOLD_END = 9;
 
     /**
      * -------------------------------------------------------------
