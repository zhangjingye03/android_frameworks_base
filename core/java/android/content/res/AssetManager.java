/*
 * Copyright (C) 2006 The Android Open Source Project
 *
 * Licensed under the Apache License, Version 2.0 (the "License");
 * you may not use this file except in compliance with the License.
 * You may obtain a copy of the License at
 *
 *      http://www.apache.org/licenses/LICENSE-2.0
 *
 * Unless required by applicable law or agreed to in writing, software
 * distributed under the License is distributed on an "AS IS" BASIS,
 * WITHOUT WARRANTIES OR CONDITIONS OF ANY KIND, either express or implied.
 * See the License for the specific language governing permissions and
 * limitations under the License.
 */

package android.content.res;

import android.os.ParcelFileDescriptor;
import android.util.Log;
import android.util.SparseArray;
import android.util.TypedValue;

import java.io.File;
import java.io.FileNotFoundException;
import java.io.IOException;
import java.io.InputStream;
import java.util.ArrayList;
import java.util.HashMap;

/**
 * Provides access to an application's raw asset files; see {@link Resources}
 * for the way most applications will want to retrieve their resource data.
 * This class presents a lower-level API that allows you to open and read raw
 * files that have been bundled with the application as a simple stream of
 * bytes.
 */
public final class AssetManager implements AutoCloseable {
    /* modes used when opening an asset */

    /**
     * Mode for {@link #open(String, int)}: no specific information about how
     * data will be accessed.
     */
    public static final int ACCESS_UNKNOWN = 0;
    /**
     * Mode for {@link #open(String, int)}: Read chunks, and seek forward and
     * backward.
     */
    public static final int ACCESS_RANDOM = 1;
    /**
     * Mode for {@link #open(String, int)}: Read sequentially, with an
     * occasional forward seek.
     */
    public static final int ACCESS_STREAMING = 2;
    /**
     * Mode for {@link #open(String, int)}: Attempt to load contents into
     * memory, for fast small reads.
     */
    public static final int ACCESS_BUFFER = 3;

    private static final String TAG = "AssetManager";
    private static final boolean localLOGV = false || false;
    
    private static final boolean DEBUG_REFS = false;
    
    private static final Object sSync = new Object();
    /*package*/ static AssetManager sSystem = null;

    private final TypedValue mValue = new TypedValue();
    private final long[] mOffsets = new long[2];
    
    // For communication with native code.
    private long mObject;

    private StringBlock mStringBlocks[] = null;
    
    private int mNumRefs = 1;
    private boolean mOpen = true;
    private HashMap<Long, RuntimeException> mRefStacks;
 
    private String mAppName;

    private boolean mThemeSupport;
    private String mThemePackageName;
    private String mIconPackageName;
    private String mCommonResPackageName;
    private ArrayList<Integer> mThemeCookies = new ArrayList<Integer>(2);
    private int mIconPackCookie;
    private int mCommonResCookie;

    /**
     * Create a new AssetManager containing only the basic system assets.
     * Applications will not generally use this method, instead retrieving the
     * appropriate asset manager with {@link Resources#getAssets}.    Not for
     * use by applications.
     * {@hide}
     */
    public AssetManager() {
        synchronized (this) {
            if (DEBUG_REFS) {
                mNumRefs = 0;
                incRefsLocked(this.hashCode());
            }
            init(false);
            if (localLOGV) Log.v(TAG, "New asset manager: " + this);
            ensureSystemAssets();
        }
    }

    private static void ensureSystemAssets() {
        synchronized (sSync) {
            if (sSystem == null) {
                AssetManager system = new AssetManager(true);
                system.makeStringBlocks(null);
                sSystem = system;
            }
        }
    }
    
    private AssetManager(boolean isSystem) {
        if (DEBUG_REFS) {
            synchronized (this) {
                mNumRefs = 0;
                incRefsLocked(this.hashCode());
            }
        }
        init(true);
        if (localLOGV) Log.v(TAG, "New asset manager: " + this);
    }

    /**
     * Return a global shared asset manager that provides access to only
     * system assets (no application assets).
     * {@hide}
     */
    public static AssetManager getSystem() {
        ensureSystemAssets();
        return sSystem;
    }

    /**
     * Close this asset manager.
     */
    public void close() {
        synchronized(this) {
            //System.out.println("Release: num=" + mNumRefs
            //                   + ", released=" + mReleased);
            if (mOpen) {
                mOpen = false;
                decRefsLocked(this.hashCode());
            }
        }
    }

    /**
     * Retrieve the string value associated with a particular resource
     * identifier for the current configuration / skin.
     */
    /*package*/ final CharSequence getResourceText(int ident) {
        synchronized (this) {
            TypedValue tmpValue = mValue;
            int block = loadResourceValue(ident, (short) 0, tmpValue, true);
            if (block >= 0) {
                if (tmpValue.type == TypedValue.TYPE_STRING) {
                    return mStringBlocks[block].get(tmpValue.data);
                }
                return tmpValue.coerceToString();
            }
        }
        return null;
    }

    /**
     * Retrieve the string value associated with a particular resource
     * identifier for the current configuration / skin.
     */
    /*package*/ final CharSequence getResourceBagText(int ident, int bagEntryId) {
        synchronized (this) {
            TypedValue tmpValue = mValue;
            int block = loadResourceBagValue(ident, bagEntryId, tmpValue, true);
            if (block >= 0) {
                if (tmpValue.type == TypedValue.TYPE_STRING) {
                    return mStringBlocks[block].get(tmpValue.data);
                }
                return tmpValue.coerceToString();
            }
        }
        return null;
    }

    /**
     * Retrieve the string array associated with a particular resource
     * identifier.
     * @param id Resource id of the string array
     */
    /*package*/ final String[] getResourceStringArray(final int id) {
        String[] retArray = getArrayStringResource(id);
        return retArray;
    }


    /*package*/ final boolean getResourceValue(int ident,
                                               int density,
                                               TypedValue outValue,
                                               boolean resolveRefs)
    {
        int block = loadResourceValue(ident, (short) density, outValue, resolveRefs);
        if (block >= 0) {
            if (outValue.type != TypedValue.TYPE_STRING) {
                return true;
            }
            outValue.string = mStringBlocks[block].get(outValue.data);
            return true;
        }
        return false;
    }

    /**
     * Retrieve the text array associated with a particular resource
     * identifier.
     * @param id Resource id of the string array
     */
    /*package*/ final CharSequence[] getResourceTextArray(final int id) {
        int[] rawInfoArray = getArrayStringInfo(id);
        int rawInfoArrayLen = rawInfoArray.length;
        final int infoArrayLen = rawInfoArrayLen / 2;
        int block;
        int index;
        CharSequence[] retArray = new CharSequence[infoArrayLen];
        for (int i = 0, j = 0; i < rawInfoArrayLen; i = i + 2, j++) {
            block = rawInfoArray[i];
            index = rawInfoArray[i + 1];
            retArray[j] = index >= 0 ? mStringBlocks[block].get(index) : null;
        }
        return retArray;
    }
    
    /*package*/ final boolean getThemeValue(long theme, int ident,
            TypedValue outValue, boolean resolveRefs) {
        int block = loadThemeAttributeValue(theme, ident, outValue, resolveRefs);
        if (block >= 0) {
            if (outValue.type != TypedValue.TYPE_STRING) {
                return true;
            }
            StringBlock[] blocks = mStringBlocks;
            if (blocks == null) {
                ensureStringBlocks();
                blocks = mStringBlocks;
            }
            outValue.string = blocks[block].get(outValue.data);
            return true;
        }
        return false;
    }

    /*package*/ final void ensureStringBlocks() {
        if (mStringBlocks == null) {
            synchronized (this) {
                if (mStringBlocks == null) {
                    makeStringBlocks(sSystem.mStringBlocks);
                }
            }
        }
    }

    /*package*/ final void recreateStringBlocks() {
        synchronized (this) {
            makeStringBlocks(sSystem.mStringBlocks);
        }
    }

    /*package*/ final void makeStringBlocks(StringBlock[] seed) {
        final int seedNum = (seed != null) ? seed.length : 0;
        final int num = getStringBlockCount();
        mStringBlocks = new StringBlock[num];
        if (localLOGV) Log.v(TAG, "Making string blocks for " + this
                + ": " + num);
        for (int i=0; i<num; i++) {
            if (i < seedNum) {
                mStringBlocks[i] = seed[i];
            } else {
                mStringBlocks[i] = new StringBlock(getNativeStringBlock(i), true);
            }
        }
    }

    /*package*/ final CharSequence getPooledStringForCookie(int cookie, int id) {
        // Cookies map to string blocks starting at 1.
        return mStringBlocks[cookie - 1].get(id);
    }

    /**
     * Open an asset using ACCESS_STREAMING mode.  This provides access to
     * files that have been bundled with an application as assets -- that is,
     * files placed in to the "assets" directory.
     * 
     * @param fileName The name of the asset to open.  This name can be
     *                 hierarchical.
     * 
     * @see #open(String, int)
     * @see #list
     */
    public final InputStream open(String fileName) throws IOException {
        return open(fileName, ACCESS_STREAMING);
    }

    /**
     * Open an asset using an explicit access mode, returning an InputStream to
     * read its contents.  This provides access to files that have been bundled
     * with an application as assets -- that is, files placed in to the
     * "assets" directory.
     * 
     * @param fileName The name of the asset to open.  This name can be
     *                 hierarchical.
     * @param accessMode Desired access mode for retrieving the data.
     * 
     * @see #ACCESS_UNKNOWN
     * @see #ACCESS_STREAMING
     * @see #ACCESS_RANDOM
     * @see #ACCESS_BUFFER
     * @see #open(String)
     * @see #list
     */
    public final InputStream open(String fileName, int accessMode)
        throws IOException {
        synchronized (this) {
            if (!mOpen) {
                throw new RuntimeException("Assetmanager has been closed");
            }
            long asset = openAsset(fileName, accessMode);
            if (asset != 0) {
                AssetInputStream res = new AssetInputStream(asset);
                incRefsLocked(res.hashCode());
                return res;
            }
        }
        throw new FileNotFoundException("Asset file: " + fileName);
    }

    public final AssetFileDescriptor openFd(String fileName)
            throws IOException {
        synchronized (this) {
            if (!mOpen) {
                throw new RuntimeException("Assetmanager has been closed");
            }
            ParcelFileDescriptor pfd = openAssetFd(fileName, mOffsets);
            if (pfd != null) {
                return new AssetFileDescriptor(pfd, mOffsets[0], mOffsets[1]);
            }
        }
        throw new FileNotFoundException("Asset file: " + fileName);
    }

    /**
     * Return a String array of all the assets at the given path.
     * 
     * @param path A relative path within the assets, i.e., "docs/home.html".
     * 
     * @return String[] Array of strings, one for each asset.  These file
     *         names are relative to 'path'.  You can open the file by
     *         concatenating 'path' and a name in the returned string (via
     *         File) and passing that to open().
     * 
     * @see #open
     */
    public native final String[] list(String path)
        throws IOException;

    /**
     * {@hide}
     * Open a non-asset file as an asset using ACCESS_STREAMING mode.  This
     * provides direct access to all of the files included in an application
     * package (not only its assets).  Applications should not normally use
     * this.
     * 
     * @see #open(String)
     */
    public final InputStream openNonAsset(String fileName) throws IOException {
        return openNonAsset(0, fileName, ACCESS_STREAMING);
    }

    /**
     * {@hide}
     * Open a non-asset file as an asset using a specific access mode.  This
     * provides direct access to all of the files included in an application
     * package (not only its assets).  Applications should not normally use
     * this.
     * 
     * @see #open(String, int)
     */
    public final InputStream openNonAsset(String fileName, int accessMode)
        throws IOException {
        return openNonAsset(0, fileName, accessMode);
    }

    /**
     * {@hide}
     * Open a non-asset in a specified package.  Not for use by applications.
     * 
     * @param cookie Identifier of the package to be opened.
     * @param fileName Name of the asset to retrieve.
     */
    public final InputStream openNonAsset(int cookie, String fileName)
        throws IOException {
        return openNonAsset(cookie, fileName, ACCESS_STREAMING);
    }

    /**
     * {@hide}
     * Open a non-asset in a specified package.  Not for use by applications.
     * 
     * @param cookie Identifier of the package to be opened.
     * @param fileName Name of the asset to retrieve.
     * @param accessMode Desired access mode for retrieving the data.
     */
    public final InputStream openNonAsset(int cookie, String fileName, int accessMode)
        throws IOException {
        synchronized (this) {
            if (!mOpen) {
                throw new RuntimeException("Assetmanager has been closed");
            }
            long asset = openNonAssetNative(cookie, fileName, accessMode);
            if (asset != 0) {
                AssetInputStream res = new AssetInputStream(asset);
                incRefsLocked(res.hashCode());
                return res;
            }
        }
        throw new FileNotFoundException("Asset absolute file: " + fileName);
    }

    public final AssetFileDescriptor openNonAssetFd(String fileName)
            throws IOException {
        return openNonAssetFd(0, fileName);
    }
    
    public final AssetFileDescriptor openNonAssetFd(int cookie,
            String fileName) throws IOException {
        synchronized (this) {
            if (!mOpen) {
                throw new RuntimeException("Assetmanager has been closed");
            }
            ParcelFileDescriptor pfd = openNonAssetFdNative(cookie,
                    fileName, mOffsets);
            if (pfd != null) {
                return new AssetFileDescriptor(pfd, mOffsets[0], mOffsets[1]);
            }
        }
        throw new FileNotFoundException("Asset absolute file: " + fileName);
    }
    
    /**
     * Retrieve a parser for a compiled XML file.
     * 
     * @param fileName The name of the file to retrieve.
     */
    public final XmlResourceParser openXmlResourceParser(String fileName)
            throws IOException {
        return openXmlResourceParser(0, fileName);
    }
    
    /**
     * Retrieve a parser for a compiled XML file.
     * 
     * @param cookie Identifier of the package to be opened.
     * @param fileName The name of the file to retrieve.
     */
    public final XmlResourceParser openXmlResourceParser(int cookie,
            String fileName) throws IOException {
        XmlBlock block = openXmlBlockAsset(cookie, fileName);
        XmlResourceParser rp = block.newParser();
        block.close();
        return rp;
    }

    /**
     * {@hide}
     * Retrieve a non-asset as a compiled XML file.  Not for use by
     * applications.
     * 
     * @param fileName The name of the file to retrieve.
     */
    /*package*/ final XmlBlock openXmlBlockAsset(String fileName)
            throws IOException {
        return openXmlBlockAsset(0, fileName);
    }

    /**
     * {@hide}
     * Retrieve a non-asset as a compiled XML file.  Not for use by
     * applications.
     * 
     * @param cookie Identifier of the package to be opened.
     * @param fileName Name of the asset to retrieve.
     */
    /*package*/ final XmlBlock openXmlBlockAsset(int cookie, String fileName)
        throws IOException {
        synchronized (this) {
            if (!mOpen) {
                throw new RuntimeException("Assetmanager has been closed");
            }
            long xmlBlock = openXmlAssetNative(cookie, fileName);
            if (xmlBlock != 0) {
                XmlBlock res = new XmlBlock(this, xmlBlock);
                incRefsLocked(res.hashCode());
                return res;
            }
        }
        throw new FileNotFoundException("Asset XML file: " + fileName);
    }

    /*package*/ void xmlBlockGone(int id) {
        synchronized (this) {
            decRefsLocked(id);
        }
    }

    /*package*/ final long createTheme() {
        synchronized (this) {
            if (!mOpen) {
                throw new RuntimeException("Assetmanager has been closed");
            }
            long res = newTheme();
            incRefsLocked(res);
            return res;
        }
    }

    /*package*/ final void releaseTheme(long theme) {
        synchronized (this) {
            deleteTheme(theme);
            decRefsLocked(theme);
        }
    }

    protected void finalize() throws Throwable {
        try {
            if (DEBUG_REFS && mNumRefs != 0) {
                Log.w(TAG, "AssetManager " + this
                        + " finalized with non-zero refs: " + mNumRefs);
                if (mRefStacks != null) {
                    for (RuntimeException e : mRefStacks.values()) {
                        Log.w(TAG, "Reference from here", e);
                    }
                }
            }
            destroy();
        } finally {
            super.finalize();
        }
    }
    
    public final class AssetInputStream extends InputStream {
        /**
         * @hide
         */
        public final int getAssetInt() {
            throw new UnsupportedOperationException();
        }
        /**
         * @hide
         */
        public final long getNativeAsset() {
            return mAsset;
        }
        private AssetInputStream(long asset)
        {
            mAsset = asset;
            mLength = getAssetLength(asset);
        }
        public final int read() throws IOException {
            return readAssetChar(mAsset);
        }
        public final boolean markSupported() {
            return true;
        }
        public final int available() throws IOException {
            long len = getAssetRemainingLength(mAsset);
            return len > Integer.MAX_VALUE ? Integer.MAX_VALUE : (int)len;
        }
        public final void close() throws IOException {
            synchronized (AssetManager.this) {
                if (mAsset != 0) {
                    destroyAsset(mAsset);
                    mAsset = 0;
                    decRefsLocked(hashCode());
                }
            }
        }
        public final void mark(int readlimit) {
            mMarkPos = seekAsset(mAsset, 0, 0);
        }
        public final void reset() throws IOException {
            seekAsset(mAsset, mMarkPos, -1);
        }
        public final int read(byte[] b) throws IOException {
            return readAsset(mAsset, b, 0, b.length);
        }
        public final int read(byte[] b, int off, int len) throws IOException {
            return readAsset(mAsset, b, off, len);
        }
        public final long skip(long n) throws IOException {
            long pos = seekAsset(mAsset, 0, 0);
            if ((pos+n) > mLength) {
                n = mLength-pos;
            }
            if (n > 0) {
                seekAsset(mAsset, n, 0);
            }
            return n;
        }

        protected void finalize() throws Throwable
        {
            close();
        }

        private long mAsset;
        private long mLength;
        private long mMarkPos;
    }

    /**
     * Add an additional set of assets to the asset manager.  This can be
     * either a directory or ZIP file.  Not for use by applications.  Returns
     * the cookie of the added asset, or 0 on failure.
     * {@hide}
     */
    public final int addAssetPath(String path) {
        synchronized (this) {
            int res = addAssetPathNative(path);
            if (mStringBlocks != null) {
                makeStringBlocks(mStringBlocks);
            }
            return res;
        }
    }

    private native final int addAssetPathNative(String path);

     /**
     * Add a set of assets to overlay an already added set of assets.
     *
     * This is only intended for application resources. System wide resources
     * are handled before any Java code is executed.
     *
     * {@hide}
     */
<<<<<<< HEAD
     public final int addOverlayPath(String idmapPath, String themeApkPath,
             String resApkPath, String targetPkgPath, String prefixPath) {
        synchronized (this) {
            int res = addOverlayPathNative(idmapPath, themeApkPath, resApkPath, targetPkgPath,
                    prefixPath);
            makeStringBlocks(mStringBlocks);
=======
    public final int addOverlayPath(String idmapPath) {
        synchronized (this) {
            int res = addOverlayPathNative(idmapPath);
            if (mStringBlocks != null) {
                makeStringBlocks(mStringBlocks);
            }
>>>>>>> 64a04eb0
            return res;
        }
    }

    /**
     * See addOverlayPath.
     *
     * {@hide}
     */
    private native final int addOverlayPathNative(String idmapPath, String themeApkPath,
            String resApkPath, String targetPkgPath, String prefixPath);

    /**
     * Add a set of common assets.
     *
     * {@hide}
     */
    public final int addCommonOverlayPath(String themeApkPath,
            String resApkPath, String prefixPath) {
        synchronized (this) {
            return addCommonOverlayPathNative(themeApkPath, resApkPath, prefixPath);
        }
    }

    private native final int addCommonOverlayPathNative(String themeApkPath,
            String resApkPath, String prefixPath);

    /**
     * Add a set of assets as an icon pack. A pkgIdOverride value will change the package's id from
     * what is in the resource table to a new value. Manage this carefully, if icon pack has more
     * than one package then that next package's id will use pkgIdOverride+1.
     *
     * Icon packs are different from overlays as they have a different pkg id and
     * do not use idmap so no targetPkg is required
     *
     * {@hide}
     */
    public final int addIconPath(String idmapPath, String resApkPath,
            String prefixPath, int pkgIdOverride) {
        synchronized (this) {
            return addIconPathNative(idmapPath, resApkPath, prefixPath, pkgIdOverride);
        }
    }

    private native final int addIconPathNative(String idmapPath,
            String resApkPath, String prefixPath, int pkgIdOverride);

    /**
    * Delete a set of overlay assets from the asset manager. Not for use by
    * applications. Returns true if succeeded or false on failure.
    *
    * Also works for icon packs
    *
    * {@hide}
    */
    public final boolean removeOverlayPath(String packageName, int cookie) {
        synchronized (this) {
            return removeOverlayPathNative(packageName, cookie);
        }
    }

    private native final boolean removeOverlayPathNative(String packageName, int cookie);

    /**
     * Add multiple sets of assets to the asset manager at once.  See
     * {@link #addAssetPath(String)} for more information.  Returns array of
     * cookies for each added asset with 0 indicating failure, or null if
     * the input array of paths is null.
     * {@hide}
     */
    public final int[] addAssetPaths(String[] paths) {
        if (paths == null) {
            return null;
        }

        int[] cookies = new int[paths.length];
        for (int i = 0; i < paths.length; i++) {
            cookies[i] = addAssetPath(paths[i]);
        }

        return cookies;
    }

    /**
     * Sets a flag indicating that this AssetManager should have themes
     * attached, according to the initial request to create it by the
     * ApplicationContext.
     *
     * {@hide}
     */
    public final void setThemeSupport(boolean themeSupport) {
        mThemeSupport = themeSupport;
    }

    /**
     * Should this AssetManager have themes attached, according to the initial
     * request to create it by the ApplicationContext?
     *
     * {@hide}
     */
    public final boolean hasThemeSupport() {
        return mThemeSupport;
    }

    /**
     * Get package name of current icon pack (may return null).
     * {@hide}
     */
    public String getIconPackageName() {
        return mIconPackageName;
    }

    /**
     * Sets icon package name
     * {@hide}
     */
    public void setIconPackageName(String packageName) {
        mIconPackageName = packageName;
    }

    /**
     * Get package name of current common resources (may return null).
     * {@hide}
     */
    public String getCommonResPackageName() {
        return mCommonResPackageName;
    }

    /**
     * Sets common resources package name
     * {@hide}
     */
    public void setCommonResPackageName(String packageName) {
        mCommonResPackageName = packageName;
    }

    /**
     * Get package name of current theme (may return null).
     * {@hide}
     */
    public String getThemePackageName() {
        return mThemePackageName;
    }

    /**
     * Sets package name and highest level style id for current theme (null, 0 is allowed).
     * {@hide}
     */
    public void setThemePackageName(String packageName) {
        mThemePackageName = packageName;
    }

    /**
     * Get asset cookie for current theme (may return 0).
     * {@hide}
     */
    public ArrayList<Integer> getThemeCookies() {
        return mThemeCookies;
    }

    /** {@hide} */
    public void setIconPackCookie(int cookie) {
        mIconPackCookie = cookie;
    }

    /** {@hide} */
    public int getIconPackCookie() {
        return mIconPackCookie;
    }

    /** {@hide} */
    public void setCommonResCookie(int cookie) {
        mCommonResCookie = cookie;
    }

    /** {@hide} */
    public int getCommonResCookie() {
        return mCommonResCookie;
    }

    /**
     * Sets asset cookie for current theme (0 if not a themed asset manager).
     * {@hide}
     */
    public void addThemeCookie(int cookie) {
        mThemeCookies.add(cookie);
    }

    /** {@hide} */
    public String getAppName() {
        return mAppName;
    }

    /** {@hide} */
    public void setAppName(String pkgName) {
        mAppName = pkgName;
    }

    /** {@hide} */
    public boolean hasThemedAssets() {
        return mThemeCookies.size() > 0;
    }

    /**
     * Determine whether the state in this asset manager is up-to-date with
     * the files on the filesystem.  If false is returned, you need to
     * instantiate a new AssetManager class to see the new data.
     * {@hide}
     */
    public native final boolean isUpToDate();

    /**
     * Change the locale being used by this asset manager.  Not for use by
     * applications.
     * {@hide}
     */
    public native final void setLocale(String locale);

    /**
     * Get the locales that this asset manager contains data for.
     *
     * <p>On SDK 21 (Android 5.0: Lollipop) and above, Locale strings are valid
     * <a href="https://tools.ietf.org/html/bcp47">BCP-47</a> language tags and can be
     * parsed using {@link java.util.Locale#forLanguageTag(String)}.
     *
     * <p>On SDK 20 (Android 4.4W: Kitkat for watches) and below, locale strings
     * are of the form {@code ll_CC} where {@code ll} is a two letter language code,
     * and {@code CC} is a two letter country code.
     */
    public native final String[] getLocales();

    /**
     * Change the configuation used when retrieving resources.  Not for use by
     * applications.
     * {@hide}
     */
    public native final void setConfiguration(int mcc, int mnc, String locale,
            int orientation, int touchscreen, int density, int keyboard,
            int keyboardHidden, int navigation, int screenWidth, int screenHeight,
            int smallestScreenWidthDp, int screenWidthDp, int screenHeightDp,
            int screenLayout, int uiMode, int majorVersion);

    /**
     * Retrieve the resource identifier for the given resource name.
     */
    /*package*/ native final int getResourceIdentifier(String type,
                                                       String name,
                                                       String defPackage);

    /*package*/ native final String getResourceName(int resid);
    /*package*/ native final String getResourcePackageName(int resid);
    /*package*/ native final String getResourceTypeName(int resid);
    /*package*/ native final String getResourceEntryName(int resid);
    
    private native final long openAsset(String fileName, int accessMode);
    private final native ParcelFileDescriptor openAssetFd(String fileName,
            long[] outOffsets) throws IOException;
    private native final long openNonAssetNative(int cookie, String fileName,
            int accessMode);
    private native ParcelFileDescriptor openNonAssetFdNative(int cookie,
            String fileName, long[] outOffsets) throws IOException;
    private native final void destroyAsset(long asset);
    private native final int readAssetChar(long asset);
    private native final int readAsset(long asset, byte[] b, int off, int len);
    private native final long seekAsset(long asset, long offset, int whence);
    private native final long getAssetLength(long asset);
    private native final long getAssetRemainingLength(long asset);

    /** Returns true if the resource was found, filling in mRetStringBlock and
     *  mRetData. */
    private native final int loadResourceValue(int ident, short density, TypedValue outValue,
            boolean resolve);
    /** Returns true if the resource was found, filling in mRetStringBlock and
     *  mRetData. */
    private native final int loadResourceBagValue(int ident, int bagEntryId, TypedValue outValue,
                                               boolean resolve);
    /*package*/ static final int STYLE_NUM_ENTRIES = 6;
    /*package*/ static final int STYLE_TYPE = 0;
    /*package*/ static final int STYLE_DATA = 1;
    /*package*/ static final int STYLE_ASSET_COOKIE = 2;
    /*package*/ static final int STYLE_RESOURCE_ID = 3;
    /*package*/ static final int STYLE_CHANGING_CONFIGURATIONS = 4;
    /*package*/ static final int STYLE_DENSITY = 5;
    /*package*/ native static final boolean applyStyle(long theme,
            int defStyleAttr, int defStyleRes, long xmlParser,
            int[] inAttrs, int[] outValues, int[] outIndices);
    /*package*/ native static final boolean resolveAttrs(long theme,
            int defStyleAttr, int defStyleRes, int[] inValues,
            int[] inAttrs, int[] outValues, int[] outIndices);
    /*package*/ native final boolean retrieveAttributes(
            long xmlParser, int[] inAttrs, int[] outValues, int[] outIndices);
    /*package*/ native final int getArraySize(int resource);
    /*package*/ native final int retrieveArray(int resource, int[] outValues);
    private native final int getStringBlockCount();
    private native final long getNativeStringBlock(int block);

    /**
     * {@hide}
     */
    public native final String getCookieName(int cookie);

    /**
     * {@hide}
     */
    public native final SparseArray<String> getAssignedPackageIdentifiers();

    /**
     * {@hide}
     */
    public native static final int getGlobalAssetCount();
    
    /**
     * {@hide}
     */
    public native static final String getAssetAllocations();
    
    /**
     * {@hide}
     */
    public native static final int getGlobalAssetManagerCount();
    
    private native final long newTheme();
    private native final void deleteTheme(long theme);
    /*package*/ native static final void applyThemeStyle(long theme, int styleRes, boolean force);
    /*package*/ native static final void copyTheme(long dest, long source);
    /*package*/ native static final void clearTheme(long theme);
    /*package*/ native static final int loadThemeAttributeValue(long theme, int ident,
                                                                TypedValue outValue,
                                                                boolean resolve);
    /*package*/ native static final void dumpTheme(long theme, int priority, String tag, String prefix);
    /*package*/ native static final int getThemeChangingConfigurations(long theme);

    private native final long openXmlAssetNative(int cookie, String fileName);

    private native final String[] getArrayStringResource(int arrayRes);
    private native final int[] getArrayStringInfo(int arrayRes);
    /*package*/ native final int[] getArrayIntResource(int arrayRes);
    /*package*/ native final int[] getStyleAttributes(int themeRes);

    private native final void init(boolean isSystem);
    /**
     * {@hide}
     */
    public native final int getBasePackageCount();

    /**
     * {@hide}
     */
    public native final String getBasePackageName(int index);

    /**
     * {@hide}
     */
    public native final String getBaseResourcePackageName(int index);

    /**
     * {@hide}
     */
    public native final int getBasePackageId(int index);

    private native final void destroy();

    private final void incRefsLocked(long id) {
        if (DEBUG_REFS) {
            if (mRefStacks == null) {
                mRefStacks = new HashMap<Long, RuntimeException>();
            }
            RuntimeException ex = new RuntimeException();
            ex.fillInStackTrace();
            mRefStacks.put(id, ex);
        }
        mNumRefs++;
    }
    
    private final void decRefsLocked(long id) {
        if (DEBUG_REFS && mRefStacks != null) {
            mRefStacks.remove(id);
        }
        mNumRefs--;
        //System.out.println("Dec streams: mNumRefs=" + mNumRefs
        //                   + " mReleased=" + mReleased);
        if (mNumRefs == 0) {
            destroy();
        }
    }
}<|MERGE_RESOLUTION|>--- conflicted
+++ resolved
@@ -647,21 +647,14 @@
      *
      * {@hide}
      */
-<<<<<<< HEAD
      public final int addOverlayPath(String idmapPath, String themeApkPath,
              String resApkPath, String targetPkgPath, String prefixPath) {
         synchronized (this) {
             int res = addOverlayPathNative(idmapPath, themeApkPath, resApkPath, targetPkgPath,
                     prefixPath);
-            makeStringBlocks(mStringBlocks);
-=======
-    public final int addOverlayPath(String idmapPath) {
-        synchronized (this) {
-            int res = addOverlayPathNative(idmapPath);
             if (mStringBlocks != null) {
                 makeStringBlocks(mStringBlocks);
             }
->>>>>>> 64a04eb0
             return res;
         }
     }
