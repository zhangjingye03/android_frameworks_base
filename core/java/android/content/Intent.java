--- conflicted
+++ resolved
@@ -2262,7 +2262,6 @@
             "android.intent.action.PRE_BOOT_COMPLETED";
 
     /**
-<<<<<<< HEAD
      * Broadcast sent to the system when a user is added. Carries an extra EXTRA_USERID that has the
      * userid of the new user.
      * @hide
@@ -2285,7 +2284,8 @@
      */
     public static final String ACTION_USER_SWITCHED =
             "android.intent.action.USER_SWITCHED";
-=======
+
+    /**
      * Broadcast Action: Indicate that unrecoverable error happened during app launch.
      * Could indicate that curently applied theme is malicious.
      * @hide
@@ -2297,7 +2297,6 @@
      * @hide
      */
     public static final String ACTION_APP_LAUNCH_FAILURE_RESET = "com.tmobile.intent.action.APP_LAUNCH_FAILURE_RESET";
->>>>>>> 44ffc93b
 
     // ---------------------------------------------------------------------
     // ---------------------------------------------------------------------
