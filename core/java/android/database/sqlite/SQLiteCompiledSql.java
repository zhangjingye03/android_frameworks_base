/*
 * Copyright (C) 2009 The Android Open Source Project
 *
 * Licensed under the Apache License, Version 2.0 (the "License");
 * you may not use this file except in compliance with the License.
 * You may obtain a copy of the License at
 *
 *      http://www.apache.org/licenses/LICENSE-2.0
 *
 * Unless required by applicable law or agreed to in writing, software
 * distributed under the License is distributed on an "AS IS" BASIS,
 * WITHOUT WARRANTIES OR CONDITIONS OF ANY KIND, either express or implied.
 * See the License for the specific language governing permissions and
 * limitations under the License.
 */

package android.database.sqlite;

import android.os.StrictMode;
import android.util.Log;

/**
 * This class encapsulates compilation of sql statement and release of the compiled statement obj.
 * Once a sql statement is compiled, it is cached in {@link SQLiteDatabase}
 * and it is released in one of the 2 following ways
 * 1. when {@link SQLiteDatabase} object is closed.
 * 2. if this is not cached in {@link SQLiteDatabase}, {@link android.database.Cursor#close()}
 * releaases this obj.
 */
/* package */ class SQLiteCompiledSql {

    private static final String TAG = "SQLiteCompiledSql";

    /** The database this program is compiled against. */
    /* package */ final SQLiteDatabase mDatabase;

    /**
     * Native linkage, do not modify. This comes from the database.
     */
    /* package */ final int nHandle;

    /**
     * Native linkage, do not modify. When non-0 this holds a reference to a valid
     * sqlite3_statement object. It is only updated by the native code, but may be
     * checked in this class when the database lock is held to determine if there
     * is a valid native-side program or not.
     */
    /* package */ int nStatement = 0;

    /** the following are for debugging purposes */
    private String mSqlStmt = null;
    private Throwable mStackTrace = null;

    /** when in cache and is in use, this member is set */
    private boolean mInUse = false;

    /* package */ SQLiteCompiledSql(SQLiteDatabase db, String sql) {
        db.verifyDbIsOpen();
        db.verifyLockOwner();
        mDatabase = db;
        mSqlStmt = sql;
        mStackTrace = new DatabaseObjectNotClosedException().fillInStackTrace();
        nHandle = db.mNativeHandle;
        native_compile(sql);
    }

    /* package */ void releaseSqlStatement() {
        // Note that native_finalize() checks to make sure that nStatement is
        // non-null before destroying it.
        if (nStatement != 0) {
            mDatabase.finalizeStatementLater(nStatement);
            nStatement = 0;
        }
    }

    /**
     * returns true if acquire() succeeds. false otherwise.
     */
    /* package */ synchronized boolean acquire() {
        if (mInUse) {
            // it is already in use.
            return false;
        }
        mInUse = true;
        return true;
    }

    /* package */ synchronized void release() {
        mInUse = false;
    }

    /* package */ synchronized void releaseIfNotInUse() {
        // if it is not in use, release its memory from the database
        if (!mInUse) {
            releaseSqlStatement();
        }
    }

    /**
     * Make sure that the native resource is cleaned up.
     */
    @Override
    protected void finalize() throws Throwable {
        try {
            if (nStatement == 0) return;
            // finalizer should NEVER get called
            // but if the database itself is not closed and is GC'ed, then
            // all sub-objects attached to the database could end up getting GC'ed too.
            // in that case, don't print any warning.
            if (mInUse) {
                int len = mSqlStmt.length();
                Log.w(TAG, "Releasing statement in a finalizer. Please ensure " +
                        "that you explicitly call close() on your cursor: " +
                        mSqlStmt.substring(0, (len > 100) ? 100 : len), mStackTrace);
            }
<<<<<<< HEAD
=======
            if (StrictMode.vmSqliteObjectLeaksEnabled()) {
                int len = mSqlStmt.length();
                StrictMode.onSqliteObjectLeaked(
                    "Releasing statement in a finalizer. Please ensure " +
                    "that you explicitly call close() on your cursor: " +
                    mSqlStmt.substring(0, (len > 100) ? 100 : len),
                    mStackTrace);
            }
>>>>>>> 6718b365
            releaseSqlStatement();
        } finally {
            super.finalize();
        }
    }

    @Override public String toString() {
        synchronized(this) {
            StringBuilder buff = new StringBuilder();
            buff.append(" nStatement=");
            buff.append(nStatement);
            buff.append(", mInUse=");
            buff.append(mInUse);
            buff.append(", db=");
            buff.append(mDatabase.getPath());
            buff.append(", db_connectionNum=");
            buff.append(mDatabase.mConnectionNum);
            buff.append(", sql=");
            int len = mSqlStmt.length();
            buff.append(mSqlStmt.substring(0, (len > 100) ? 100 : len));
            return buff.toString();
        }
    }

    /**
     * Compiles SQL into a SQLite program.
     *
     * <P>The database lock must be held when calling this method.
     * @param sql The SQL to compile.
     */
    private final native void native_compile(String sql);
}<|MERGE_RESOLUTION|>--- conflicted
+++ resolved
@@ -107,15 +107,7 @@
             // but if the database itself is not closed and is GC'ed, then
             // all sub-objects attached to the database could end up getting GC'ed too.
             // in that case, don't print any warning.
-            if (mInUse) {
-                int len = mSqlStmt.length();
-                Log.w(TAG, "Releasing statement in a finalizer. Please ensure " +
-                        "that you explicitly call close() on your cursor: " +
-                        mSqlStmt.substring(0, (len > 100) ? 100 : len), mStackTrace);
-            }
-<<<<<<< HEAD
-=======
-            if (StrictMode.vmSqliteObjectLeaksEnabled()) {
+            if (mInUse && StrictMode.vmSqliteObjectLeaksEnabled()) {
                 int len = mSqlStmt.length();
                 StrictMode.onSqliteObjectLeaked(
                     "Releasing statement in a finalizer. Please ensure " +
@@ -123,7 +115,6 @@
                     mSqlStmt.substring(0, (len > 100) ? 100 : len),
                     mStackTrace);
             }
->>>>>>> 6718b365
             releaseSqlStatement();
         } finally {
             super.finalize();
