/*
 * Copyright (C) 2006 The Android Open Source Project
 *
 * Licensed under the Apache License, Version 2.0 (the "License");
 * you may not use this file except in compliance with the License.
 * You may obtain a copy of the License at
 *
 *      http://www.apache.org/licenses/LICENSE-2.0
 *
 * Unless required by applicable law or agreed to in writing, software
 * distributed under the License is distributed on an "AS IS" BASIS,
 * WITHOUT WARRANTIES OR CONDITIONS OF ANY KIND, either express or implied.
 * See the License for the specific language governing permissions and
 * limitations under the License.
 */

package android.view;

import android.app.Presentation;
import android.content.Context;
import android.content.pm.ActivityInfo;
import android.graphics.Insets;
import android.graphics.PixelFormat;
import android.graphics.Rect;
import android.os.IBinder;
import android.os.Parcel;
import android.os.Parcelable;
import android.text.TextUtils;
import android.util.Log;


/**
 * The interface that apps use to talk to the window manager.
 * <p>
 * Use <code>Context.getSystemService(Context.WINDOW_SERVICE)</code> to get one of these.
 * </p><p>
 * Each window manager instance is bound to a particular {@link Display}.
 * To obtain a {@link WindowManager} for a different display, use
 * {@link Context#createDisplayContext} to obtain a {@link Context} for that
 * display, then use <code>Context.getSystemService(Context.WINDOW_SERVICE)</code>
 * to get the WindowManager.
 * </p><p>
 * The simplest way to show a window on another display is to create a
 * {@link Presentation}.  The presentation will automatically obtain a
 * {@link WindowManager} and {@link Context} for that display.
 * </p>
 *
 * @see android.content.Context#getSystemService
 * @see android.content.Context#WINDOW_SERVICE
 */
public interface WindowManager extends ViewManager {
    /**
     * Exception that is thrown when trying to add view whose
     * {@link LayoutParams} {@link LayoutParams#token}
     * is invalid.
     */
    public static class BadTokenException extends RuntimeException {
        public BadTokenException() {
        }

        public BadTokenException(String name) {
            super(name);
        }
    }

    /**
     * Exception that is thrown when calling {@link #addView} to a secondary display that cannot
     * be found. See {@link android.app.Presentation} for more information on secondary displays.
     */
    public static class InvalidDisplayException extends RuntimeException {
        public InvalidDisplayException() {
        }

        public InvalidDisplayException(String name) {
            super(name);
        }
    }

    /**
     * Returns the {@link Display} upon which this {@link WindowManager} instance
     * will create new windows.
     * <p>
     * Despite the name of this method, the display that is returned is not
     * necessarily the primary display of the system (see {@link Display#DEFAULT_DISPLAY}).
     * The returned display could instead be a secondary display that this
     * window manager instance is managing.  Think of it as the display that
     * this {@link WindowManager} instance uses by default.
     * </p><p>
     * To create windows on a different display, you need to obtain a
     * {@link WindowManager} for that {@link Display}.  (See the {@link WindowManager}
     * class documentation for more information.)
     * </p>
     *
     * @return The display that this window manager is managing.
     */
    public Display getDefaultDisplay();

    /**
     * Special variation of {@link #removeView} that immediately invokes
     * the given view hierarchy's {@link View#onDetachedFromWindow()
     * View.onDetachedFromWindow()} methods before returning.  This is not
     * for normal applications; using it correctly requires great care.
     * 
     * @param view The view to be removed.
     */
    public void removeViewImmediate(View view);

    public static class LayoutParams extends ViewGroup.LayoutParams
            implements Parcelable {
        /**
         * X position for this window.  With the default gravity it is ignored.
         * When using {@link Gravity#LEFT} or {@link Gravity#START} or {@link Gravity#RIGHT} or
         * {@link Gravity#END} it provides an offset from the given edge.
         */
        @ViewDebug.ExportedProperty
        public int x;
        
        /**
         * Y position for this window.  With the default gravity it is ignored.
         * When using {@link Gravity#TOP} or {@link Gravity#BOTTOM} it provides
         * an offset from the given edge.
         */
        @ViewDebug.ExportedProperty
        public int y;

        /**
         * Indicates how much of the extra space will be allocated horizontally
         * to the view associated with these LayoutParams. Specify 0 if the view
         * should not be stretched. Otherwise the extra pixels will be pro-rated
         * among all views whose weight is greater than 0.
         */
        @ViewDebug.ExportedProperty
        public float horizontalWeight;

        /**
         * Indicates how much of the extra space will be allocated vertically
         * to the view associated with these LayoutParams. Specify 0 if the view
         * should not be stretched. Otherwise the extra pixels will be pro-rated
         * among all views whose weight is greater than 0.
         */
        @ViewDebug.ExportedProperty
        public float verticalWeight;

        /**
         * The general type of window.  There are three main classes of
         * window types:
         * <ul>
         * <li> <strong>Application windows</strong> (ranging from
         * {@link #FIRST_APPLICATION_WINDOW} to
         * {@link #LAST_APPLICATION_WINDOW}) are normal top-level application
         * windows.  For these types of windows, the {@link #token} must be
         * set to the token of the activity they are a part of (this will
         * normally be done for you if {@link #token} is null).
         * <li> <strong>Sub-windows</strong> (ranging from
         * {@link #FIRST_SUB_WINDOW} to
         * {@link #LAST_SUB_WINDOW}) are associated with another top-level
         * window.  For these types of windows, the {@link #token} must be
         * the token of the window it is attached to.
         * <li> <strong>System windows</strong> (ranging from
         * {@link #FIRST_SYSTEM_WINDOW} to
         * {@link #LAST_SYSTEM_WINDOW}) are special types of windows for
         * use by the system for specific purposes.  They should not normally
         * be used by applications, and a special permission is required
         * to use them.
         * </ul>
         * 
         * @see #TYPE_BASE_APPLICATION
         * @see #TYPE_APPLICATION
         * @see #TYPE_APPLICATION_STARTING
         * @see #TYPE_APPLICATION_PANEL
         * @see #TYPE_APPLICATION_MEDIA
         * @see #TYPE_APPLICATION_SUB_PANEL
         * @see #TYPE_APPLICATION_ATTACHED_DIALOG
         * @see #TYPE_STATUS_BAR
         * @see #TYPE_SEARCH_BAR
         * @see #TYPE_PHONE
         * @see #TYPE_SYSTEM_ALERT
         * @see #TYPE_TOAST
         * @see #TYPE_SYSTEM_OVERLAY
         * @see #TYPE_PRIORITY_PHONE
         * @see #TYPE_STATUS_BAR_PANEL
         * @see #TYPE_SYSTEM_DIALOG
         * @see #TYPE_KEYGUARD_DIALOG
         * @see #TYPE_SYSTEM_ERROR
         * @see #TYPE_INPUT_METHOD
         * @see #TYPE_INPUT_METHOD_DIALOG
         */
        @ViewDebug.ExportedProperty(mapping = {
            @ViewDebug.IntToString(from = TYPE_BASE_APPLICATION, to = "TYPE_BASE_APPLICATION"),
            @ViewDebug.IntToString(from = TYPE_APPLICATION, to = "TYPE_APPLICATION"),
            @ViewDebug.IntToString(from = TYPE_APPLICATION_STARTING, to = "TYPE_APPLICATION_STARTING"),
            @ViewDebug.IntToString(from = TYPE_APPLICATION_PANEL, to = "TYPE_APPLICATION_PANEL"),
            @ViewDebug.IntToString(from = TYPE_APPLICATION_MEDIA, to = "TYPE_APPLICATION_MEDIA"),
            @ViewDebug.IntToString(from = TYPE_APPLICATION_SUB_PANEL, to = "TYPE_APPLICATION_SUB_PANEL"),
            @ViewDebug.IntToString(from = TYPE_APPLICATION_ATTACHED_DIALOG, to = "TYPE_APPLICATION_ATTACHED_DIALOG"),
            @ViewDebug.IntToString(from = TYPE_APPLICATION_MEDIA_OVERLAY, to = "TYPE_APPLICATION_MEDIA_OVERLAY"),
            @ViewDebug.IntToString(from = TYPE_STATUS_BAR, to = "TYPE_STATUS_BAR"),
            @ViewDebug.IntToString(from = TYPE_SEARCH_BAR, to = "TYPE_SEARCH_BAR"),
            @ViewDebug.IntToString(from = TYPE_PHONE, to = "TYPE_PHONE"),
            @ViewDebug.IntToString(from = TYPE_SYSTEM_ALERT, to = "TYPE_SYSTEM_ALERT"),
            @ViewDebug.IntToString(from = TYPE_TOAST, to = "TYPE_TOAST"),
            @ViewDebug.IntToString(from = TYPE_SYSTEM_OVERLAY, to = "TYPE_SYSTEM_OVERLAY"),
            @ViewDebug.IntToString(from = TYPE_PRIORITY_PHONE, to = "TYPE_PRIORITY_PHONE"),
            @ViewDebug.IntToString(from = TYPE_SYSTEM_DIALOG, to = "TYPE_SYSTEM_DIALOG"),
            @ViewDebug.IntToString(from = TYPE_KEYGUARD_DIALOG, to = "TYPE_KEYGUARD_DIALOG"),
            @ViewDebug.IntToString(from = TYPE_SYSTEM_ERROR, to = "TYPE_SYSTEM_ERROR"),
            @ViewDebug.IntToString(from = TYPE_INPUT_METHOD, to = "TYPE_INPUT_METHOD"),
            @ViewDebug.IntToString(from = TYPE_INPUT_METHOD_DIALOG, to = "TYPE_INPUT_METHOD_DIALOG"),
            @ViewDebug.IntToString(from = TYPE_WALLPAPER, to = "TYPE_WALLPAPER"),
            @ViewDebug.IntToString(from = TYPE_STATUS_BAR_PANEL, to = "TYPE_STATUS_BAR_PANEL"),
            @ViewDebug.IntToString(from = TYPE_SECURE_SYSTEM_OVERLAY, to = "TYPE_SECURE_SYSTEM_OVERLAY"),
            @ViewDebug.IntToString(from = TYPE_DRAG, to = "TYPE_DRAG"),
            @ViewDebug.IntToString(from = TYPE_STATUS_BAR_SUB_PANEL, to = "TYPE_STATUS_BAR_SUB_PANEL"),
            @ViewDebug.IntToString(from = TYPE_POINTER, to = "TYPE_POINTER"),
            @ViewDebug.IntToString(from = TYPE_NAVIGATION_BAR, to = "TYPE_NAVIGATION_BAR"),
            @ViewDebug.IntToString(from = TYPE_VOLUME_OVERLAY, to = "TYPE_VOLUME_OVERLAY"),
            @ViewDebug.IntToString(from = TYPE_BOOT_PROGRESS, to = "TYPE_BOOT_PROGRESS"),
            @ViewDebug.IntToString(from = TYPE_HIDDEN_NAV_CONSUMER, to = "TYPE_HIDDEN_NAV_CONSUMER"),
            @ViewDebug.IntToString(from = TYPE_DREAM, to = "TYPE_DREAM"),
            @ViewDebug.IntToString(from = TYPE_NAVIGATION_BAR_PANEL, to = "TYPE_NAVIGATION_BAR_PANEL"),
            @ViewDebug.IntToString(from = TYPE_DISPLAY_OVERLAY, to = "TYPE_DISPLAY_OVERLAY"),
            @ViewDebug.IntToString(from = TYPE_MAGNIFICATION_OVERLAY, to = "TYPE_MAGNIFICATION_OVERLAY"),
            @ViewDebug.IntToString(from = TYPE_PRIVATE_PRESENTATION, to = "TYPE_PRIVATE_PRESENTATION"),
            @ViewDebug.IntToString(from = TYPE_VOICE_INTERACTION, to = "TYPE_VOICE_INTERACTION"),
        })
        public int type;
    
        /**
         * Start of window types that represent normal application windows.
         */
        public static final int FIRST_APPLICATION_WINDOW = 1;
        
        /**
         * Window type: an application window that serves as the "base" window
         * of the overall application; all other application windows will
         * appear on top of it.
         * In multiuser systems shows only on the owning user's window.
         */
        public static final int TYPE_BASE_APPLICATION   = 1;
        
        /**
         * Window type: a normal application window.  The {@link #token} must be
         * an Activity token identifying who the window belongs to.
         * In multiuser systems shows only on the owning user's window.
         */
        public static final int TYPE_APPLICATION        = 2;
    
        /**
         * Window type: special application window that is displayed while the
         * application is starting.  Not for use by applications themselves;
         * this is used by the system to display something until the
         * application can show its own windows.
         * In multiuser systems shows on all users' windows.
         */
        public static final int TYPE_APPLICATION_STARTING = 3;
    
        /**
         * End of types of application windows.
         */
        public static final int LAST_APPLICATION_WINDOW = 99;
    
        /**
         * Start of types of sub-windows.  The {@link #token} of these windows
         * must be set to the window they are attached to.  These types of
         * windows are kept next to their attached window in Z-order, and their
         * coordinate space is relative to their attached window.
         */
        public static final int FIRST_SUB_WINDOW        = 1000;
    
        /**
         * Window type: a panel on top of an application window.  These windows
         * appear on top of their attached window.
         */
        public static final int TYPE_APPLICATION_PANEL  = FIRST_SUB_WINDOW;
    
        /**
         * Window type: window for showing media (such as video).  These windows
         * are displayed behind their attached window.
         */
        public static final int TYPE_APPLICATION_MEDIA  = FIRST_SUB_WINDOW+1;
    
        /**
         * Window type: a sub-panel on top of an application window.  These
         * windows are displayed on top their attached window and any
         * {@link #TYPE_APPLICATION_PANEL} panels.
         */
        public static final int TYPE_APPLICATION_SUB_PANEL = FIRST_SUB_WINDOW+2;

        /** Window type: like {@link #TYPE_APPLICATION_PANEL}, but layout
         * of the window happens as that of a top-level window, <em>not</em>
         * as a child of its container.
         */
        public static final int TYPE_APPLICATION_ATTACHED_DIALOG = FIRST_SUB_WINDOW+3;
        
        /**
         * Window type: window for showing overlays on top of media windows.
         * These windows are displayed between TYPE_APPLICATION_MEDIA and the
         * application window.  They should be translucent to be useful.  This
         * is a big ugly hack so:
         * @hide
         */
        public static final int TYPE_APPLICATION_MEDIA_OVERLAY  = FIRST_SUB_WINDOW+4;
    
        /**
         * End of types of sub-windows.
         */
        public static final int LAST_SUB_WINDOW         = 1999;
        
        /**
         * Start of system-specific window types.  These are not normally
         * created by applications.
         */
        public static final int FIRST_SYSTEM_WINDOW     = 2000;
    
        /**
         * Window type: the status bar.  There can be only one status bar
         * window; it is placed at the top of the screen, and all other
         * windows are shifted down so they are below it.
         * In multiuser systems shows on all users' windows.
         */
        public static final int TYPE_STATUS_BAR         = FIRST_SYSTEM_WINDOW;
    
        /**
         * Window type: the search bar.  There can be only one search bar
         * window; it is placed at the top of the screen.
         * In multiuser systems shows on all users' windows.
         */
        public static final int TYPE_SEARCH_BAR         = FIRST_SYSTEM_WINDOW+1;
    
        /**
         * Window type: phone.  These are non-application windows providing
         * user interaction with the phone (in particular incoming calls).
         * These windows are normally placed above all applications, but behind
         * the status bar.
         * In multiuser systems shows on all users' windows.
         */
        public static final int TYPE_PHONE              = FIRST_SYSTEM_WINDOW+2;
    
        /**
         * Window type: system window, such as low power alert. These windows
         * are always on top of application windows.
         * In multiuser systems shows only on the owning user's window.
         */
        public static final int TYPE_SYSTEM_ALERT       = FIRST_SYSTEM_WINDOW+3;

        /**
         * Window type: keyguard window.
         * In multiuser systems shows on all users' windows.
         * @removed
         */
        public static final int TYPE_KEYGUARD           = FIRST_SYSTEM_WINDOW+4;

        /**
         * Window type: transient notifications.
         * In multiuser systems shows only on the owning user's window.
         */
        public static final int TYPE_TOAST              = FIRST_SYSTEM_WINDOW+5;
        
        /**
         * Window type: system overlay windows, which need to be displayed
         * on top of everything else.  These windows must not take input
         * focus, or they will interfere with the keyguard.
         * In multiuser systems shows only on the owning user's window.
         */
        public static final int TYPE_SYSTEM_OVERLAY     = FIRST_SYSTEM_WINDOW+6;
        
        /**
         * Window type: priority phone UI, which needs to be displayed even if
         * the keyguard is active.  These windows must not take input
         * focus, or they will interfere with the keyguard.
         * In multiuser systems shows on all users' windows.
         */
        public static final int TYPE_PRIORITY_PHONE     = FIRST_SYSTEM_WINDOW+7;
        
        /**
         * Window type: panel that slides out from the status bar
         * In multiuser systems shows on all users' windows.
         */
        public static final int TYPE_SYSTEM_DIALOG      = FIRST_SYSTEM_WINDOW+8;
    
        /**
         * Window type: dialogs that the keyguard shows
         * In multiuser systems shows on all users' windows.
         */
        public static final int TYPE_KEYGUARD_DIALOG    = FIRST_SYSTEM_WINDOW+9;
        
        /**
         * Window type: internal system error windows, appear on top of
         * everything they can.
         * In multiuser systems shows only on the owning user's window.
         */
        public static final int TYPE_SYSTEM_ERROR       = FIRST_SYSTEM_WINDOW+10;
        
        /**
         * Window type: internal input methods windows, which appear above
         * the normal UI.  Application windows may be resized or panned to keep
         * the input focus visible while this window is displayed.
         * In multiuser systems shows only on the owning user's window.
         */
        public static final int TYPE_INPUT_METHOD       = FIRST_SYSTEM_WINDOW+11;

        /**
         * Window type: internal input methods dialog windows, which appear above
         * the current input method window.
         * In multiuser systems shows only on the owning user's window.
         */
        public static final int TYPE_INPUT_METHOD_DIALOG= FIRST_SYSTEM_WINDOW+12;

        /**
         * Window type: wallpaper window, placed behind any window that wants
         * to sit on top of the wallpaper.
         * In multiuser systems shows only on the owning user's window.
         */
        public static final int TYPE_WALLPAPER          = FIRST_SYSTEM_WINDOW+13;

        /**
         * Window type: panel that slides out from over the status bar
         * In multiuser systems shows on all users' windows.
         */
        public static final int TYPE_STATUS_BAR_PANEL   = FIRST_SYSTEM_WINDOW+14;

        /**
         * Window type: secure system overlay windows, which need to be displayed
         * on top of everything else.  These windows must not take input
         * focus, or they will interfere with the keyguard.
         *
         * This is exactly like {@link #TYPE_SYSTEM_OVERLAY} except that only the
         * system itself is allowed to create these overlays.  Applications cannot
         * obtain permission to create secure system overlays.
         *
         * In multiuser systems shows only on the owning user's window.
         * @hide
         */
        public static final int TYPE_SECURE_SYSTEM_OVERLAY = FIRST_SYSTEM_WINDOW+15;

        /**
         * Window type: the drag-and-drop pseudowindow.  There is only one
         * drag layer (at most), and it is placed on top of all other windows.
         * In multiuser systems shows only on the owning user's window.
         * @hide
         */
        public static final int TYPE_DRAG               = FIRST_SYSTEM_WINDOW+16;

        /**
         * Window type: panel that slides out from under the status bar
         * In multiuser systems shows on all users' windows.
         * @hide
         */
        public static final int TYPE_STATUS_BAR_SUB_PANEL = FIRST_SYSTEM_WINDOW+17;

        /**
         * Window type: (mouse) pointer
         * In multiuser systems shows on all users' windows.
         * @hide
         */
        public static final int TYPE_POINTER = FIRST_SYSTEM_WINDOW+18;

        /**
         * Window type: Navigation bar (when distinct from status bar)
         * In multiuser systems shows on all users' windows.
         * @hide
         */
        public static final int TYPE_NAVIGATION_BAR = FIRST_SYSTEM_WINDOW+19;

        /**
         * Window type: The volume level overlay/dialog shown when the user
         * changes the system volume.
         * In multiuser systems shows on all users' windows.
         * @hide
         */
        public static final int TYPE_VOLUME_OVERLAY = FIRST_SYSTEM_WINDOW+20;

        /**
         * Window type: The boot progress dialog, goes on top of everything
         * in the world.
         * In multiuser systems shows on all users' windows.
         * @hide
         */
        public static final int TYPE_BOOT_PROGRESS = FIRST_SYSTEM_WINDOW+21;

        /**
         * Window type: Fake window to consume touch events when the navigation
         * bar is hidden.
         * In multiuser systems shows on all users' windows.
         * @hide
         */
        public static final int TYPE_HIDDEN_NAV_CONSUMER = FIRST_SYSTEM_WINDOW+22;

        /**
         * Window type: Dreams (screen saver) window, just above keyguard.
         * In multiuser systems shows only on the owning user's window.
         * @hide
         */
        public static final int TYPE_DREAM = FIRST_SYSTEM_WINDOW+23;

        /**
         * Window type: Navigation bar panel (when navigation bar is distinct from status bar)
         * In multiuser systems shows on all users' windows.
         * @hide
         */
        public static final int TYPE_NAVIGATION_BAR_PANEL = FIRST_SYSTEM_WINDOW+24;

        /**
         * Window type: Behind the universe of the real windows.
         * In multiuser systems shows on all users' windows.
         * @hide
         */
        public static final int TYPE_UNIVERSE_BACKGROUND = FIRST_SYSTEM_WINDOW+25;

        /**
         * Window type: Display overlay window.  Used to simulate secondary display devices.
         * In multiuser systems shows on all users' windows.
         * @hide
         */
        public static final int TYPE_DISPLAY_OVERLAY = FIRST_SYSTEM_WINDOW+26;

        /**
         * Window type: Magnification overlay window. Used to highlight the magnified
         * portion of a display when accessibility magnification is enabled.
         * In multiuser systems shows on all users' windows.
         * @hide
         */
        public static final int TYPE_MAGNIFICATION_OVERLAY = FIRST_SYSTEM_WINDOW+27;

        /**
         * Window type: keyguard scrim window. Shows if keyguard needs to be restarted.
         * In multiuser systems shows on all users' windows.
         * @hide
         */
        public static final int TYPE_KEYGUARD_SCRIM           = FIRST_SYSTEM_WINDOW+29;

        /**
         * Window type: Window for Presentation on top of private
         * virtual display.
         */
        public static final int TYPE_PRIVATE_PRESENTATION = FIRST_SYSTEM_WINDOW+30;

        /**
         * Window type: Windows in the voice interaction layer.
         * @hide
         */
        public static final int TYPE_VOICE_INTERACTION = FIRST_SYSTEM_WINDOW+31;

        /**
         * Window type: Windows that are overlaid <em>only</em> by an {@link
         * android.accessibilityservice.AccessibilityService} for interception of
         * user interactions without changing the windows an accessibility service
         * can introspect. In particular, an accessibility service can introspect
         * only windows that a sighted user can interact with which is they can touch
         * these windows or can type into these windows. For example, if there
         * is a full screen accessibility overlay that is touchable, the windows
         * below it will be introspectable by an accessibility service regardless
         * they are covered by a touchable window.
         */
        public static final int TYPE_ACCESSIBILITY_OVERLAY = FIRST_SYSTEM_WINDOW+32;

        /**
         * End of types of system windows.
         */
        public static final int LAST_SYSTEM_WINDOW      = 2999;

        /** @deprecated this is ignored, this value is set automatically when needed. */
        @Deprecated
        public static final int MEMORY_TYPE_NORMAL = 0;
        /** @deprecated this is ignored, this value is set automatically when needed. */
        @Deprecated
        public static final int MEMORY_TYPE_HARDWARE = 1;
        /** @deprecated this is ignored, this value is set automatically when needed. */
        @Deprecated
        public static final int MEMORY_TYPE_GPU = 2;
        /** @deprecated this is ignored, this value is set automatically when needed. */
        @Deprecated
        public static final int MEMORY_TYPE_PUSH_BUFFERS = 3;
        
        /**
         * @deprecated this is ignored
         */
        @Deprecated
        public int memoryType;
        
        /** Window flag: as long as this window is visible to the user, allow
         *  the lock screen to activate while the screen is on. 
         *  This can be used independently, or in combination with 
         *  {@link #FLAG_KEEP_SCREEN_ON} and/or {@link #FLAG_SHOW_WHEN_LOCKED} */
        public static final int FLAG_ALLOW_LOCK_WHILE_SCREEN_ON     = 0x00000001;

        /** Window flag: everything behind this window will be dimmed.
         *  Use {@link #dimAmount} to control the amount of dim. */
        public static final int FLAG_DIM_BEHIND        = 0x00000002;

        /** Window flag: blur everything behind this window.
         * @deprecated Blurring is no longer supported. */
        @Deprecated
        public static final int FLAG_BLUR_BEHIND        = 0x00000004;

        /** Window flag: this window won't ever get key input focus, so the
         * user can not send key or other button events to it.  Those will
         * instead go to whatever focusable window is behind it.  This flag
         * will also enable {@link #FLAG_NOT_TOUCH_MODAL} whether or not that
         * is explicitly set.
         * 
         * <p>Setting this flag also implies that the window will not need to
         * interact with
         * a soft input method, so it will be Z-ordered and positioned 
         * independently of any active input method (typically this means it
         * gets Z-ordered on top of the input method, so it can use the full
         * screen for its content and cover the input method if needed.  You
         * can use {@link #FLAG_ALT_FOCUSABLE_IM} to modify this behavior. */
        public static final int FLAG_NOT_FOCUSABLE      = 0x00000008;
        
        /** Window flag: this window can never receive touch events. */
        public static final int FLAG_NOT_TOUCHABLE      = 0x00000010;
        
        /** Window flag: even when this window is focusable (its
         * {@link #FLAG_NOT_FOCUSABLE} is not set), allow any pointer events
         * outside of the window to be sent to the windows behind it.  Otherwise
         * it will consume all pointer events itself, regardless of whether they
         * are inside of the window. */
        public static final int FLAG_NOT_TOUCH_MODAL    = 0x00000020;
        
        /** Window flag: when set, if the device is asleep when the touch
         * screen is pressed, you will receive this first touch event.  Usually
         * the first touch event is consumed by the system since the user can
         * not see what they are pressing on.
         *
         * @deprecated This flag has no effect.
         */
        @Deprecated
        public static final int FLAG_TOUCHABLE_WHEN_WAKING = 0x00000040;
        
        /** Window flag: as long as this window is visible to the user, keep
         *  the device's screen turned on and bright. */
        public static final int FLAG_KEEP_SCREEN_ON     = 0x00000080;
        
        /** Window flag: place the window within the entire screen, ignoring
         *  decorations around the border (such as the status bar).  The
         *  window must correctly position its contents to take the screen
         *  decoration into account.  This flag is normally set for you
         *  by Window as described in {@link Window#setFlags}. */
        public static final int FLAG_LAYOUT_IN_SCREEN   = 0x00000100;
        
        /** Window flag: allow window to extend outside of the screen. */
        public static final int FLAG_LAYOUT_NO_LIMITS   = 0x00000200;
        
        /**
         * Window flag: hide all screen decorations (such as the status bar) while
         * this window is displayed.  This allows the window to use the entire
         * display space for itself -- the status bar will be hidden when
         * an app window with this flag set is on the top layer. A fullscreen window
         * will ignore a value of {@link #SOFT_INPUT_ADJUST_RESIZE} for the window's
         * {@link #softInputMode} field; the window will stay fullscreen
         * and will not resize.
         *
         * <p>This flag can be controlled in your theme through the
         * {@link android.R.attr#windowFullscreen} attribute; this attribute
         * is automatically set for you in the standard fullscreen themes
         * such as {@link android.R.style#Theme_NoTitleBar_Fullscreen},
         * {@link android.R.style#Theme_Black_NoTitleBar_Fullscreen},
         * {@link android.R.style#Theme_Light_NoTitleBar_Fullscreen},
         * {@link android.R.style#Theme_Holo_NoActionBar_Fullscreen},
         * {@link android.R.style#Theme_Holo_Light_NoActionBar_Fullscreen},
         * {@link android.R.style#Theme_DeviceDefault_NoActionBar_Fullscreen}, and
         * {@link android.R.style#Theme_DeviceDefault_Light_NoActionBar_Fullscreen}.</p>
         */
        public static final int FLAG_FULLSCREEN      = 0x00000400;
        
        /** Window flag: override {@link #FLAG_FULLSCREEN} and force the
         *  screen decorations (such as the status bar) to be shown. */
        public static final int FLAG_FORCE_NOT_FULLSCREEN   = 0x00000800;
        
        /** Window flag: turn on dithering when compositing this window to
         *  the screen.
         * @deprecated This flag is no longer used. */
        @Deprecated
        public static final int FLAG_DITHER             = 0x00001000;
        
        /** Window flag: treat the content of the window as secure, preventing
         * it from appearing in screenshots or from being viewed on non-secure
         * displays.
         *
         * <p>See {@link android.view.Display#FLAG_SECURE} for more details about
         * secure surfaces and secure displays.
         */
        public static final int FLAG_SECURE             = 0x00002000;
        
        /** Window flag: a special mode where the layout parameters are used
         * to perform scaling of the surface when it is composited to the
         * screen. */
        public static final int FLAG_SCALED             = 0x00004000;
        
        /** Window flag: intended for windows that will often be used when the user is
         * holding the screen against their face, it will aggressively filter the event
         * stream to prevent unintended presses in this situation that may not be
         * desired for a particular window, when such an event stream is detected, the 
         * application will receive a CANCEL motion event to indicate this so applications
         * can handle this accordingly by taking no action on the event 
         * until the finger is released. */
        public static final int FLAG_IGNORE_CHEEK_PRESSES    = 0x00008000;
        
        /** Window flag: a special option only for use in combination with
         * {@link #FLAG_LAYOUT_IN_SCREEN}.  When requesting layout in the
         * screen your window may appear on top of or behind screen decorations
         * such as the status bar.  By also including this flag, the window
         * manager will report the inset rectangle needed to ensure your
         * content is not covered by screen decorations.  This flag is normally
         * set for you by Window as described in {@link Window#setFlags}.*/
        public static final int FLAG_LAYOUT_INSET_DECOR = 0x00010000;
        
        /** Window flag: invert the state of {@link #FLAG_NOT_FOCUSABLE} with
         * respect to how this window interacts with the current method.  That
         * is, if FLAG_NOT_FOCUSABLE is set and this flag is set, then the
         * window will behave as if it needs to interact with the input method
         * and thus be placed behind/away from it; if FLAG_NOT_FOCUSABLE is
         * not set and this flag is set, then the window will behave as if it
         * doesn't need to interact with the input method and can be placed
         * to use more space and cover the input method.
         */
        public static final int FLAG_ALT_FOCUSABLE_IM = 0x00020000;
        
        /** Window flag: if you have set {@link #FLAG_NOT_TOUCH_MODAL}, you
         * can set this flag to receive a single special MotionEvent with
         * the action
         * {@link MotionEvent#ACTION_OUTSIDE MotionEvent.ACTION_OUTSIDE} for
         * touches that occur outside of your window.  Note that you will not
         * receive the full down/move/up gesture, only the location of the
         * first down as an ACTION_OUTSIDE.
         */
        public static final int FLAG_WATCH_OUTSIDE_TOUCH = 0x00040000;
        
        /** Window flag: special flag to let windows be shown when the screen
         * is locked. This will let application windows take precedence over
         * key guard or any other lock screens. Can be used with
         * {@link #FLAG_KEEP_SCREEN_ON} to turn screen on and display windows
         * directly before showing the key guard window.  Can be used with
         * {@link #FLAG_DISMISS_KEYGUARD} to automatically fully dismisss
         * non-secure keyguards.  This flag only applies to the top-most
         * full-screen window.
         */
        public static final int FLAG_SHOW_WHEN_LOCKED = 0x00080000;

        /** Window flag: ask that the system wallpaper be shown behind
         * your window.  The window surface must be translucent to be able
         * to actually see the wallpaper behind it; this flag just ensures
         * that the wallpaper surface will be there if this window actually
         * has translucent regions.
         *
         * <p>This flag can be controlled in your theme through the
         * {@link android.R.attr#windowShowWallpaper} attribute; this attribute
         * is automatically set for you in the standard wallpaper themes
         * such as {@link android.R.style#Theme_Wallpaper},
         * {@link android.R.style#Theme_Wallpaper_NoTitleBar},
         * {@link android.R.style#Theme_Wallpaper_NoTitleBar_Fullscreen},
         * {@link android.R.style#Theme_Holo_Wallpaper},
         * {@link android.R.style#Theme_Holo_Wallpaper_NoTitleBar},
         * {@link android.R.style#Theme_DeviceDefault_Wallpaper}, and
         * {@link android.R.style#Theme_DeviceDefault_Wallpaper_NoTitleBar}.</p>
         */
        public static final int FLAG_SHOW_WALLPAPER = 0x00100000;
        
        /** Window flag: when set as a window is being added or made
         * visible, once the window has been shown then the system will
         * poke the power manager's user activity (as if the user had woken
         * up the device) to turn the screen on. */
        public static final int FLAG_TURN_SCREEN_ON = 0x00200000;
        
        /** Window flag: when set the window will cause the keyguard to
         * be dismissed, only if it is not a secure lock keyguard.  Because such
         * a keyguard is not needed for security, it will never re-appear if
         * the user navigates to another window (in contrast to
         * {@link #FLAG_SHOW_WHEN_LOCKED}, which will only temporarily
         * hide both secure and non-secure keyguards but ensure they reappear
         * when the user moves to another UI that doesn't hide them).
         * If the keyguard is currently active and is secure (requires an
         * unlock pattern) than the user will still need to confirm it before
         * seeing this window, unless {@link #FLAG_SHOW_WHEN_LOCKED} has
         * also been set.
         */
        public static final int FLAG_DISMISS_KEYGUARD = 0x00400000;
        
        /** Window flag: when set the window will accept for touch events
         * outside of its bounds to be sent to other windows that also
         * support split touch.  When this flag is not set, the first pointer
         * that goes down determines the window to which all subsequent touches
         * go until all pointers go up.  When this flag is set, each pointer
         * (not necessarily the first) that goes down determines the window
         * to which all subsequent touches of that pointer will go until that
         * pointer goes up thereby enabling touches with multiple pointers
         * to be split across multiple windows.
         */
        public static final int FLAG_SPLIT_TOUCH = 0x00800000;
        
        /**
         * <p>Indicates whether this window should be hardware accelerated.
         * Requesting hardware acceleration does not guarantee it will happen.</p>
         *
         * <p>This flag can be controlled programmatically <em>only</em> to enable
         * hardware acceleration. To enable hardware acceleration for a given
         * window programmatically, do the following:</p>
         *
         * <pre>
         * Window w = activity.getWindow(); // in Activity's onCreate() for instance
         * w.setFlags(WindowManager.LayoutParams.FLAG_HARDWARE_ACCELERATED,
         *         WindowManager.LayoutParams.FLAG_HARDWARE_ACCELERATED);
         * </pre>
         *
         * <p>It is important to remember that this flag <strong>must</strong>
         * be set before setting the content view of your activity or dialog.</p>
         *
         * <p>This flag cannot be used to disable hardware acceleration after it
         * was enabled in your manifest using
         * {@link android.R.attr#hardwareAccelerated}. If you need to selectively
         * and programmatically disable hardware acceleration (for automated testing
         * for instance), make sure it is turned off in your manifest and enable it
         * on your activity or dialog when you need it instead, using the method
         * described above.</p>
         *
         * <p>This flag is automatically set by the system if the
         * {@link android.R.attr#hardwareAccelerated android:hardwareAccelerated}
         * XML attribute is set to true on an activity or on the application.</p>
         */
        public static final int FLAG_HARDWARE_ACCELERATED = 0x01000000;

        /**
         * Window flag: allow window contents to extend in to the screen's
         * overscan area, if there is one.  The window should still correctly
         * position its contents to take the overscan area into account.
         *
         * <p>This flag can be controlled in your theme through the
         * {@link android.R.attr#windowOverscan} attribute; this attribute
         * is automatically set for you in the standard overscan themes
         * such as
         * {@link android.R.style#Theme_Holo_NoActionBar_Overscan},
         * {@link android.R.style#Theme_Holo_Light_NoActionBar_Overscan},
         * {@link android.R.style#Theme_DeviceDefault_NoActionBar_Overscan}, and
         * {@link android.R.style#Theme_DeviceDefault_Light_NoActionBar_Overscan}.</p>
         *
         * <p>When this flag is enabled for a window, its normal content may be obscured
         * to some degree by the overscan region of the display.  To ensure key parts of
         * that content are visible to the user, you can use
         * {@link View#setFitsSystemWindows(boolean) View.setFitsSystemWindows(boolean)}
         * to set the point in the view hierarchy where the appropriate offsets should
         * be applied.  (This can be done either by directly calling this function, using
         * the {@link android.R.attr#fitsSystemWindows} attribute in your view hierarchy,
         * or implementing you own {@link View#fitSystemWindows(android.graphics.Rect)
         * View.fitSystemWindows(Rect)} method).</p>
         *
         * <p>This mechanism for positioning content elements is identical to its equivalent
         * use with layout and {@link View#setSystemUiVisibility(int)
         * View.setSystemUiVisibility(int)}; here is an example layout that will correctly
         * position its UI elements with this overscan flag is set:</p>
         *
         * {@sample development/samples/ApiDemos/res/layout/overscan_activity.xml complete}
         */
        public static final int FLAG_LAYOUT_IN_OVERSCAN = 0x02000000;

        /**
         * Window flag: request a translucent status bar with minimal system-provided
         * background protection.
         *
         * <p>This flag can be controlled in your theme through the
         * {@link android.R.attr#windowTranslucentStatus} attribute; this attribute
         * is automatically set for you in the standard translucent decor themes
         * such as
         * {@link android.R.style#Theme_Holo_NoActionBar_TranslucentDecor},
         * {@link android.R.style#Theme_Holo_Light_NoActionBar_TranslucentDecor},
         * {@link android.R.style#Theme_DeviceDefault_NoActionBar_TranslucentDecor}, and
         * {@link android.R.style#Theme_DeviceDefault_Light_NoActionBar_TranslucentDecor}.</p>
         *
         * <p>When this flag is enabled for a window, it automatically sets
         * the system UI visibility flags {@link View#SYSTEM_UI_FLAG_LAYOUT_STABLE} and
         * {@link View#SYSTEM_UI_FLAG_LAYOUT_FULLSCREEN}.</p>
         */
        public static final int FLAG_TRANSLUCENT_STATUS = 0x04000000;

        /**
         * Window flag: request a translucent navigation bar with minimal system-provided
         * background protection.
         *
         * <p>This flag can be controlled in your theme through the
         * {@link android.R.attr#windowTranslucentNavigation} attribute; this attribute
         * is automatically set for you in the standard translucent decor themes
         * such as
         * {@link android.R.style#Theme_Holo_NoActionBar_TranslucentDecor},
         * {@link android.R.style#Theme_Holo_Light_NoActionBar_TranslucentDecor},
         * {@link android.R.style#Theme_DeviceDefault_NoActionBar_TranslucentDecor}, and
         * {@link android.R.style#Theme_DeviceDefault_Light_NoActionBar_TranslucentDecor}.</p>
         *
         * <p>When this flag is enabled for a window, it automatically sets
         * the system UI visibility flags {@link View#SYSTEM_UI_FLAG_LAYOUT_STABLE} and
         * {@link View#SYSTEM_UI_FLAG_LAYOUT_HIDE_NAVIGATION}.</p>
         */
        public static final int FLAG_TRANSLUCENT_NAVIGATION = 0x08000000;

        /**
         * Flag for a window in local focus mode.
         * Window in local focus mode can control focus independent of window manager using
         * {@link Window#setLocalFocus(boolean, boolean)}.
         * Usually window in this mode will not get touch/key events from window manager, but will
         * get events only via local injection using {@link Window#injectInputEvent(InputEvent)}.
         */
        public static final int FLAG_LOCAL_FOCUS_MODE = 0x10000000;

        /** Window flag: Enable touches to slide out of a window into neighboring
         * windows in mid-gesture instead of being captured for the duration of
         * the gesture.
         *
         * This flag changes the behavior of touch focus for this window only.
         * Touches can slide out of the window but they cannot necessarily slide
         * back in (unless the other window with touch focus permits it).
         *
         * {@hide}
         */
        public static final int FLAG_SLIPPERY = 0x20000000;

        /**
         * Window flag: When requesting layout with an attached window, the attached window may
         * overlap with the screen decorations of the parent window such as the navigation bar. By
         * including this flag, the window manager will layout the attached window within the decor
         * frame of the parent window such that it doesn't overlap with screen decorations.
         */
        public static final int FLAG_LAYOUT_ATTACHED_IN_DECOR = 0x40000000;

        /**
         * Flag indicating that this Window is responsible for drawing the background for the
         * system bars. If set, the system bars are drawn with a transparent background and the
         * corresponding areas in this window are filled with the colors specified in
         * {@link Window#getStatusBarColor()} and {@link Window#getNavigationBarColor()}.
         */
        public static final int FLAG_DRAWS_SYSTEM_BAR_BACKGROUNDS = 0x80000000;

        /**
         * Various behavioral options/flags.  Default is none.
         * 
         * @see #FLAG_ALLOW_LOCK_WHILE_SCREEN_ON
         * @see #FLAG_DIM_BEHIND
         * @see #FLAG_NOT_FOCUSABLE
         * @see #FLAG_NOT_TOUCHABLE
         * @see #FLAG_NOT_TOUCH_MODAL
         * @see #FLAG_TOUCHABLE_WHEN_WAKING
         * @see #FLAG_KEEP_SCREEN_ON
         * @see #FLAG_LAYOUT_IN_SCREEN
         * @see #FLAG_LAYOUT_NO_LIMITS
         * @see #FLAG_FULLSCREEN
         * @see #FLAG_FORCE_NOT_FULLSCREEN
         * @see #FLAG_SECURE
         * @see #FLAG_SCALED
         * @see #FLAG_IGNORE_CHEEK_PRESSES
         * @see #FLAG_LAYOUT_INSET_DECOR
         * @see #FLAG_ALT_FOCUSABLE_IM
         * @see #FLAG_WATCH_OUTSIDE_TOUCH
         * @see #FLAG_SHOW_WHEN_LOCKED
         * @see #FLAG_SHOW_WALLPAPER
         * @see #FLAG_TURN_SCREEN_ON
         * @see #FLAG_DISMISS_KEYGUARD
         * @see #FLAG_SPLIT_TOUCH
         * @see #FLAG_HARDWARE_ACCELERATED
         * @see #FLAG_LOCAL_FOCUS_MODE
         * @see #FLAG_DRAWS_SYSTEM_BAR_BACKGROUNDS
         */
        @ViewDebug.ExportedProperty(flagMapping = {
            @ViewDebug.FlagToString(mask = FLAG_ALLOW_LOCK_WHILE_SCREEN_ON, equals = FLAG_ALLOW_LOCK_WHILE_SCREEN_ON,
                    name = "FLAG_ALLOW_LOCK_WHILE_SCREEN_ON"),
            @ViewDebug.FlagToString(mask = FLAG_DIM_BEHIND, equals = FLAG_DIM_BEHIND,
                    name = "FLAG_DIM_BEHIND"),
            @ViewDebug.FlagToString(mask = FLAG_BLUR_BEHIND, equals = FLAG_BLUR_BEHIND,
                    name = "FLAG_BLUR_BEHIND"),
            @ViewDebug.FlagToString(mask = FLAG_NOT_FOCUSABLE, equals = FLAG_NOT_FOCUSABLE,
                    name = "FLAG_NOT_FOCUSABLE"),
            @ViewDebug.FlagToString(mask = FLAG_NOT_TOUCHABLE, equals = FLAG_NOT_TOUCHABLE,
                    name = "FLAG_NOT_TOUCHABLE"),
            @ViewDebug.FlagToString(mask = FLAG_NOT_TOUCH_MODAL, equals = FLAG_NOT_TOUCH_MODAL,
                    name = "FLAG_NOT_TOUCH_MODAL"),
            @ViewDebug.FlagToString(mask = FLAG_TOUCHABLE_WHEN_WAKING, equals = FLAG_TOUCHABLE_WHEN_WAKING,
                    name = "FLAG_TOUCHABLE_WHEN_WAKING"),
            @ViewDebug.FlagToString(mask = FLAG_KEEP_SCREEN_ON, equals = FLAG_KEEP_SCREEN_ON,
                    name = "FLAG_KEEP_SCREEN_ON"),
            @ViewDebug.FlagToString(mask = FLAG_LAYOUT_IN_SCREEN, equals = FLAG_LAYOUT_IN_SCREEN,
                    name = "FLAG_LAYOUT_IN_SCREEN"),
            @ViewDebug.FlagToString(mask = FLAG_LAYOUT_NO_LIMITS, equals = FLAG_LAYOUT_NO_LIMITS,
                    name = "FLAG_LAYOUT_NO_LIMITS"),
            @ViewDebug.FlagToString(mask = FLAG_FULLSCREEN, equals = FLAG_FULLSCREEN,
                    name = "FLAG_FULLSCREEN"),
            @ViewDebug.FlagToString(mask = FLAG_FORCE_NOT_FULLSCREEN, equals = FLAG_FORCE_NOT_FULLSCREEN,
                    name = "FLAG_FORCE_NOT_FULLSCREEN"),
            @ViewDebug.FlagToString(mask = FLAG_DITHER, equals = FLAG_DITHER,
                    name = "FLAG_DITHER"),
            @ViewDebug.FlagToString(mask = FLAG_SECURE, equals = FLAG_SECURE,
                    name = "FLAG_SECURE"),
            @ViewDebug.FlagToString(mask = FLAG_SCALED, equals = FLAG_SCALED,
                    name = "FLAG_SCALED"),
            @ViewDebug.FlagToString(mask = FLAG_IGNORE_CHEEK_PRESSES, equals = FLAG_IGNORE_CHEEK_PRESSES,
                    name = "FLAG_IGNORE_CHEEK_PRESSES"),
            @ViewDebug.FlagToString(mask = FLAG_LAYOUT_INSET_DECOR, equals = FLAG_LAYOUT_INSET_DECOR,
                    name = "FLAG_LAYOUT_INSET_DECOR"),
            @ViewDebug.FlagToString(mask = FLAG_ALT_FOCUSABLE_IM, equals = FLAG_ALT_FOCUSABLE_IM,
                    name = "FLAG_ALT_FOCUSABLE_IM"),
            @ViewDebug.FlagToString(mask = FLAG_WATCH_OUTSIDE_TOUCH, equals = FLAG_WATCH_OUTSIDE_TOUCH,
                    name = "FLAG_WATCH_OUTSIDE_TOUCH"),
            @ViewDebug.FlagToString(mask = FLAG_SHOW_WHEN_LOCKED, equals = FLAG_SHOW_WHEN_LOCKED,
                    name = "FLAG_SHOW_WHEN_LOCKED"),
            @ViewDebug.FlagToString(mask = FLAG_SHOW_WALLPAPER, equals = FLAG_SHOW_WALLPAPER,
                    name = "FLAG_SHOW_WALLPAPER"),
            @ViewDebug.FlagToString(mask = FLAG_TURN_SCREEN_ON, equals = FLAG_TURN_SCREEN_ON,
                    name = "FLAG_TURN_SCREEN_ON"),
            @ViewDebug.FlagToString(mask = FLAG_DISMISS_KEYGUARD, equals = FLAG_DISMISS_KEYGUARD,
                    name = "FLAG_DISMISS_KEYGUARD"),
            @ViewDebug.FlagToString(mask = FLAG_SPLIT_TOUCH, equals = FLAG_SPLIT_TOUCH,
                    name = "FLAG_SPLIT_TOUCH"),
            @ViewDebug.FlagToString(mask = FLAG_HARDWARE_ACCELERATED, equals = FLAG_HARDWARE_ACCELERATED,
                    name = "FLAG_HARDWARE_ACCELERATED"),
            @ViewDebug.FlagToString(mask = FLAG_LOCAL_FOCUS_MODE, equals = FLAG_LOCAL_FOCUS_MODE,
                    name = "FLAG_LOCAL_FOCUS_MODE"),
            @ViewDebug.FlagToString(mask = FLAG_TRANSLUCENT_STATUS, equals = FLAG_TRANSLUCENT_STATUS,
                    name = "FLAG_TRANSLUCENT_STATUS"),
            @ViewDebug.FlagToString(mask = FLAG_TRANSLUCENT_NAVIGATION, equals = FLAG_TRANSLUCENT_NAVIGATION,
                    name = "FLAG_TRANSLUCENT_NAVIGATION"),
            @ViewDebug.FlagToString(mask = FLAG_DRAWS_SYSTEM_BAR_BACKGROUNDS, equals = FLAG_DRAWS_SYSTEM_BAR_BACKGROUNDS,
                    name = "FLAG_DRAWS_SYSTEM_BAR_BACKGROUNDS")
        }, formatToHexString = true)
        public int flags;

        /**
         * If the window has requested hardware acceleration, but this is not
         * allowed in the process it is in, then still render it as if it is
         * hardware accelerated.  This is used for the starting preview windows
         * in the system process, which don't need to have the overhead of
         * hardware acceleration (they are just a static rendering), but should
         * be rendered as such to match the actual window of the app even if it
         * is hardware accelerated.
         * Even if the window isn't hardware accelerated, still do its rendering
         * as if it was.
         * Like {@link #FLAG_HARDWARE_ACCELERATED} except for trusted system windows
         * that need hardware acceleration (e.g. LockScreen), where hardware acceleration
         * is generally disabled. This flag must be specified in addition to 
         * {@link #FLAG_HARDWARE_ACCELERATED} to enable hardware acceleration for system
         * windows.
         * 
         * @hide
         */
        public static final int PRIVATE_FLAG_FAKE_HARDWARE_ACCELERATED = 0x00000001;

        /**
         * In the system process, we globally do not use hardware acceleration
         * because there are many threads doing UI there and they conflict.
         * If certain parts of the UI that really do want to use hardware
         * acceleration, this flag can be set to force it.  This is basically
         * for the lock screen.  Anyone else using it, you are probably wrong.
         * 
         * @hide
         */
        public static final int PRIVATE_FLAG_FORCE_HARDWARE_ACCELERATED = 0x00000002;

        /**
         * By default, wallpapers are sent new offsets when the wallpaper is scrolled. Wallpapers
         * may elect to skip these notifications if they are not doing anything productive with
         * them (they do not affect the wallpaper scrolling operation) by calling
         * {@link
         * android.service.wallpaper.WallpaperService.Engine#setOffsetNotificationsEnabled(boolean)}.
         *
         * @hide
         */
        public static final int PRIVATE_FLAG_WANTS_OFFSET_NOTIFICATIONS = 0x00000004;

        /** In a multiuser system if this flag is set and the owner is a system process then this
         * window will appear on all user screens. This overrides the default behavior of window
         * types that normally only appear on the owning user's screen. Refer to each window type
         * to determine its default behavior.
         *
         * {@hide} */
        public static final int PRIVATE_FLAG_SHOW_FOR_ALL_USERS = 0x00000010;

        /**
         * Never animate position changes of the window.
         *
         * {@hide} */
        public static final int PRIVATE_FLAG_NO_MOVE_ANIMATION = 0x00000040;

        /** Window flag: special flag to limit the size of the window to be
         * original size ([320x480] x density). Used to create window for applications
         * running under compatibility mode.
         *
         * {@hide} */
        public static final int PRIVATE_FLAG_COMPATIBLE_WINDOW = 0x00000080;

        /** Window flag: a special option intended for system dialogs.  When
         * this flag is set, the window will demand focus unconditionally when
         * it is created.
         * {@hide} */
        public static final int PRIVATE_FLAG_SYSTEM_ERROR = 0x00000100;

        /** Window flag: maintain the previous translucent decor state when this window
         * becomes top-most.
         * {@hide} */
        public static final int PRIVATE_FLAG_INHERIT_TRANSLUCENT_DECOR = 0x00000200;

        /**
         * Flag whether the current window is a keyguard window, meaning that it will hide all other
         * windows behind it except for windows with flag {@link #FLAG_SHOW_WHEN_LOCKED} set.
         * Further, this can only be set by {@link LayoutParams#TYPE_STATUS_BAR}.
         * {@hide}
         */
        public static final int PRIVATE_FLAG_KEYGUARD = 0x00000400;

        /** Window flag: adding additional blur layer and set this as masking layer
          * {@hide} */
        public static final int PRIVATE_FLAG_BLUR_WITH_MASKING = 0x40000000;

        /** Window flag: adding additional blur layer and set this as masking layer.
          * This is faster and ugglier than non-scaled version.
          * {@hide} */
        public static final int PRIVATE_FLAG_BLUR_WITH_MASKING_SCALED = 0x80000000;

        /**
         * Flag that prevents the wallpaper behind the current window from receiving touch events.
         *
         * {@hide}
         */
        public static final int PRIVATE_FLAG_DISABLE_WALLPAPER_TOUCH_EVENTS = 0x00000800;

        /**
         * Control flags that are private to the platform.
         * @hide
         */
        public int privateFlags;

        /**
         * Value for {@link #needsMenuKey} for a window that has not explicitly specified if it
         * needs {@link #NEEDS_MENU_SET_TRUE} or doesn't need {@link #NEEDS_MENU_SET_FALSE} a menu
         * key. For this case, we should look at windows behind it to determine the appropriate
         * value.
         *
         * @hide
         */
        public static final int NEEDS_MENU_UNSET = 0;

        /**
         * Value for {@link #needsMenuKey} for a window that has explicitly specified it needs a
         * menu key.
         *
         * @hide
         */
        public static final int NEEDS_MENU_SET_TRUE = 1;

        /**
         * Value for {@link #needsMenuKey} for a window that has explicitly specified it doesn't
         * needs a menu key.
         *
         * @hide
         */
        public static final int NEEDS_MENU_SET_FALSE = 2;

        /**
         * State variable for a window belonging to an activity that responds to
         * {@link KeyEvent#KEYCODE_MENU} and therefore needs a Menu key. For devices where Menu is a
         * physical button this variable is ignored, but on devices where the Menu key is drawn in
         * software it may be hidden unless this variable is set to {@link #NEEDS_MENU_SET_TRUE}.
         *
         *  (Note that Action Bars, when available, are the preferred way to offer additional
         * functions otherwise accessed via an options menu.)
         *
         * {@hide}
         */
        public int needsMenuKey = NEEDS_MENU_UNSET;

        /**
         * Given a particular set of window manager flags, determine whether
         * such a window may be a target for an input method when it has
         * focus.  In particular, this checks the
         * {@link #FLAG_NOT_FOCUSABLE} and {@link #FLAG_ALT_FOCUSABLE_IM}
         * flags and returns true if the combination of the two corresponds
         * to a window that needs to be behind the input method so that the
         * user can type into it.
         *
         * @param flags The current window manager flags.
         *
         * @return Returns true if such a window should be behind/interact
         * with an input method, false if not.
         */
        public static boolean mayUseInputMethod(int flags) {
            switch (flags&(FLAG_NOT_FOCUSABLE|FLAG_ALT_FOCUSABLE_IM)) {
                case 0:
                case FLAG_NOT_FOCUSABLE|FLAG_ALT_FOCUSABLE_IM:
                    return true;
            }
            return false;
        }
        
        /**
         * Mask for {@link #softInputMode} of the bits that determine the
         * desired visibility state of the soft input area for this window.
         */
        public static final int SOFT_INPUT_MASK_STATE = 0x0f;
        
        /**
         * Visibility state for {@link #softInputMode}: no state has been specified.
         */
        public static final int SOFT_INPUT_STATE_UNSPECIFIED = 0;
        
        /**
         * Visibility state for {@link #softInputMode}: please don't change the state of
         * the soft input area.
         */
        public static final int SOFT_INPUT_STATE_UNCHANGED = 1;
        
        /**
         * Visibility state for {@link #softInputMode}: please hide any soft input
         * area when normally appropriate (when the user is navigating
         * forward to your window).
         */
        public static final int SOFT_INPUT_STATE_HIDDEN = 2;
        
        /**
         * Visibility state for {@link #softInputMode}: please always hide any
         * soft input area when this window receives focus.
         */
        public static final int SOFT_INPUT_STATE_ALWAYS_HIDDEN = 3;
        
        /**
         * Visibility state for {@link #softInputMode}: please show the soft
         * input area when normally appropriate (when the user is navigating
         * forward to your window).
         */
        public static final int SOFT_INPUT_STATE_VISIBLE = 4;
        
        /**
         * Visibility state for {@link #softInputMode}: please always make the
         * soft input area visible when this window receives input focus.
         */
        public static final int SOFT_INPUT_STATE_ALWAYS_VISIBLE = 5;
        
        /**
         * Mask for {@link #softInputMode} of the bits that determine the
         * way that the window should be adjusted to accommodate the soft
         * input window.
         */
        public static final int SOFT_INPUT_MASK_ADJUST = 0xf0;
        
        /** Adjustment option for {@link #softInputMode}: nothing specified.
         * The system will try to pick one or
         * the other depending on the contents of the window.
         */
        public static final int SOFT_INPUT_ADJUST_UNSPECIFIED = 0x00;
        
        /** Adjustment option for {@link #softInputMode}: set to allow the
         * window to be resized when an input
         * method is shown, so that its contents are not covered by the input
         * method.  This can <em>not</em> be combined with
         * {@link #SOFT_INPUT_ADJUST_PAN}; if
         * neither of these are set, then the system will try to pick one or
         * the other depending on the contents of the window. If the window's
         * layout parameter flags include {@link #FLAG_FULLSCREEN}, this
         * value for {@link #softInputMode} will be ignored; the window will
         * not resize, but will stay fullscreen.
         */
        public static final int SOFT_INPUT_ADJUST_RESIZE = 0x10;
        
        /** Adjustment option for {@link #softInputMode}: set to have a window
         * pan when an input method is
         * shown, so it doesn't need to deal with resizing but just panned
         * by the framework to ensure the current input focus is visible.  This
         * can <em>not</em> be combined with {@link #SOFT_INPUT_ADJUST_RESIZE}; if
         * neither of these are set, then the system will try to pick one or
         * the other depending on the contents of the window.
         */
        public static final int SOFT_INPUT_ADJUST_PAN = 0x20;
        
        /** Adjustment option for {@link #softInputMode}: set to have a window
         * not adjust for a shown input method.  The window will not be resized,
         * and it will not be panned to make its focus visible.
         */
        public static final int SOFT_INPUT_ADJUST_NOTHING = 0x30;

        /**
         * Bit for {@link #softInputMode}: set when the user has navigated
         * forward to the window.  This is normally set automatically for
         * you by the system, though you may want to set it in certain cases
         * when you are displaying a window yourself.  This flag will always
         * be cleared automatically after the window is displayed.
         */
        public static final int SOFT_INPUT_IS_FORWARD_NAVIGATION = 0x100;

        /**
         * Desired operating mode for any soft input area.  May be any combination
         * of:
         * 
         * <ul>
         * <li> One of the visibility states
         * {@link #SOFT_INPUT_STATE_UNSPECIFIED}, {@link #SOFT_INPUT_STATE_UNCHANGED},
         * {@link #SOFT_INPUT_STATE_HIDDEN}, {@link #SOFT_INPUT_STATE_ALWAYS_VISIBLE}, or
         * {@link #SOFT_INPUT_STATE_VISIBLE}.
         * <li> One of the adjustment options
         * {@link #SOFT_INPUT_ADJUST_UNSPECIFIED},
         * {@link #SOFT_INPUT_ADJUST_RESIZE}, or
         * {@link #SOFT_INPUT_ADJUST_PAN}.
         * </ul>
         *
         *
         * <p>This flag can be controlled in your theme through the
         * {@link android.R.attr#windowSoftInputMode} attribute.</p>
         */
        public int softInputMode;
        
        /**
         * Placement of window within the screen as per {@link Gravity}.  Both
         * {@link Gravity#apply(int, int, int, android.graphics.Rect, int, int,
         * android.graphics.Rect) Gravity.apply} and
         * {@link Gravity#applyDisplay(int, android.graphics.Rect, android.graphics.Rect)
         * Gravity.applyDisplay} are used during window layout, with this value
         * given as the desired gravity.  For example you can specify
         * {@link Gravity#DISPLAY_CLIP_HORIZONTAL Gravity.DISPLAY_CLIP_HORIZONTAL} and
         * {@link Gravity#DISPLAY_CLIP_VERTICAL Gravity.DISPLAY_CLIP_VERTICAL} here
         * to control the behavior of
         * {@link Gravity#applyDisplay(int, android.graphics.Rect, android.graphics.Rect)
         * Gravity.applyDisplay}.
         *
         * @see Gravity
         */
        public int gravity;
    
        /**
         * The horizontal margin, as a percentage of the container's width,
         * between the container and the widget.  See
         * {@link Gravity#apply(int, int, int, android.graphics.Rect, int, int,
         * android.graphics.Rect) Gravity.apply} for how this is used.  This
         * field is added with {@link #x} to supply the <var>xAdj</var> parameter.
         */
        public float horizontalMargin;
    
        /**
         * The vertical margin, as a percentage of the container's height,
         * between the container and the widget.  See
         * {@link Gravity#apply(int, int, int, android.graphics.Rect, int, int,
         * android.graphics.Rect) Gravity.apply} for how this is used.  This
         * field is added with {@link #y} to supply the <var>yAdj</var> parameter.
         */
        public float verticalMargin;

        /**
         * Positive insets between the drawing surface and window content.
         *
         * @hide
         */
        public final Rect surfaceInsets = new Rect();
    
        /**
         * The desired bitmap format.  May be one of the constants in
         * {@link android.graphics.PixelFormat}.  Default is OPAQUE.
         */
        public int format;
    
        /**
         * A style resource defining the animations to use for this window.
         * This must be a system resource; it can not be an application resource
         * because the window manager does not have access to applications.
         */
        public int windowAnimations;
    
        /**
         * An alpha value to apply to this entire window.
         * An alpha of 1.0 means fully opaque and 0.0 means fully transparent
         */
        public float alpha = 1.0f;
    
        /**
         * When {@link #FLAG_DIM_BEHIND} is set, this is the amount of dimming
         * to apply.  Range is from 1.0 for completely opaque to 0.0 for no
         * dim.
         */
        public float dimAmount = 1.0f;

        /**
         * Default value for {@link #screenBrightness} and {@link #buttonBrightness}
         * indicating that the brightness value is not overridden for this window
         * and normal brightness policy should be used.
         */
        public static final float BRIGHTNESS_OVERRIDE_NONE = -1.0f;

        /**
         * Value for {@link #screenBrightness} and {@link #buttonBrightness}
         * indicating that the screen or button backlight brightness should be set
         * to the lowest value when this window is in front.
         */
        public static final float BRIGHTNESS_OVERRIDE_OFF = 0.0f;

        /**
         * Value for {@link #screenBrightness} and {@link #buttonBrightness}
         * indicating that the screen or button backlight brightness should be set
         * to the hightest value when this window is in front.
         */
        public static final float BRIGHTNESS_OVERRIDE_FULL = 1.0f;
    
        /**
         * This can be used to override the user's preferred brightness of
         * the screen.  A value of less than 0, the default, means to use the
         * preferred screen brightness.  0 to 1 adjusts the brightness from
         * dark to full bright.
         */
        public float screenBrightness = BRIGHTNESS_OVERRIDE_NONE;
        
        /**
         * This can be used to override the standard behavior of the button and
         * keyboard backlights.  A value of less than 0, the default, means to
         * use the standard backlight behavior.  0 to 1 adjusts the brightness
         * from dark to full bright.
         */
        public float buttonBrightness = BRIGHTNESS_OVERRIDE_NONE;

        /**
         * Value for {@link #rotationAnimation} to define the animation used to
         * specify that this window will rotate in or out following a rotation.
         */
        public static final int ROTATION_ANIMATION_ROTATE = 0;

        /**
         * Value for {@link #rotationAnimation} to define the animation used to
         * specify that this window will fade in or out following a rotation.
         */
        public static final int ROTATION_ANIMATION_CROSSFADE = 1;

        /**
         * Value for {@link #rotationAnimation} to define the animation used to
         * specify that this window will immediately disappear or appear following
         * a rotation.
         */
        public static final int ROTATION_ANIMATION_JUMPCUT = 2;

        /**
         * Define the exit and entry animations used on this window when the device is rotated.
         * This only has an affect if the incoming and outgoing topmost
         * opaque windows have the #FLAG_FULLSCREEN bit set and are not covered
         * by other windows. All other situations default to the
         * {@link #ROTATION_ANIMATION_ROTATE} behavior.
         * 
         * @see #ROTATION_ANIMATION_ROTATE
         * @see #ROTATION_ANIMATION_CROSSFADE
         * @see #ROTATION_ANIMATION_JUMPCUT
         */
        public int rotationAnimation = ROTATION_ANIMATION_ROTATE;

        /**
         * Identifier for this window.  This will usually be filled in for
         * you.
         */
        public IBinder token = null;
    
        /**
         * Name of the package owning this window.
         */
        public String packageName = null;
        
        /**
         * Specific orientation value for a window.
         * May be any of the same values allowed
         * for {@link android.content.pm.ActivityInfo#screenOrientation}. 
         * If not set, a default value of 
         * {@link android.content.pm.ActivityInfo#SCREEN_ORIENTATION_UNSPECIFIED} 
         * will be used.
         */
        public int screenOrientation = ActivityInfo.SCREEN_ORIENTATION_UNSPECIFIED;

        /**
         * The preferred refresh rate for the window.
         *
         * This must be one of the supported refresh rates obtained for the display(s) the window
         * is on.
         *
         * @see Display#getSupportedRefreshRates()
         */
        public float preferredRefreshRate;

        /**
         * Control the visibility of the status bar.
         *
         * @see View#STATUS_BAR_VISIBLE
         * @see View#STATUS_BAR_HIDDEN
         */
        public int systemUiVisibility;

        /**
         * @hide
         * The ui visibility as requested by the views in this hierarchy.
         * the combined value should be systemUiVisibility | subtreeSystemUiVisibility.
         */
        public int subtreeSystemUiVisibility;

        /**
         * Get callbacks about the system ui visibility changing.
         * 
         * TODO: Maybe there should be a bitfield of optional callbacks that we need.
         *
         * @hide
         */
        public boolean hasSystemUiListeners;

        /**
         * When this window has focus, disable touch pad pointer gesture processing.
         * The window will receive raw position updates from the touch pad instead
         * of pointer movements and synthetic touch events.
         *
         * @hide
         */
        public static final int INPUT_FEATURE_DISABLE_POINTER_GESTURES = 0x00000001;

        /**
         * Does not construct an input channel for this window.  The channel will therefore
         * be incapable of receiving input.
         *
         * @hide
         */
        public static final int INPUT_FEATURE_NO_INPUT_CHANNEL = 0x00000002;

        /**
         * When this window has focus, does not call user activity for all input events so
         * the application will have to do it itself.  Should only be used by
         * the keyguard and phone app.
         * <p>
         * Should only be used by the keyguard and phone app.
         * </p>
         *
         * @hide
         */
        public static final int INPUT_FEATURE_DISABLE_USER_ACTIVITY = 0x00000004;

        /**
         * Control special features of the input subsystem.
         *
         * @see #INPUT_FEATURE_DISABLE_POINTER_GESTURES
         * @see #INPUT_FEATURE_NO_INPUT_CHANNEL
         * @see #INPUT_FEATURE_DISABLE_USER_ACTIVITY
         * @hide
         */
        public int inputFeatures;

        /**
         * Sets the number of milliseconds before the user activity timeout occurs
         * when this window has focus.  A value of -1 uses the standard timeout.
         * A value of 0 uses the minimum support display timeout.
         * <p>
         * This property can only be used to reduce the user specified display timeout;
         * it can never make the timeout longer than it normally would be.
         * </p><p>
         * Should only be used by the keyguard and phone app.
         * </p>
         *
         * @hide
         */
        public long userActivityTimeout = -1;

        /**
         * Threshold value that blur masking layer uses to determine whether
         * to use or discard the blurred color.
         * Value should be between 0.0 and 1.0
         * @hide
         */
        public float blurMaskAlphaThreshold = 0.0f;

        public LayoutParams() {
            super(LayoutParams.MATCH_PARENT, LayoutParams.MATCH_PARENT);
            type = TYPE_APPLICATION;
            format = PixelFormat.OPAQUE;
        }
        
        public LayoutParams(int _type) {
            super(LayoutParams.MATCH_PARENT, LayoutParams.MATCH_PARENT);
            type = _type;
            format = PixelFormat.OPAQUE;
        }
    
        public LayoutParams(int _type, int _flags) {
            super(LayoutParams.MATCH_PARENT, LayoutParams.MATCH_PARENT);
            type = _type;
            flags = _flags;
            format = PixelFormat.OPAQUE;
        }
    
        public LayoutParams(int _type, int _flags, int _format) {
            super(LayoutParams.MATCH_PARENT, LayoutParams.MATCH_PARENT);
            type = _type;
            flags = _flags;
            format = _format;
        }
        
        public LayoutParams(int w, int h, int _type, int _flags, int _format) {
            super(w, h);
            type = _type;
            flags = _flags;
            format = _format;
        }
        
        public LayoutParams(int w, int h, int xpos, int ypos, int _type,
                int _flags, int _format) {
            super(w, h);
            x = xpos;
            y = ypos;
            type = _type;
            flags = _flags;
            format = _format;
        }
    
        public final void setTitle(CharSequence title) {
            if (null == title)
                title = "";
    
            mTitle = TextUtils.stringOrSpannedString(title);
        }
    
        public final CharSequence getTitle() {
            return mTitle;
        }
    
        public int describeContents() {
            return 0;
        }

        public void writeToParcel(Parcel out, int parcelableFlags) {
            out.writeInt(width);
            out.writeInt(height);
            out.writeInt(x);
            out.writeInt(y);
            out.writeInt(type);
            out.writeInt(flags);
            out.writeInt(privateFlags);
            out.writeInt(softInputMode);
            out.writeInt(gravity);
            out.writeFloat(horizontalMargin);
            out.writeFloat(verticalMargin);
            out.writeInt(format);
            out.writeInt(windowAnimations);
            out.writeFloat(alpha);
            out.writeFloat(dimAmount);
            out.writeFloat(screenBrightness);
            out.writeFloat(buttonBrightness);
            out.writeInt(rotationAnimation);
            out.writeStrongBinder(token);
            out.writeString(packageName);
            TextUtils.writeToParcel(mTitle, out, parcelableFlags);
            out.writeInt(screenOrientation);
            out.writeFloat(preferredRefreshRate);
            out.writeInt(systemUiVisibility);
            out.writeInt(subtreeSystemUiVisibility);
            out.writeInt(hasSystemUiListeners ? 1 : 0);
            out.writeInt(inputFeatures);
            out.writeLong(userActivityTimeout);
            out.writeInt(surfaceInsets.left);
            out.writeInt(surfaceInsets.top);
            out.writeInt(surfaceInsets.right);
            out.writeInt(surfaceInsets.bottom);
<<<<<<< HEAD
            out.writeFloat(blurMaskAlphaThreshold);
=======
            out.writeInt(needsMenuKey);
>>>>>>> d0f748a7
        }

        public static final Parcelable.Creator<LayoutParams> CREATOR
                    = new Parcelable.Creator<LayoutParams>() {
            public LayoutParams createFromParcel(Parcel in) {
                return new LayoutParams(in);
            }

            public LayoutParams[] newArray(int size) {
                return new LayoutParams[size];
            }
        };
    
    
        public LayoutParams(Parcel in) {
            width = in.readInt();
            height = in.readInt();
            x = in.readInt();
            y = in.readInt();
            type = in.readInt();
            flags = in.readInt();
            privateFlags = in.readInt();
            softInputMode = in.readInt();
            gravity = in.readInt();
            horizontalMargin = in.readFloat();
            verticalMargin = in.readFloat();
            format = in.readInt();
            windowAnimations = in.readInt();
            alpha = in.readFloat();
            dimAmount = in.readFloat();
            screenBrightness = in.readFloat();
            buttonBrightness = in.readFloat();
            rotationAnimation = in.readInt();
            token = in.readStrongBinder();
            packageName = in.readString();
            mTitle = TextUtils.CHAR_SEQUENCE_CREATOR.createFromParcel(in);
            screenOrientation = in.readInt();
            preferredRefreshRate = in.readFloat();
            systemUiVisibility = in.readInt();
            subtreeSystemUiVisibility = in.readInt();
            hasSystemUiListeners = in.readInt() != 0;
            inputFeatures = in.readInt();
            userActivityTimeout = in.readLong();
            surfaceInsets.left = in.readInt();
            surfaceInsets.top = in.readInt();
            surfaceInsets.right = in.readInt();
            surfaceInsets.bottom = in.readInt();
<<<<<<< HEAD
            blurMaskAlphaThreshold = in.readFloat();
=======
            needsMenuKey = in.readInt();
>>>>>>> d0f748a7
        }

        @SuppressWarnings({"PointlessBitwiseExpression"})
        public static final int LAYOUT_CHANGED = 1<<0;
        public static final int TYPE_CHANGED = 1<<1;
        public static final int FLAGS_CHANGED = 1<<2;
        public static final int FORMAT_CHANGED = 1<<3;
        public static final int ANIMATION_CHANGED = 1<<4;
        public static final int DIM_AMOUNT_CHANGED = 1<<5;
        public static final int TITLE_CHANGED = 1<<6;
        public static final int ALPHA_CHANGED = 1<<7;
        public static final int MEMORY_TYPE_CHANGED = 1<<8;
        public static final int SOFT_INPUT_MODE_CHANGED = 1<<9;
        public static final int SCREEN_ORIENTATION_CHANGED = 1<<10;
        public static final int SCREEN_BRIGHTNESS_CHANGED = 1<<11;
        public static final int ROTATION_ANIMATION_CHANGED = 1<<12;
        /** {@hide} */
        public static final int BUTTON_BRIGHTNESS_CHANGED = 1<<13;
        /** {@hide} */
        public static final int SYSTEM_UI_VISIBILITY_CHANGED = 1<<14;
        /** {@hide} */
        public static final int SYSTEM_UI_LISTENER_CHANGED = 1<<15;
        /** {@hide} */
        public static final int INPUT_FEATURES_CHANGED = 1<<16;
        /** {@hide} */
        public static final int PRIVATE_FLAGS_CHANGED = 1<<17;
        /** {@hide} */
        public static final int USER_ACTIVITY_TIMEOUT_CHANGED = 1<<18;
        /** {@hide} */
        public static final int TRANSLUCENT_FLAGS_CHANGED = 1<<19;
        /** {@hide} */
        public static final int SURFACE_INSETS_CHANGED = 1<<20;
        /** {@hide} */
        public static final int PREFERRED_REFRESH_RATE_CHANGED = 1 << 21;
        /** {@hide} */
<<<<<<< HEAD
        public static final int BLUR_MASK_ALPHA_THRESHOLD_CHANGED = 1 << 30;
=======
        public static final int NEEDS_MENU_KEY_CHANGED = 1 << 22;
>>>>>>> d0f748a7
        /** {@hide} */
        public static final int EVERYTHING_CHANGED = 0xffffffff;

        // internal buffer to backup/restore parameters under compatibility mode.
        private int[] mCompatibilityParamsBackup = null;

        public final int copyFrom(LayoutParams o) {
            int changes = 0;

            if (width != o.width) {
                width = o.width;
                changes |= LAYOUT_CHANGED;
            }
            if (height != o.height) {
                height = o.height;
                changes |= LAYOUT_CHANGED;
            }
            if (x != o.x) {
                x = o.x;
                changes |= LAYOUT_CHANGED;
            }
            if (y != o.y) {
                y = o.y;
                changes |= LAYOUT_CHANGED;
            }
            if (horizontalWeight != o.horizontalWeight) {
                horizontalWeight = o.horizontalWeight;
                changes |= LAYOUT_CHANGED;
            }
            if (verticalWeight != o.verticalWeight) {
                verticalWeight = o.verticalWeight;
                changes |= LAYOUT_CHANGED;
            }
            if (horizontalMargin != o.horizontalMargin) {
                horizontalMargin = o.horizontalMargin;
                changes |= LAYOUT_CHANGED;
            }
            if (verticalMargin != o.verticalMargin) {
                verticalMargin = o.verticalMargin;
                changes |= LAYOUT_CHANGED;
            }
            if (type != o.type) {
                type = o.type;
                changes |= TYPE_CHANGED;
            }
            if (flags != o.flags) {
                final int diff = flags ^ o.flags;
                if ((diff & (FLAG_TRANSLUCENT_STATUS | FLAG_TRANSLUCENT_NAVIGATION)) != 0) {
                    changes |= TRANSLUCENT_FLAGS_CHANGED;
                }
                flags = o.flags;
                changes |= FLAGS_CHANGED;
            }
            if (privateFlags != o.privateFlags) {
                privateFlags = o.privateFlags;
                changes |= PRIVATE_FLAGS_CHANGED;
            }
            if (softInputMode != o.softInputMode) {
                softInputMode = o.softInputMode;
                changes |= SOFT_INPUT_MODE_CHANGED;
            }
            if (gravity != o.gravity) {
                gravity = o.gravity;
                changes |= LAYOUT_CHANGED;
            }
            if (format != o.format) {
                format = o.format;
                changes |= FORMAT_CHANGED;
            }
            if (windowAnimations != o.windowAnimations) {
                windowAnimations = o.windowAnimations;
                changes |= ANIMATION_CHANGED;
            }
            if (token == null) {
                // NOTE: token only copied if the recipient doesn't
                // already have one.
                token = o.token;
            }
            if (packageName == null) {
                // NOTE: packageName only copied if the recipient doesn't
                // already have one.
                packageName = o.packageName;
            }
            if (!mTitle.equals(o.mTitle)) {
                mTitle = o.mTitle;
                changes |= TITLE_CHANGED;
            }
            if (alpha != o.alpha) {
                alpha = o.alpha;
                changes |= ALPHA_CHANGED;
            }
            if (dimAmount != o.dimAmount) {
                dimAmount = o.dimAmount;
                changes |= DIM_AMOUNT_CHANGED;
            }
            if (screenBrightness != o.screenBrightness) {
                screenBrightness = o.screenBrightness;
                changes |= SCREEN_BRIGHTNESS_CHANGED;
            }
            if (buttonBrightness != o.buttonBrightness) {
                buttonBrightness = o.buttonBrightness;
                changes |= BUTTON_BRIGHTNESS_CHANGED;
            }
            if (rotationAnimation != o.rotationAnimation) {
                rotationAnimation = o.rotationAnimation;
                changes |= ROTATION_ANIMATION_CHANGED;
            }
    
            if (screenOrientation != o.screenOrientation) {
                screenOrientation = o.screenOrientation;
                changes |= SCREEN_ORIENTATION_CHANGED;
            }

            if (preferredRefreshRate != o.preferredRefreshRate) {
                preferredRefreshRate = o.preferredRefreshRate;
                changes |= PREFERRED_REFRESH_RATE_CHANGED;
            }

            if (systemUiVisibility != o.systemUiVisibility
                    || subtreeSystemUiVisibility != o.subtreeSystemUiVisibility) {
                systemUiVisibility = o.systemUiVisibility;
                subtreeSystemUiVisibility = o.subtreeSystemUiVisibility;
                changes |= SYSTEM_UI_VISIBILITY_CHANGED;
            }

            if (hasSystemUiListeners != o.hasSystemUiListeners) {
                hasSystemUiListeners = o.hasSystemUiListeners;
                changes |= SYSTEM_UI_LISTENER_CHANGED;
            }

            if (inputFeatures != o.inputFeatures) {
                inputFeatures = o.inputFeatures;
                changes |= INPUT_FEATURES_CHANGED;
            }

            if (userActivityTimeout != o.userActivityTimeout) {
                userActivityTimeout = o.userActivityTimeout;
                changes |= USER_ACTIVITY_TIMEOUT_CHANGED;
            }

            if (!surfaceInsets.equals(o.surfaceInsets)) {
                surfaceInsets.set(o.surfaceInsets);
                changes |= SURFACE_INSETS_CHANGED;
            }

<<<<<<< HEAD
            if (blurMaskAlphaThreshold != o.blurMaskAlphaThreshold) {
                blurMaskAlphaThreshold = o.blurMaskAlphaThreshold;
                changes |= BLUR_MASK_ALPHA_THRESHOLD_CHANGED;
=======
            if (needsMenuKey != o.needsMenuKey) {
                needsMenuKey = o.needsMenuKey;
                changes |= NEEDS_MENU_KEY_CHANGED;
>>>>>>> d0f748a7
            }

            return changes;
        }

        @Override
        public String debug(String output) {
            output += "Contents of " + this + ":";
            Log.d("Debug", output);
            output = super.debug("");
            Log.d("Debug", output);
            Log.d("Debug", "");
            Log.d("Debug", "WindowManager.LayoutParams={title=" + mTitle + "}");
            return "";
        }
    
        @Override
        public String toString() {
            StringBuilder sb = new StringBuilder(256);
            sb.append("WM.LayoutParams{");
            sb.append("(");
            sb.append(x);
            sb.append(',');
            sb.append(y);
            sb.append(")(");
            sb.append((width== MATCH_PARENT ?"fill":(width==WRAP_CONTENT?"wrap":width)));
            sb.append('x');
            sb.append((height== MATCH_PARENT ?"fill":(height==WRAP_CONTENT?"wrap":height)));
            sb.append(")");
            if (horizontalMargin != 0) {
                sb.append(" hm=");
                sb.append(horizontalMargin);
            }
            if (verticalMargin != 0) {
                sb.append(" vm=");
                sb.append(verticalMargin);
            }
            if (gravity != 0) {
                sb.append(" gr=#");
                sb.append(Integer.toHexString(gravity));
            }
            if (softInputMode != 0) {
                sb.append(" sim=#");
                sb.append(Integer.toHexString(softInputMode));
            }
            sb.append(" ty=");
            sb.append(type);
            sb.append(" fl=#");
            sb.append(Integer.toHexString(flags));
            if (privateFlags != 0) {
                if ((privateFlags & PRIVATE_FLAG_COMPATIBLE_WINDOW) != 0) {
                    sb.append(" compatible=true");
                }
                sb.append(" pfl=0x").append(Integer.toHexString(privateFlags));
            }
            if (format != PixelFormat.OPAQUE) {
                sb.append(" fmt=");
                sb.append(format);
            }
            if (windowAnimations != 0) {
                sb.append(" wanim=0x");
                sb.append(Integer.toHexString(windowAnimations));
            }
            if (screenOrientation != ActivityInfo.SCREEN_ORIENTATION_UNSPECIFIED) {
                sb.append(" or=");
                sb.append(screenOrientation);
            }
            if (alpha != 1.0f) {
                sb.append(" alpha=");
                sb.append(alpha);
            }
            if (screenBrightness != BRIGHTNESS_OVERRIDE_NONE) {
                sb.append(" sbrt=");
                sb.append(screenBrightness);
            }
            if (buttonBrightness != BRIGHTNESS_OVERRIDE_NONE) {
                sb.append(" bbrt=");
                sb.append(buttonBrightness);
            }
            if (rotationAnimation != ROTATION_ANIMATION_ROTATE) {
                sb.append(" rotAnim=");
                sb.append(rotationAnimation);
            }
            if (preferredRefreshRate != 0) {
                sb.append(" preferredRefreshRate=");
                sb.append(preferredRefreshRate);
            }
            if (systemUiVisibility != 0) {
                sb.append(" sysui=0x");
                sb.append(Integer.toHexString(systemUiVisibility));
            }
            if (subtreeSystemUiVisibility != 0) {
                sb.append(" vsysui=0x");
                sb.append(Integer.toHexString(subtreeSystemUiVisibility));
            }
            if (hasSystemUiListeners) {
                sb.append(" sysuil=");
                sb.append(hasSystemUiListeners);
            }
            if (inputFeatures != 0) {
                sb.append(" if=0x").append(Integer.toHexString(inputFeatures));
            }
            if (userActivityTimeout >= 0) {
                sb.append(" userActivityTimeout=").append(userActivityTimeout);
            }
            if (!surfaceInsets.equals(Insets.NONE)) {
                sb.append(" surfaceInsets=").append(surfaceInsets);
            }
            if (needsMenuKey != NEEDS_MENU_UNSET) {
                sb.append(" needsMenuKey=");
                sb.append(needsMenuKey);
            }
            sb.append('}');
            return sb.toString();
        }

        /**
         * Scale the layout params' coordinates and size.
         * @hide
         */
        public void scale(float scale) {
            x = (int) (x * scale + 0.5f);
            y = (int) (y * scale + 0.5f);
            if (width > 0) {
                width = (int) (width * scale + 0.5f);
            }
            if (height > 0) {
                height = (int) (height * scale + 0.5f);
            }
        }

        /**
         * Backup the layout parameters used in compatibility mode.
         * @see LayoutParams#restore()
         */
        void backup() {
            int[] backup = mCompatibilityParamsBackup;
            if (backup == null) {
                // we backup 4 elements, x, y, width, height
                backup = mCompatibilityParamsBackup = new int[4];
            }
            backup[0] = x;
            backup[1] = y;
            backup[2] = width;
            backup[3] = height;
        }

        /**
         * Restore the layout params' coordinates, size and gravity
         * @see LayoutParams#backup()
         */
        void restore() {
            int[] backup = mCompatibilityParamsBackup;
            if (backup != null) {
                x = backup[0];
                y = backup[1];
                width = backup[2];
                height = backup[3];
            }
        }

        private CharSequence mTitle = "";
    }
}<|MERGE_RESOLUTION|>--- conflicted
+++ resolved
@@ -1645,11 +1645,8 @@
             out.writeInt(surfaceInsets.top);
             out.writeInt(surfaceInsets.right);
             out.writeInt(surfaceInsets.bottom);
-<<<<<<< HEAD
             out.writeFloat(blurMaskAlphaThreshold);
-=======
             out.writeInt(needsMenuKey);
->>>>>>> d0f748a7
         }
 
         public static final Parcelable.Creator<LayoutParams> CREATOR
@@ -1697,11 +1694,8 @@
             surfaceInsets.top = in.readInt();
             surfaceInsets.right = in.readInt();
             surfaceInsets.bottom = in.readInt();
-<<<<<<< HEAD
             blurMaskAlphaThreshold = in.readFloat();
-=======
             needsMenuKey = in.readInt();
->>>>>>> d0f748a7
         }
 
         @SuppressWarnings({"PointlessBitwiseExpression"})
@@ -1737,11 +1731,9 @@
         /** {@hide} */
         public static final int PREFERRED_REFRESH_RATE_CHANGED = 1 << 21;
         /** {@hide} */
-<<<<<<< HEAD
+        public static final int NEEDS_MENU_KEY_CHANGED = 1 << 22;
+        /** {@hide} */
         public static final int BLUR_MASK_ALPHA_THRESHOLD_CHANGED = 1 << 30;
-=======
-        public static final int NEEDS_MENU_KEY_CHANGED = 1 << 22;
->>>>>>> d0f748a7
         /** {@hide} */
         public static final int EVERYTHING_CHANGED = 0xffffffff;
 
@@ -1887,15 +1879,14 @@
                 changes |= SURFACE_INSETS_CHANGED;
             }
 
-<<<<<<< HEAD
             if (blurMaskAlphaThreshold != o.blurMaskAlphaThreshold) {
                 blurMaskAlphaThreshold = o.blurMaskAlphaThreshold;
                 changes |= BLUR_MASK_ALPHA_THRESHOLD_CHANGED;
-=======
+            }
+
             if (needsMenuKey != o.needsMenuKey) {
                 needsMenuKey = o.needsMenuKey;
                 changes |= NEEDS_MENU_KEY_CHANGED;
->>>>>>> d0f748a7
             }
 
             return changes;
