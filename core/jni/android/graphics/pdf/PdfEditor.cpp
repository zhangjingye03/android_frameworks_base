/*
 * Copyright (C) 2014 The Android Open Source Project
 *
 * Licensed under the Apache License, Version 2.0 (the "License");
 * you may not use this file except in compliance with the License.
 * You may obtain a copy of the License at
 *
 *      http://www.apache.org/licenses/LICENSE-2.0
 *
 * Unless required by applicable law or agreed to in writing, software
 * distributed under the License is distributed on an "AS IS" BASIS,
 * WITHOUT WARRANTIES OR CONDITIONS OF ANY KIND, either express or implied.
 * See the License for the specific language governing permissions and
 * limitations under the License.
 */

#include "jni.h"
#include "JNIHelp.h"

#pragma GCC diagnostic push
#pragma GCC diagnostic ignored "-Wdelete-non-virtual-dtor"
#include "fpdfview.h"
#include "fpdfedit.h"
#include "fpdfsave.h"
#include "fsdk_rendercontext.h"
#include "fpdf_transformpage.h"
#pragma GCC diagnostic pop

#include "SkMatrix.h"

#include <core_jni_helpers.h>
#include <vector>
#include <utils/Log.h>
#include <unistd.h>
#include <sys/types.h>
#include <unistd.h>

namespace android {

enum PageBox {PAGE_BOX_MEDIA, PAGE_BOX_CROP};

static struct {
    jfieldID x;
    jfieldID y;
} gPointClassInfo;

static struct {
    jfieldID left;
    jfieldID top;
    jfieldID right;
    jfieldID bottom;
} gRectClassInfo;

static Mutex sLock;

static int sUnmatchedInitRequestCount = 0;

static void initializeLibraryIfNeeded() {
    Mutex::Autolock _l(sLock);
    if (sUnmatchedInitRequestCount == 0) {
        FPDF_InitLibrary(NULL);
    }
    sUnmatchedInitRequestCount++;
}

static void destroyLibraryIfNeeded() {
    Mutex::Autolock _l(sLock);
    sUnmatchedInitRequestCount--;
    if (sUnmatchedInitRequestCount == 0) {
       FPDF_DestroyLibrary();
    }
}

static int getBlock(void* param, unsigned long position, unsigned char* outBuffer,
        unsigned long size) {
    const int fd = reinterpret_cast<intptr_t>(param);
    const int readCount = pread(fd, outBuffer, size, position);
    if (readCount < 0) {
        ALOGE("Cannot read from file descriptor. Error:%d", errno);
        return 0;
    }
    return 1;
}

static jlong nativeOpen(JNIEnv* env, jclass thiz, jint fd, jlong size) {
    initializeLibraryIfNeeded();

    FPDF_FILEACCESS loader;
    loader.m_FileLen = size;
    loader.m_Param = reinterpret_cast<void*>(intptr_t(fd));
    loader.m_GetBlock = &getBlock;

    FPDF_DOCUMENT document = FPDF_LoadCustomDocument(&loader, NULL);

    if (!document) {
        const long error = FPDF_GetLastError();
        switch (error) {
            case FPDF_ERR_PASSWORD:
            case FPDF_ERR_SECURITY: {
                jniThrowExceptionFmt(env, "java/lang/SecurityException",
                        "cannot create document. Error: %ld", error);
            } break;
            default: {
                jniThrowExceptionFmt(env, "java/io/IOException",
                        "cannot create document. Error: %ld", error);
            } break;
        }
        destroyLibraryIfNeeded();
        return -1;
    }

    return reinterpret_cast<jlong>(document);
}

static void nativeClose(JNIEnv* env, jclass thiz, jlong documentPtr) {
    FPDF_DOCUMENT document = reinterpret_cast<FPDF_DOCUMENT>(documentPtr);
    FPDF_CloseDocument(document);
    destroyLibraryIfNeeded();
}

static jint nativeGetPageCount(JNIEnv* env, jclass thiz, jlong documentPtr) {
    FPDF_DOCUMENT document = reinterpret_cast<FPDF_DOCUMENT>(documentPtr);
    return FPDF_GetPageCount(document);
}

static jint nativeRemovePage(JNIEnv* env, jclass thiz, jlong documentPtr, jint pageIndex) {
    FPDF_DOCUMENT document = reinterpret_cast<FPDF_DOCUMENT>(documentPtr);
    FPDFPage_Delete(document, pageIndex);
    return FPDF_GetPageCount(document);
}

struct PdfToFdWriter : FPDF_FILEWRITE {
    int dstFd;
};

static bool writeAllBytes(const int fd, const void* buffer, const size_t byteCount) {
    char* writeBuffer = static_cast<char*>(const_cast<void*>(buffer));
    size_t remainingBytes = byteCount;
    while (remainingBytes > 0) {
        ssize_t writtenByteCount = write(fd, writeBuffer, remainingBytes);
        if (writtenByteCount == -1) {
            if (errno == EINTR) {
                continue;
            }
            __android_log_print(ANDROID_LOG_ERROR, LOG_TAG,
                    "Error writing to buffer: %d", errno);
            return false;
        }
        remainingBytes -= writtenByteCount;
        writeBuffer += writtenByteCount;
    }
    return true;
}

static int writeBlock(FPDF_FILEWRITE* owner, const void* buffer, unsigned long size) {
    const PdfToFdWriter* writer = reinterpret_cast<PdfToFdWriter*>(owner);
    const bool success = writeAllBytes(writer->dstFd, buffer, size);
    if (!success) {
        ALOGE("Cannot write to file descriptor. Error:%d", errno);
        return 0;
    }
    return 1;
}

static void nativeWrite(JNIEnv* env, jclass thiz, jlong documentPtr, jint fd) {
    FPDF_DOCUMENT document = reinterpret_cast<FPDF_DOCUMENT>(documentPtr);
    PdfToFdWriter writer;
    writer.dstFd = fd;
    writer.WriteBlock = &writeBlock;
    const bool success = FPDF_SaveAsCopy(document, &writer, FPDF_NO_INCREMENTAL);
    if (!success) {
        jniThrowExceptionFmt(env, "java/io/IOException",
                "cannot write to fd. Error: %d", errno);
        destroyLibraryIfNeeded();
    }
}

static void nativeSetTransformAndClip(JNIEnv* env, jclass thiz, jlong documentPtr, jint pageIndex,
        jlong transformPtr, jint clipLeft, jint clipTop, jint clipRight, jint clipBottom) {
    FPDF_DOCUMENT document = reinterpret_cast<FPDF_DOCUMENT>(documentPtr);

    CPDF_Page* page = (CPDF_Page*) FPDF_LoadPage(document, pageIndex);
    if (!page) {
        jniThrowException(env, "java/lang/IllegalStateException",
                "cannot open page");
        return;
    }

    double width = 0;
    double height = 0;

    const int result = FPDF_GetPageSizeByIndex(document, pageIndex, &width, &height);
    if (!result) {
        jniThrowException(env, "java/lang/IllegalStateException",
                    "cannot get page size");
        return;
    }

    CFX_AffineMatrix matrix;

    SkMatrix* skTransform = reinterpret_cast<SkMatrix*>(transformPtr);

    SkScalar transformValues[6];
    skTransform->asAffine(transformValues);

    // PDF's coordinate system origin is left-bottom while in graphics it
    // is the top-left. So, translate the PDF coordinates to ours.
    matrix.Set(1, 0, 0, -1, 0, page->GetPageHeight());

    // Apply the transformation what was created in our coordinates.
    matrix.Concat(transformValues[SkMatrix::kAScaleX], transformValues[SkMatrix::kASkewY],
            transformValues[SkMatrix::kASkewX], transformValues[SkMatrix::kAScaleY],
            transformValues[SkMatrix::kATransX], transformValues[SkMatrix::kATransY]);

    // Translate the result back to PDF coordinates.
    matrix.Concat(1, 0, 0, -1, 0, page->GetPageHeight());

    FS_MATRIX transform = {matrix.a, matrix.b, matrix.c, matrix.d, matrix.e, matrix.f};
    FS_RECTF clip = {(float) clipLeft, (float) clipTop, (float) clipRight, (float) clipBottom};

    FPDFPage_TransFormWithClip(page, &transform, &clip);

    FPDF_ClosePage(page);
}

static void nativeGetPageSize(JNIEnv* env, jclass thiz, jlong documentPtr,
        jint pageIndex, jobject outSize) {
    FPDF_DOCUMENT document = reinterpret_cast<FPDF_DOCUMENT>(documentPtr);

    FPDF_PAGE page = FPDF_LoadPage(document, pageIndex);
    if (!page) {
        jniThrowException(env, "java/lang/IllegalStateException",
                "cannot open page");
        return;
    }

    double width = 0;
    double height = 0;

    const int result = FPDF_GetPageSizeByIndex(document, pageIndex, &width, &height);
    if (!result) {
        jniThrowException(env, "java/lang/IllegalStateException",
                    "cannot get page size");
        return;
    }

    env->SetIntField(outSize, gPointClassInfo.x, width);
    env->SetIntField(outSize, gPointClassInfo.y, height);

    FPDF_ClosePage(page);
}

static jboolean nativeScaleForPrinting(JNIEnv* env, jclass thiz, jlong documentPtr) {
    FPDF_DOCUMENT document = reinterpret_cast<FPDF_DOCUMENT>(documentPtr);
    FPDF_BOOL success = FPDF_VIEWERREF_GetPrintScaling(document);
    return success ? JNI_TRUE : JNI_FALSE;
}

static bool nativeGetPageBox(JNIEnv* env, jclass thiz, jlong documentPtr, jint pageIndex,
        PageBox pageBox, jobject outBox) {
    FPDF_DOCUMENT document = reinterpret_cast<FPDF_DOCUMENT>(documentPtr);

    FPDF_PAGE page = FPDF_LoadPage(document, pageIndex);
    if (!page) {
        jniThrowException(env, "java/lang/IllegalStateException",
                "cannot open page");
        return false;
    }

    float left;
    float top;
    float right;
    float bottom;

    const FPDF_BOOL success = (pageBox == PAGE_BOX_MEDIA)
        ? FPDFPage_GetMediaBox(page, &left, &top, &right, &bottom)
        : FPDFPage_GetCropBox(page, &left, &top, &right, &bottom);

    FPDF_ClosePage(page);

    if (!success) {
        return false;
    }

    env->SetIntField(outBox, gRectClassInfo.left, (int) left);
    env->SetIntField(outBox, gRectClassInfo.top, (int) top);
    env->SetIntField(outBox, gRectClassInfo.right, (int) right);
    env->SetIntField(outBox, gRectClassInfo.bottom, (int) bottom);

    return true;
}

static jboolean nativeGetPageMediaBox(JNIEnv* env, jclass thiz, jlong documentPtr, jint pageIndex,
        jobject outMediaBox) {
    const bool success = nativeGetPageBox(env, thiz, documentPtr, pageIndex, PAGE_BOX_MEDIA,
            outMediaBox);
    return success ? JNI_TRUE : JNI_FALSE;
}

static jboolean nativeGetPageCropBox(JNIEnv* env, jclass thiz, jlong documentPtr, jint pageIndex,
        jobject outMediaBox) {
    const bool success = nativeGetPageBox(env, thiz, documentPtr, pageIndex, PAGE_BOX_CROP,
         outMediaBox);
    return success ? JNI_TRUE : JNI_FALSE;
}

static void nativeSetPageBox(JNIEnv* env, jclass thiz, jlong documentPtr, jint pageIndex,
        PageBox pageBox, jobject box) {
    FPDF_DOCUMENT document = reinterpret_cast<FPDF_DOCUMENT>(documentPtr);

    FPDF_PAGE page = FPDF_LoadPage(document, pageIndex);
    if (!page) {
        jniThrowException(env, "java/lang/IllegalStateException",
                "cannot open page");
        return;
    }

    const int left = env->GetIntField(box, gRectClassInfo.left);
    const int top = env->GetIntField(box, gRectClassInfo.top);
    const int right = env->GetIntField(box, gRectClassInfo.right);
    const int bottom = env->GetIntField(box, gRectClassInfo.bottom);

    if (pageBox == PAGE_BOX_MEDIA) {
        FPDFPage_SetMediaBox(page, left, top, right, bottom);
    } else {
        FPDFPage_SetCropBox(page, left, top, right, bottom);
    }

    FPDF_ClosePage(page);
}

static void nativeSetPageMediaBox(JNIEnv* env, jclass thiz, jlong documentPtr, jint pageIndex,
        jobject mediaBox) {
    nativeSetPageBox(env, thiz, documentPtr, pageIndex, PAGE_BOX_MEDIA, mediaBox);
}

static void nativeSetPageCropBox(JNIEnv* env, jclass thiz, jlong documentPtr, jint pageIndex,
        jobject mediaBox) {
    nativeSetPageBox(env, thiz, documentPtr, pageIndex, PAGE_BOX_CROP, mediaBox);
}

static JNINativeMethod gPdfEditor_Methods[] = {
    {"nativeOpen", "(IJ)J", (void*) nativeOpen},
    {"nativeClose", "(J)V", (void*) nativeClose},
    {"nativeGetPageCount", "(J)I", (void*) nativeGetPageCount},
    {"nativeRemovePage", "(JI)I", (void*) nativeRemovePage},
    {"nativeWrite", "(JI)V", (void*) nativeWrite},
    {"nativeSetTransformAndClip", "(JIJIIII)V", (void*) nativeSetTransformAndClip},
    {"nativeGetPageSize", "(JILandroid/graphics/Point;)V", (void*) nativeGetPageSize},
    {"nativeScaleForPrinting", "(J)Z", (void*) nativeScaleForPrinting},
    {"nativeGetPageMediaBox", "(JILandroid/graphics/Rect;)Z", (void*) nativeGetPageMediaBox},
    {"nativeSetPageMediaBox", "(JILandroid/graphics/Rect;)V", (void*) nativeSetPageMediaBox},
    {"nativeGetPageCropBox", "(JILandroid/graphics/Rect;)Z", (void*) nativeGetPageCropBox},
    {"nativeSetPageCropBox", "(JILandroid/graphics/Rect;)V", (void*) nativeSetPageCropBox}
};

int register_android_graphics_pdf_PdfEditor(JNIEnv* env) {
<<<<<<< HEAD
    const int result = android::AndroidRuntime::registerNativeMethods(
=======
    return android::RegisterMethodsOrDie(
>>>>>>> 3fc5e3ca
            env, "android/graphics/pdf/PdfEditor", gPdfEditor_Methods,
            NELEM(gPdfEditor_Methods));

    jclass pointClass = env->FindClass("android/graphics/Point");
    gPointClassInfo.x = env->GetFieldID(pointClass, "x", "I");
    gPointClassInfo.y = env->GetFieldID(pointClass, "y", "I");

    jclass rectClass = env->FindClass("android/graphics/Rect");
    gRectClassInfo.left = env->GetFieldID(rectClass, "left", "I");
    gRectClassInfo.top = env->GetFieldID(rectClass, "top", "I");
    gRectClassInfo.right = env->GetFieldID(rectClass, "right", "I");
    gRectClassInfo.bottom = env->GetFieldID(rectClass, "bottom", "I");

    return result;
};

};<|MERGE_RESOLUTION|>--- conflicted
+++ resolved
@@ -355,23 +355,19 @@
 };
 
 int register_android_graphics_pdf_PdfEditor(JNIEnv* env) {
-<<<<<<< HEAD
-    const int result = android::AndroidRuntime::registerNativeMethods(
-=======
-    return android::RegisterMethodsOrDie(
->>>>>>> 3fc5e3ca
+    const int result = RegisterMethodsOrDie(
             env, "android/graphics/pdf/PdfEditor", gPdfEditor_Methods,
             NELEM(gPdfEditor_Methods));
 
-    jclass pointClass = env->FindClass("android/graphics/Point");
-    gPointClassInfo.x = env->GetFieldID(pointClass, "x", "I");
-    gPointClassInfo.y = env->GetFieldID(pointClass, "y", "I");
-
-    jclass rectClass = env->FindClass("android/graphics/Rect");
-    gRectClassInfo.left = env->GetFieldID(rectClass, "left", "I");
-    gRectClassInfo.top = env->GetFieldID(rectClass, "top", "I");
-    gRectClassInfo.right = env->GetFieldID(rectClass, "right", "I");
-    gRectClassInfo.bottom = env->GetFieldID(rectClass, "bottom", "I");
+    jclass pointClass = FindClassOrDie(env, "android/graphics/Point");
+    gPointClassInfo.x = GetFieldIDOrDie(env, pointClass, "x", "I");
+    gPointClassInfo.y = GetFieldIDOrDie(env, pointClass, "y", "I");
+
+    jclass rectClass = FindClassOrDie(env, "android/graphics/Rect");
+    gRectClassInfo.left = GetFieldIDOrDie(env, rectClass, "left", "I");
+    gRectClassInfo.top = GetFieldIDOrDie(env, rectClass, "top", "I");
+    gRectClassInfo.right = GetFieldIDOrDie(env, rectClass, "right", "I");
+    gRectClassInfo.bottom = GetFieldIDOrDie(env, rectClass, "bottom", "I");
 
     return result;
 };
