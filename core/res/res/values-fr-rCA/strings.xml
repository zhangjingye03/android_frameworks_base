<?xml version="1.0" encoding="UTF-8"?>
<!-- 
/* //device/apps/common/assets/res/any/strings.xml
**
** Copyright 2006, The Android Open Source Project
**
** Licensed under the Apache License, Version 2.0 (the "License");
** you may not use this file except in compliance with the License.
** You may obtain a copy of the License at
**
**     http://www.apache.org/licenses/LICENSE-2.0
**
** Unless required by applicable law or agreed to in writing, software
** distributed under the License is distributed on an "AS IS" BASIS,
** WITHOUT WARRANTIES OR CONDITIONS OF ANY KIND, either express or implied.
** See the License for the specific language governing permissions and
** limitations under the License.
*/
 -->

<resources xmlns:android="http://schemas.android.com/apk/res/android"
    xmlns:xliff="urn:oasis:names:tc:xliff:document:1.2">
    <string name="byteShort" msgid="8340973892742019101">"B"</string>
    <string name="kilobyteShort" msgid="5973789783504771878">"Ko"</string>
    <string name="megabyteShort" msgid="6355851576770428922">"Mo"</string>
    <string name="gigabyteShort" msgid="3259882455212193214">"Go"</string>
    <string name="terabyteShort" msgid="231613018159186962">"To"</string>
    <string name="petabyteShort" msgid="5637816680144990219">"Po"</string>
    <string name="fileSizeSuffix" msgid="9164292791500531949">"<xliff:g id="NUMBER">%1$s</xliff:g> <xliff:g id="UNIT">%2$s</xliff:g>"</string>
    <string name="durationDays" msgid="6652371460511178259">"<xliff:g id="DAYS">%1$d</xliff:g> jours"</string>
    <string name="durationDayHours" msgid="2713107458736744435">"<xliff:g id="DAYS">%1$d</xliff:g> j et <xliff:g id="HOURS">%2$d</xliff:g> h"</string>
    <string name="durationDayHour" msgid="7293789639090958917">"<xliff:g id="DAYS">%1$d</xliff:g> j et <xliff:g id="HOURS">%2$d</xliff:g> h"</string>
    <string name="durationHours" msgid="4266858287167358988">"<xliff:g id="HOURS">%1$d</xliff:g> h"</string>
    <string name="durationHourMinutes" msgid="9029176248692041549">"<xliff:g id="HOURS">%1$d</xliff:g> h et <xliff:g id="MINUTES">%2$d</xliff:g> min"</string>
    <string name="durationHourMinute" msgid="2741677355177402539">"<xliff:g id="HOURS">%1$d</xliff:g> h et <xliff:g id="MINUTES">%2$d</xliff:g> min"</string>
    <string name="durationMinutes" msgid="3134226679883579347">"<xliff:g id="MINUTES">%1$d</xliff:g> min"</string>
    <string name="durationMinuteSeconds" msgid="1424656185379003751">"<xliff:g id="MINUTES">%1$d</xliff:g> min et <xliff:g id="SECONDS">%2$d</xliff:g> s"</string>
    <string name="durationMinuteSecond" msgid="3989228718067466680">"<xliff:g id="MINUTES">%1$d</xliff:g> min et <xliff:g id="SECONDS">%2$d</xliff:g> s"</string>
    <string name="durationSeconds" msgid="8050088505238241405">"<xliff:g id="SECONDS">%1$d</xliff:g> s"</string>
    <string name="durationSecond" msgid="985669622276420331">"<xliff:g id="SECONDS">%1$d</xliff:g> s"</string>
    <string name="untitled" msgid="4638956954852782576">"&lt;Sans_titre&gt;"</string>
    <string name="ellipsis" msgid="7899829516048813237">"..."</string>
    <string name="ellipsis_two_dots" msgid="1228078994866030736">"‥"</string>
    <string name="emptyPhoneNumber" msgid="7694063042079676517">"(Aucun numéro de téléphone)"</string>
    <string name="unknownName" msgid="2277556546742746522">"(Inconnu)"</string>
    <string name="defaultVoiceMailAlphaTag" msgid="2660020990097733077">"Messagerie vocale"</string>
    <string name="defaultMsisdnAlphaTag" msgid="2850889754919584674">"MSISDN1"</string>
    <string name="mmiError" msgid="5154499457739052907">"Problème de connexion ou code IHM incorrect"</string>
    <string name="mmiFdnError" msgid="5224398216385316471">"Opération réservée aux numéros autorisés"</string>
    <string name="serviceEnabled" msgid="8147278346414714315">"Le service a été activé."</string>
    <string name="serviceEnabledFor" msgid="6856228140453471041">"Ce service a été activé pour :"</string>
    <string name="serviceDisabled" msgid="1937553226592516411">"Ce service a été désactivé."</string>
    <string name="serviceRegistered" msgid="6275019082598102493">"Enregistrement réussi"</string>
    <string name="serviceErased" msgid="1288584695297200972">"Effacement réussi."</string>
    <string name="passwordIncorrect" msgid="7612208839450128715">"Mot de passe incorrect"</string>
    <string name="mmiComplete" msgid="8232527495411698359">"IHM terminée."</string>
    <string name="badPin" msgid="9015277645546710014">"L\'ancien NIP saisi est incorrect."</string>
    <string name="badPuk" msgid="5487257647081132201">"La clé PUK saisie est incorrecte."</string>
    <string name="mismatchPin" msgid="609379054496863419">"Les NIP saisis ne correspondent pas."</string>
    <string name="invalidPin" msgid="3850018445187475377">"Veuillez saisir un NIP comprenant entre quatre et huit chiffres."</string>
    <string name="invalidPuk" msgid="8761456210898036513">"Veuillez saisir une clé PUK comportant au moins huit chiffres."</string>
    <string name="needPuk" msgid="919668385956251611">"Votre carte SIM est verrouillée par clé PUK. Saisissez la clé PUK pour la déverrouiller."</string>
    <string name="needPuk2" msgid="4526033371987193070">"Saisissez la clé PUK2 pour débloquer la carte SIM."</string>
    <string name="enablePin" msgid="209412020907207950">"Opération infructueuse. Activez le verrouillage SIM/RUIM."</string>
  <plurals name="pinpuk_attempts">
    <item quantity="one" msgid="6596245285809790142">"Il vous reste <xliff:g id="NUMBER">%d</xliff:g> tentative avant que votre carte SIM soit verrouillée."</item>
    <item quantity="other" msgid="7530597808358774740">"Il vous reste <xliff:g id="NUMBER">%d</xliff:g> tentative(s) avant que votre carte SIM soit verrouillée."</item>
  </plurals>
    <string name="imei" msgid="2625429890869005782">"Code IMEI"</string>
    <string name="meid" msgid="4841221237681254195">"MEID"</string>
    <string name="ClipMmi" msgid="6952821216480289285">"Numéro de l\'appelant (entrant)"</string>
    <string name="ClirMmi" msgid="7784673673446833091">"Numéro de l\'appelant (sortant)"</string>
    <string name="CfMmi" msgid="5123218989141573515">"Transfert d\'appel"</string>
    <string name="CwMmi" msgid="9129678056795016867">"Appel en attente"</string>
    <string name="BaMmi" msgid="455193067926770581">"Interdiction d\'appel"</string>
    <string name="PwdMmi" msgid="7043715687905254199">"Modification du mot de passe"</string>
    <string name="PinMmi" msgid="3113117780361190304">"Modification du NIP"</string>
    <string name="CnipMmi" msgid="3110534680557857162">"Présentation du numéro d\'appelant"</string>
    <string name="CnirMmi" msgid="3062102121430548731">"Numéro de l\'appelant masqué"</string>
    <string name="ThreeWCMmi" msgid="9051047170321190368">"Conférence téléphonique à trois"</string>
    <string name="RuacMmi" msgid="7827887459138308886">"Rejeter les appels indésirables"</string>
    <string name="CndMmi" msgid="3116446237081575808">"Livraison du numéro d\'appel"</string>
    <string name="DndMmi" msgid="1265478932418334331">"Ne pas déranger"</string>
    <string name="CLIRDefaultOnNextCallOn" msgid="429415409145781923">"Par défaut, les numéros des appelants ne sont pas restreints. Appel suivant : restreint"</string>
    <string name="CLIRDefaultOnNextCallOff" msgid="3092918006077864624">"Par défaut, les numéros des appelants ne sont pas restreints. Appel suivant : non restreint"</string>
    <string name="CLIRDefaultOffNextCallOn" msgid="6179425182856418465">"Par défaut, les numéros des appelants ne sont pas restreints. Appel suivant : restreint"</string>
    <string name="CLIRDefaultOffNextCallOff" msgid="2567998633124408552">"Par défaut, les numéros des appelants ne sont pas restreints. Appel suivant : non restreint"</string>
    <string name="serviceNotProvisioned" msgid="8614830180508686666">"Ce service n\'est pas pris en charge."</string>
    <string name="CLIRPermanent" msgid="3377371145926835671">"Impossible de modifier le paramètre relatif au numéro de l\'appelant."</string>
    <string name="RestrictedChangedTitle" msgid="5592189398956187498">"L\'accès limité a été modifié."</string>
    <string name="RestrictedOnData" msgid="8653794784690065540">"Le service de données est bloqué."</string>
    <string name="RestrictedOnEmergency" msgid="6581163779072833665">"Le service d\'appel d\'urgence est bloqué."</string>
    <string name="RestrictedOnNormal" msgid="4953867011389750673">"Le service vocal est bloqué."</string>
    <string name="RestrictedOnAllVoice" msgid="3396963652108151260">"Tous les services voix sont bloqués."</string>
    <string name="RestrictedOnSms" msgid="8314352327461638897">"Le service SMS est bloqué."</string>
    <string name="RestrictedOnVoiceData" msgid="996636487106171320">"Les services vocaux/de données sont bloqués."</string>
    <string name="RestrictedOnVoiceSms" msgid="1888588152792023873">"Les services voix/SMS sont bloqués."</string>
    <string name="RestrictedOnAll" msgid="5643028264466092821">"Tous les services vocaux/de données/SMS sont bloqués."</string>
    <string name="serviceClassVoice" msgid="1258393812335258019">"Google Voice"</string>
    <string name="serviceClassData" msgid="872456782077937893">"Données"</string>
    <string name="serviceClassFAX" msgid="5566624998840486475">"Télécopie"</string>
    <string name="serviceClassSMS" msgid="2015460373701527489">"SMS"</string>
    <string name="serviceClassDataAsync" msgid="4523454783498551468">"Asynchrones"</string>
    <string name="serviceClassDataSync" msgid="7530000519646054776">"Synchroniser"</string>
    <string name="serviceClassPacket" msgid="6991006557993423453">"Paquet"</string>
    <string name="serviceClassPAD" msgid="3235259085648271037">"PAD"</string>
    <string name="roamingText0" msgid="7170335472198694945">"Indicateur d\'itinérance activé"</string>
    <string name="roamingText1" msgid="5314861519752538922">"Indicateur d\'itinérance désactivé"</string>
    <string name="roamingText2" msgid="8969929049081268115">"Indicateur d\'itinérance clignotant"</string>
    <string name="roamingText3" msgid="5148255027043943317">"Hors zone"</string>
    <string name="roamingText4" msgid="8808456682550796530">"Hors du bâtiment"</string>
    <string name="roamingText5" msgid="7604063252850354350">"Itinérance - Système préféré"</string>
    <string name="roamingText6" msgid="2059440825782871513">"Itinérance - Système disponible"</string>
    <string name="roamingText7" msgid="7112078724097233605">"Itinérance - Partenaire Alliance"</string>
    <string name="roamingText8" msgid="5989569778604089291">"Itinérance - Partenaire Premium"</string>
    <string name="roamingText9" msgid="7969296811355152491">"Itinérance - Tous services disponibles"</string>
    <string name="roamingText10" msgid="3992906999815316417">"Itinérance - Services partiellement disponibles"</string>
    <string name="roamingText11" msgid="4154476854426920970">"Bannière d\'itinérance activée"</string>
    <string name="roamingText12" msgid="1189071119992726320">"Bannière d\'itinérance désactivée"</string>
    <string name="roamingTextSearching" msgid="8360141885972279963">"Recherche des services disponibles"</string>
    <string name="cfTemplateNotForwarded" msgid="1683685883841272560">"<xliff:g id="BEARER_SERVICE_CODE">{0}</xliff:g> : non transféré"</string>
    <string name="cfTemplateForwarded" msgid="1302922117498590521">"<xliff:g id="BEARER_SERVICE_CODE">{0}</xliff:g> : <xliff:g id="DIALING_NUMBER">{1}</xliff:g>"</string>
    <string name="cfTemplateForwardedTime" msgid="9206251736527085256">"<xliff:g id="BEARER_SERVICE_CODE">{0}</xliff:g> : <xliff:g id="DIALING_NUMBER">{1}</xliff:g> au bout de <xliff:g id="TIME_DELAY">{2}</xliff:g> secondes"</string>
    <string name="cfTemplateRegistered" msgid="5073237827620166285">"<xliff:g id="BEARER_SERVICE_CODE">{0}</xliff:g> : non transféré"</string>
    <string name="cfTemplateRegisteredTime" msgid="6781621964320635172">"<xliff:g id="BEARER_SERVICE_CODE">{0}</xliff:g> : non transféré"</string>
    <string name="fcComplete" msgid="3118848230966886575">"Code de service terminé"</string>
    <string name="fcError" msgid="3327560126588500777">"Problème de connexion ou code de service non valide"</string>
    <string name="httpErrorOk" msgid="1191919378083472204">"OK"</string>
    <string name="httpError" msgid="7956392511146698522">"Une erreur réseau s\'est produite."</string>
    <string name="httpErrorLookup" msgid="4711687456111963163">"Impossible de trouver l\'URL."</string>
    <string name="httpErrorUnsupportedAuthScheme" msgid="6299980280442076799">"Le modèle d\'authentification du site n\'est pas compatible."</string>
    <string name="httpErrorAuth" msgid="1435065629438044534">"Impossible de procéder à l\'authentification."</string>
    <string name="httpErrorProxyAuth" msgid="1788207010559081331">"Échec de l\'authentification par un serveur mandataire."</string>
    <string name="httpErrorConnect" msgid="8714273236364640549">"Impossible de se connecter au serveur."</string>
    <string name="httpErrorIO" msgid="2340558197489302188">"Impossible d\'établir une communication avec le serveur. Veuillez réessayer plus tard."</string>
    <string name="httpErrorTimeout" msgid="4743403703762883954">"Délai de connexion au serveur dépassé."</string>
    <string name="httpErrorRedirectLoop" msgid="8679596090392779516">"Cette page contient trop de redirections de serveurs."</string>
    <string name="httpErrorUnsupportedScheme" msgid="5015730812906192208">"Ce protocole n\'est pas compatible."</string>
    <string name="httpErrorFailedSslHandshake" msgid="96549606000658641">"Impossible d\'établir une connexion sécurisée."</string>
    <string name="httpErrorBadUrl" msgid="3636929722728881972">"Impossible d\'ouvrir la page, car l\'URL n\'est pas valide."</string>
    <string name="httpErrorFile" msgid="2170788515052558676">"Impossible d\'accéder au fichier."</string>
    <string name="httpErrorFileNotFound" msgid="6203856612042655084">"Impossible de trouver le fichier demandé."</string>
    <string name="httpErrorTooManyRequests" msgid="1235396927087188253">"Trop de requêtes sont en cours de traitement. Veuillez réessayer plus tard."</string>
    <string name="notification_title" msgid="8967710025036163822">"Erreur de connexion au compte <xliff:g id="ACCOUNT">%1$s</xliff:g>"</string>
    <string name="contentServiceSync" msgid="8353523060269335667">"Synchroniser"</string>
    <string name="contentServiceSyncNotificationTitle" msgid="397743349191901458">"Synchroniser"</string>
    <string name="contentServiceTooManyDeletesNotificationDesc" msgid="8100981435080696431">"Trop de contenus supprimés (<xliff:g id="CONTENT_TYPE">%s</xliff:g>)."</string>
    <string name="low_memory" product="tablet" msgid="6494019234102154896">"La mémoire de la tablette est pleine. Supprimez des fichiers pour libérer de l\'espace."</string>
    <string name="low_memory" product="watch" msgid="4415914910770005166">"La mémoire de la montre est pleine. Supprimez des fichiers pour libérer de l\'espace."</string>
    <string name="low_memory" product="default" msgid="3475999286680000541">"La mémoire du téléphone est pleine. Veuillez supprimer des fichiers pour libérer de l\'espace."</string>
    <string name="ssl_ca_cert_warning" msgid="5848402127455021714">"Le réseau peut être surveillé"</string>
    <string name="ssl_ca_cert_noti_by_unknown" msgid="4475437862189850602">"Par un tiers inconnu"</string>
    <string name="ssl_ca_cert_noti_managed" msgid="4030263497686867141">"Par <xliff:g id="MANAGING_DOMAIN">%s</xliff:g>"</string>
    <string name="me" msgid="6545696007631404292">"Moi"</string>
    <string name="power_dialog" product="tablet" msgid="8545351420865202853">"Options de la tablette"</string>
    <string name="power_dialog" product="default" msgid="1319919075463988638">"Options du téléphone"</string>
    <string name="silent_mode" msgid="7167703389802618663">"Mode silencieux"</string>
    <string name="turn_on_radio" msgid="3912793092339962371">"Activer le mode sans fil"</string>
    <string name="turn_off_radio" msgid="8198784949987062346">"Désactiver le mode sans fil"</string>
    <string name="screen_lock" msgid="799094655496098153">"Verrouillage de l\'écran"</string>
    <string name="power_off" msgid="4266614107412865048">"Éteindre"</string>
    <string name="silent_mode_silent" msgid="319298163018473078">"Sonnerie désactivée"</string>
    <string name="silent_mode_vibrate" msgid="7072043388581551395">"Sonnerie en mode vibreur"</string>
    <string name="silent_mode_ring" msgid="8592241816194074353">"Sonnerie activée"</string>
    <string name="shutdown_progress" msgid="2281079257329981203">"Arrêt en cours..."</string>
    <string name="shutdown_confirm" product="tablet" msgid="3385745179555731470">"Votre tablette va s\'éteindre."</string>
    <string name="shutdown_confirm" product="watch" msgid="3490275567476369184">"Votre montre va s\'éteindre."</string>
    <string name="shutdown_confirm" product="default" msgid="649792175242821353">"Votre téléphone va s\'éteindre."</string>
    <string name="shutdown_confirm_question" msgid="2906544768881136183">"Voulez-vous éteindre l\'appareil?"</string>
    <string name="reboot_safemode_title" msgid="7054509914500140361">"Redémarrer en mode sans échec"</string>
    <string name="reboot_safemode_confirm" msgid="55293944502784668">"Voulez-vous redémarrer en mode sans échec? Cette opération aura pour effet de désactiver toutes les applications tierces que vous avez installées. Elles seront réactivées au prochain redémarrage."</string>
    <string name="recent_tasks_title" msgid="3691764623638127888">"Récents"</string>
    <string name="no_recent_tasks" msgid="8794906658732193473">"Aucune application récente"</string>
    <string name="global_actions" product="tablet" msgid="408477140088053665">"Options de la tablette"</string>
    <string name="global_actions" product="default" msgid="2406416831541615258">"Options du téléphone"</string>
    <string name="global_action_lock" msgid="2844945191792119712">"Verrouillage de l\'écran"</string>
    <string name="global_action_power_off" msgid="4471879440839879722">"Éteindre"</string>
    <string name="global_action_bug_report" msgid="7934010578922304799">"Rapport de bogue"</string>
    <string name="bugreport_title" msgid="2667494803742548533">"Créer un rapport de bogue"</string>
    <string name="bugreport_message" msgid="398447048750350456">"Cela permet de recueillir des informations concernant l\'état actuel de votre appareil. Ces informations sont ensuite envoyées sous forme de courriel. Merci de patienter pendant la préparation du rapport de bogue. Cette opération peut prendre quelques instants."</string>
    <string name="global_action_toggle_silent_mode" msgid="8219525344246810925">"Mode silencieux"</string>
    <string name="global_action_silent_mode_on_status" msgid="3289841937003758806">"Le son est désactivé."</string>
    <string name="global_action_silent_mode_off_status" msgid="1506046579177066419">"Le son est activé."</string>
    <string name="global_actions_toggle_airplane_mode" msgid="5884330306926307456">"Mode Avion"</string>
    <string name="global_actions_airplane_mode_on_status" msgid="2719557982608919750">"Le mode Avion est activé."</string>
    <string name="global_actions_airplane_mode_off_status" msgid="5075070442854490296">"Le mode Avion est désactivé."</string>
    <string name="global_action_settings" msgid="1756531602592545966">"Paramètres"</string>
    <string name="global_action_lockdown" msgid="8751542514724332873">"Verrouiller"</string>
    <string name="status_bar_notification_info_overflow" msgid="5301981741705354993">"&gt;999"</string>
    <string name="safeMode" msgid="2788228061547930246">"Mode sécurisé"</string>
    <string name="android_system_label" msgid="6577375335728551336">"Système Android"</string>
    <string name="user_owner_label" msgid="6465364741001216388">"Applications personnelles"</string>
    <string name="managed_profile_label" msgid="6260850669674791528">"Travail"</string>
    <string name="permgrouplab_costMoney" msgid="5429808217861460401">"Services payants"</string>
    <string name="permgroupdesc_costMoney" msgid="3293301903409869495">"Effectuer des opérations payantes"</string>
    <string name="permgrouplab_messages" msgid="7521249148445456662">"Vos messages"</string>
    <string name="permgroupdesc_messages" msgid="7821999071003699236">"Permet de lire et de rédiger vos SMS, courriels et autres messages."</string>
    <string name="permgrouplab_personalInfo" msgid="3519163141070533474">"Vos données personnelles"</string>
    <string name="permgroupdesc_personalInfo" msgid="8426453129788861338">"Accès direct aux informations vous concernant enregistrées dans la fiche de contact"</string>
    <string name="permgrouplab_socialInfo" msgid="5799096623412043791">"Vos données sur les réseaux sociaux"</string>
    <string name="permgroupdesc_socialInfo" msgid="7129842457611643493">"Accès direct aux informations sur vos contacts et vos amis sur les réseaux sociaux"</string>
    <string name="permgrouplab_location" msgid="635149742436692049">"Votre position"</string>
    <string name="permgroupdesc_location" msgid="5704679763124170100">"Déterminer votre position géographique"</string>
    <string name="permgrouplab_network" msgid="5808983377727109831">"Communications réseau"</string>
    <string name="permgroupdesc_network" msgid="4478299413241861987">"Accéder à différentes fonctionnalités du réseau"</string>
    <string name="permgrouplab_bluetoothNetwork" msgid="1585403544162128109">"Bluetooth"</string>
    <string name="permgroupdesc_bluetoothNetwork" msgid="5625288577164282391">"Accéder aux appareils et aux réseaux via Bluetooth"</string>
    <string name="permgrouplab_audioSettings" msgid="8329261670151871235">"Paramètres audio"</string>
    <string name="permgroupdesc_audioSettings" msgid="2641515403347568130">"Modification des paramètres audio"</string>
    <string name="permgrouplab_affectsBattery" msgid="6209246653424798033">"Affecte la batterie"</string>
    <string name="permgroupdesc_affectsBattery" msgid="6441275320638916947">"Utilisation de fonctionnalités qui peuvent épuiser rapidement la batterie"</string>
    <string name="permgrouplab_calendar" msgid="5863508437783683902">"Agenda"</string>
    <string name="permgroupdesc_calendar" msgid="5777534316982184416">"Accès direct à l\'agenda et aux événements"</string>
    <string name="permgrouplab_dictionary" msgid="4148597128843641379">"Consulter le dictionnaire personnel"</string>
    <string name="permgroupdesc_dictionary" msgid="7921166355964764490">"Consulter les mots ajoutés au dictionnaire personnel"</string>
    <string name="permgrouplab_writeDictionary" msgid="8090237702432576788">"Modifier le dictionnaire personnel"</string>
    <string name="permgroupdesc_writeDictionary" msgid="2711561994497361646">"Ajouter des mots au dictionnaire personnel"</string>
    <string name="permgrouplab_bookmarks" msgid="1949519673103968229">"Favoris et historique"</string>
    <string name="permgroupdesc_bookmarks" msgid="4169771606257963028">"Accès direct aux favoris et à l\'historique du navigateur"</string>
    <string name="permgrouplab_deviceAlarms" msgid="6117704629728824101">"Alarme"</string>
    <string name="permgroupdesc_deviceAlarms" msgid="4769356362251641175">"Réglage du réveil"</string>
    <string name="permgrouplab_voicemail" msgid="4162237145027592133">"Messagerie vocale"</string>
    <string name="permgroupdesc_voicemail" msgid="2498403969862951393">"Accès direct à la messagerie vocale"</string>
    <string name="permgrouplab_microphone" msgid="171539900250043464">"Microphone"</string>
    <string name="permgroupdesc_microphone" msgid="7106618286905738408">"Accès direct au microphone pour enregistrer du contenu audio"</string>
    <string name="permgrouplab_camera" msgid="4820372495894586615">"Appareil photo"</string>
    <string name="permgroupdesc_camera" msgid="2933667372289567714">"Accès direct à la caméra pour la capture d\'images ou de vidéos"</string>
    <string name="permgrouplab_screenlock" msgid="8275500173330718168">"Écran de verrouillage"</string>
    <string name="permgroupdesc_screenlock" msgid="7067497128925499401">"Modifier le comportement de l\'écran de verrouillage sur votre appareil"</string>
    <string name="permgrouplab_appInfo" msgid="8028789762634147725">"Informations sur vos applications"</string>
    <string name="permgroupdesc_appInfo" msgid="3950378538049625907">"Possibilité de modifier le comportement des autres applications sur votre appareil"</string>
    <string name="permgrouplab_wallpaper" msgid="3850280158041175998">"Fond d\'écran"</string>
    <string name="permgroupdesc_wallpaper" msgid="5630417854750540154">"Modification des paramètres du fond d\'écran de l\'appareil"</string>
    <string name="permgrouplab_systemClock" msgid="406535759236612992">"Horloge"</string>
    <string name="permgroupdesc_systemClock" msgid="3944359833624094992">"Modification de l\'heure ou du fuseau horaire de l\'appareil"</string>
    <string name="permgrouplab_statusBar" msgid="2095862568113945398">"Barre d\'état"</string>
    <string name="permgroupdesc_statusBar" msgid="6242593432226807171">"Modification des paramètres de la barre d\'état de l\'appareil"</string>
    <string name="permgrouplab_syncSettings" msgid="3341990986147826541">"Paramètres de synchronisation"</string>
    <string name="permgroupdesc_syncSettings" msgid="7603195265129031797">"Accès aux paramètres de synchronisation"</string>
    <string name="permgrouplab_accounts" msgid="3359646291125325519">"Vos comptes"</string>
    <string name="permgroupdesc_accounts" msgid="4948732641827091312">"Accéder aux comptes disponibles"</string>
    <string name="permgrouplab_hardwareControls" msgid="7998214968791599326">"Contrôle du matériel"</string>
    <string name="permgroupdesc_hardwareControls" msgid="4357057861225462702">"Accès direct au matériel de l\'appareil"</string>
    <string name="permgrouplab_phoneCalls" msgid="9067173988325865923">"Appels téléphoniques"</string>
    <string name="permgroupdesc_phoneCalls" msgid="7489701620446183770">"Suivre, enregistrer et traiter les appels téléphoniques"</string>
    <string name="permgrouplab_systemTools" msgid="4652191644082714048">"Outils système"</string>
    <string name="permgroupdesc_systemTools" msgid="8162102602190734305">"Accès et contrôle de faible niveau du système."</string>
    <string name="permgrouplab_developmentTools" msgid="3446164584710596513">"Outils de conception"</string>
    <string name="permgroupdesc_developmentTools" msgid="7058828032358142018">"Ces fonctionnalités sont destinées uniquement aux développeurs d\'applications."</string>
    <string name="permgrouplab_display" msgid="4279909676036402636">"Interface utilisateur d\'une autre application"</string>
    <string name="permgroupdesc_display" msgid="6051002031933013714">"Effet sur l\'interface utilisateur d\'autres applications"</string>
    <string name="permgrouplab_storage" msgid="1971118770546336966">"Stockage"</string>
    <string name="permgroupdesc_storage" product="nosdcard" msgid="7442318502446874999">"Accéder à la mémoire de stockage USB"</string>
    <string name="permgroupdesc_storage" product="default" msgid="9203302214915355774">"Accès à la carte SD"</string>
    <string name="permgrouplab_accessibilityFeatures" msgid="7919025602283593907">"Fonctionnalités d\'accessibilité"</string>
    <string name="permgroupdesc_accessibilityFeatures" msgid="4205196881678144335">"Fonctionnalités pouvant être requises dans le cadre des technologies d\'assistance"</string>
    <string name="capability_title_canRetrieveWindowContent" msgid="3901717936930170320">"Récupérer le contenu d\'une fenêtre"</string>
    <string name="capability_desc_canRetrieveWindowContent" msgid="3772225008605310672">"Inspecter le contenu d\'une fenêtre avec laquelle vous interagissez."</string>
    <string name="capability_title_canRequestTouchExploration" msgid="3108723364676667320">"Activer la fonctionnalité Explorer au toucher"</string>
    <string name="capability_desc_canRequestTouchExploration" msgid="5800552516779249356">"Les éléments sélectionnés sont énoncés à voix haute. Vous pouvez explorer l\'écran à l\'aide de gestes."</string>
    <string name="capability_title_canRequestEnhancedWebAccessibility" msgid="1739881766522594073">"Activer l\'accessibilité Web améliorée"</string>
    <string name="capability_desc_canRequestEnhancedWebAccessibility" msgid="7881063961507511765">"Vous pouvez installer des scripts pour rendre le contenu des applications plus accessible."</string>
    <string name="capability_title_canRequestFilterKeyEvents" msgid="2103440391902412174">"Observer le texte que vous saisissez"</string>
    <string name="capability_desc_canRequestFilterKeyEvents" msgid="7463135292204152818">"Inclut des données personnelles telles que les numéros de cartes de paiement et les mots de passe."</string>
    <string name="permlab_statusBar" msgid="7417192629601890791">"désactiver ou modifier la barre d\'état"</string>
    <string name="permdesc_statusBar" msgid="8434669549504290975">"Permet à l\'application de désactiver la barre d\'état, ou d\'ajouter et de supprimer des icônes système."</string>
    <string name="permlab_statusBarService" msgid="7247281911387931485">"barre d\'état"</string>
    <string name="permdesc_statusBarService" msgid="716113660795976060">"Permet à l\'application de faire office de barre d\'état."</string>
    <string name="permlab_expandStatusBar" msgid="1148198785937489264">"agrandir ou réduire la barre d\'état"</string>
    <string name="permdesc_expandStatusBar" msgid="6917549437129401132">"Permet à l\'application de réduire ou de développer la barre d\'état."</string>
    <string name="permlab_install_shortcut" msgid="4279070216371564234">"installer des raccourcis"</string>
    <string name="permdesc_install_shortcut" msgid="8341295916286736996">"Permet à une application d\'ajouter des raccourcis sans l\'intervention de l\'utilisateur."</string>
    <string name="permlab_uninstall_shortcut" msgid="4729634524044003699">"désinstaller des raccourcis"</string>
    <string name="permdesc_uninstall_shortcut" msgid="6745743474265057975">"Permet à l\'application de supprimer des raccourcis de la page d\'accueil sans intervention de l\'utilisateur."</string>
    <string name="permlab_processOutgoingCalls" msgid="3906007831192990946">"transférer les appels sortants"</string>
    <string name="permdesc_processOutgoingCalls" msgid="5156385005547315876">"Permet à l\'application de lire le numéro composé lors d\'un appel sortant et lui donne la possibilité de rediriger l\'appel vers un autre numéro ou d\'abandonner l\'appel."</string>
    <string name="permlab_receiveSms" msgid="8673471768947895082">"recevoir des messages texte"</string>
    <string name="permdesc_receiveSms" msgid="6424387754228766939">"Permet à l\'application de recevoir et de traiter les messages texte. Cette autorisation lui donne la possibilité de surveiller ou de supprimer les messages envoyés à votre appareil sans vous les montrer."</string>
    <string name="permlab_receiveMms" msgid="1821317344668257098">"recevoir des messages multimédias"</string>
    <string name="permdesc_receiveMms" msgid="533019437263212260">"Permet à l\'application de recevoir et de traiter les messages multimédias. Cette autorisation lui donne la possibilité de surveiller ou de supprimer les messages envoyés à votre appareil sans vous les montrer."</string>
    <string name="permlab_receiveEmergencyBroadcast" msgid="1803477660846288089">"recevoir les messages de diffusion d\'urgence"</string>
    <string name="permdesc_receiveEmergencyBroadcast" msgid="848524070262431974">"Permet à l\'application de recevoir et de traiter les messages d\'urgence. Cette autorisation n\'est possible que pour les applications système."</string>
    <string name="permlab_readCellBroadcasts" msgid="1598328843619646166">"lire les messages de diffusion cellulaire"</string>
    <string name="permdesc_readCellBroadcasts" msgid="6361972776080458979">"Permet à l\'application de lire les messages de diffusion cellulaire que votre appareil reçoit. Dans certaines zones géographiques, des alertes vous sont envoyées afin de vous prévenir en cas de situation d\'urgence. Des applications malveillantes peuvent venir perturber les performances ou le fonctionnement de votre appareil lors de la réception d\'un message de diffusion cellulaire."</string>
    <string name="permlab_sendSms" msgid="5600830612147671529">"envoyer des messages texte"</string>
    <string name="permdesc_sendSms" msgid="7094729298204937667">"Permet à l\'application d\'envoyer des messages texte. Cette autorisation peut entraîner des frais inattendus. Des applications malveillantes peuvent générer des frais en envoyant des messages sans votre consentement."</string>
    <string name="permlab_sendRespondViaMessageRequest" msgid="8713889105305943200">"envoyer des réponses par message"</string>
    <string name="permdesc_sendRespondViaMessageRequest" msgid="7107648548468778734">"Permet à l\'application d\'envoyer à d\'autres applications de SMS/MMS des demandes pour gérer les réponses par message pour les appels entrants."</string>
    <string name="permlab_readSms" msgid="8745086572213270480">"voir les messages texte ou multimédias"</string>
    <string name="permdesc_readSms" product="tablet" msgid="2467981548684735522">"Permet à l\'application de lire les SMS stockés sur votre tablette ou sur la carte SIM. Cette autorisation lui permet de lire tous les SMS, indépendamment de leur contenu ou de leur caractère confidentiel."</string>
    <string name="permdesc_readSms" product="default" msgid="3695967533457240550">"Permet à l\'application de lire les SMS stockés sur votre téléphone ou sur la carte SIM. Cette autorisation lui permet de lire tous les SMS, indépendamment de leur contenu ou de leur caractère confidentiel."</string>
    <string name="permlab_writeSms" msgid="3216950472636214774">"modifier les messages texte ou multimédias"</string>
    <string name="permdesc_writeSms" product="tablet" msgid="5160413947794501538">"Permet à l\'application de modifier les SMS stockés sur votre tablette ou sur la carte SIM. Des applications malveillantes peuvent exploiter cette fonctionnalité pour supprimer vos messages."</string>
    <string name="permdesc_writeSms" product="default" msgid="7268668709052328567">"Permet à l\'application de modifier les SMS stockés sur votre téléphone ou sur votre carte SIM. Des applications malveillantes peuvent exploiter cette fonctionnalité pour supprimer vos messages."</string>
    <string name="permlab_receiveWapPush" msgid="5991398711936590410">"recevoir des messages WAP"</string>
    <string name="permdesc_receiveWapPush" msgid="748232190220583385">"Permet à l\'application de recevoir et de traiter les messages WAP. Cette autorisation lui donne la possibilité de surveiller ou de supprimer les messages envoyés à votre appareil sans vous les montrer."</string>
    <string name="permlab_receiveBluetoothMap" msgid="7593811487142360528">"recevoir des messages par Bluetooth (profil MAP)"</string>
    <string name="permdesc_receiveBluetoothMap" msgid="8656755936919466345">"Permet à l\'application de recevoir et traiter des messages par Bluetooth à l\'aide du profil MAP. Cela signifie que l\'application peut contrôler ou supprimer les messages envoyés à votre appareil sans vous les montrer."</string>
    <string name="permlab_getTasks" msgid="6466095396623933906">"récupérer les données des applications en cours d\'exécution"</string>
    <string name="permdesc_getTasks" msgid="7454215995847658102">"Permet à l\'application de récupérer des données sur des tâches en cours d\'exécution et récemment exécutées. L\'application est ainsi susceptible d\'obtenir des données concernant les applications utilisées sur l\'appareil."</string>
    <!-- no translation found for permlab_startTasksFromRecents (8990073877885690623) -->
    <skip />
    <!-- no translation found for permdesc_startTasksFromRecents (7382133554871222235) -->
    <skip />
    <string name="permlab_interactAcrossUsers" msgid="7114255281944211682">"interagir entre les utilisateurs"</string>
    <string name="permdesc_interactAcrossUsers" msgid="364670963623385786">"Permet à l\'application d\'effectuer des actions entre les différents utilisateurs de l\'appareil. Les applications malveillantes peuvent utiliser cette autorisation pour passer outre la protection entre les utilisateurs."</string>
    <string name="permlab_interactAcrossUsersFull" msgid="2567734285545074105">"autorisation totale d\'interagir entre les utilisateurs"</string>
    <string name="permdesc_interactAcrossUsersFull" msgid="376841368395502366">"Permet toutes les interactions possibles entre les utilisateurs."</string>
    <string name="permlab_manageUsers" msgid="1676150911672282428">"Gérer les utilisateurs"</string>
    <string name="permdesc_manageUsers" msgid="8409306667645355638">"Permet aux applications de gérer les utilisateurs de l\'appareil, y compris la recherche, la création et la suppression d\'utilisateurs."</string>
    <string name="permlab_getDetailedTasks" msgid="6229468674753529501">"récupérer les détails des applications en cours d\'exécution"</string>
    <string name="permdesc_getDetailedTasks" msgid="153824741440717599">"Permet à l\'application de récupérer des données détaillées sur les tâches en cours d\'exécution ou récemment exécutées. Des applications malveillantes peuvent utiliser cette fonctionnalité pour obtenir des données confidentielles relatives à d\'autres applications."</string>
    <string name="permlab_reorderTasks" msgid="2018575526934422779">"réorganiser les applications en cours d\'exécution"</string>
    <string name="permdesc_reorderTasks" msgid="7734217754877439351">"Permet à l\'application de déplacer les tâches au premier plan et en arrière-plan. L\'application peut procéder à ces opérations sans votre intervention."</string>
    <string name="permlab_removeTasks" msgid="6821513401870377403">"arrêter les applications en cours d\'exécution"</string>
    <string name="permdesc_removeTasks" msgid="1394714352062635493">"Permet à l\'application de supprimer des tâches et de fermer les applications qui les exécutent. Des applications malveillantes peuvent utiliser cette fonctionnalité pour perturber le comportement d\'autres applications."</string>
    <string name="permlab_manageActivityStacks" msgid="7391191384027303065">"gérer des piles d\'activité"</string>
    <string name="permdesc_manageActivityStacks" msgid="1615881933034084440">"Permet à l\'application d\'ajouter, de supprimer et de modifier l\'activité des piles dans lesquelles d\'autres applications fonctionnent. Des applications malveillantes peuvent perturber le comportement des autres applications."</string>
    <string name="permlab_startAnyActivity" msgid="2918768238045206456">"démarrer n\'importe quelle activité"</string>
    <string name="permdesc_startAnyActivity" msgid="997823695343584001">"Permet à l\'application de démarrer n\'importe quelle activité, quels que soient l\'état exporté ou le degré de protection appliqué à l\'autorisation."</string>
    <string name="permlab_setScreenCompatibility" msgid="6975387118861842061">"définir la compatibilité de l\'écran"</string>
    <string name="permdesc_setScreenCompatibility" msgid="692043618693917374">"Permettre de contrôler le mode de compatibilité de l\'écran des autres applications. Des applications malveillantes peuvent perturber le fonctionnement d\'autres applications."</string>
    <string name="permlab_setDebugApp" msgid="3022107198686584052">"activer le débogage des applications"</string>
    <string name="permdesc_setDebugApp" msgid="4474512416299013256">"Permet à l\'application d\'activer le débogage d\'une autre application. Des applications malveillantes peuvent utiliser cette fonctionnalité pour en fermer d\'autres."</string>
    <string name="permlab_changeConfiguration" msgid="4162092185124234480">"modifier les paramètres d\'affichage du système"</string>
    <string name="permdesc_changeConfiguration" msgid="4372223873154296076">"Permet à l\'application de modifier la configuration actuelle, par exemple les paramètres régionaux ou la taille de la police."</string>
    <string name="permlab_enableCarMode" msgid="5684504058192921098">"activer le mode voiture"</string>
    <string name="permdesc_enableCarMode" msgid="4853187425751419467">"Permet à l\'application d\'activer le mode Voiture."</string>
    <string name="permlab_killBackgroundProcesses" msgid="3914026687420177202">"fermer les autres applications"</string>
    <string name="permdesc_killBackgroundProcesses" msgid="4593353235959733119">"Permet à l\'application de mettre fin aux processus d\'autres applications exécutés en arrière-plan. Cette autorisation peut interrompre l\'exécution d\'autres applications."</string>
    <string name="permlab_forceStopPackages" msgid="2329627428832067700">"forcer l\'arrêt d\'autres applications"</string>
    <string name="permdesc_forceStopPackages" msgid="5253157296183940812">"Permet à l\'application de forcer l\'arrêt d\'autres applications."</string>
    <string name="permlab_forceBack" msgid="652935204072584616">"forcer la fermeture de l\'application"</string>
    <string name="permdesc_forceBack" msgid="3892295830419513623">"Permet à l\'application de forcer l\'arrêt de toute activité au premier plan et de la faire passer en arrière-plan. Les applications standards ne doivent jamais avoir recours à cette fonctionnalité."</string>
    <string name="permlab_dump" msgid="1681799862438954752">"vérifier l\'état interne du système"</string>
    <string name="permdesc_dump" msgid="1778299088692290329">"Permet à l\'application de récupérer l\'état interne du système. Des applications malveillantes peuvent utiliser cette fonctionnalité pour récupérer de nombreuses données confidentielles et sécurisées dont elles ne devraient pas avoir besoin normalement."</string>
    <string name="permlab_retrieve_window_content" msgid="8022588608994589938">"récupérer le contenu de l\'écran"</string>
    <string name="permdesc_retrieve_window_content" msgid="3193269069469700265">"Permet à l\'application de récupérer le contenu de la fenêtre active. Des applications malveillantes peuvent exploiter cette fonctionnalité pour récupérer et lire la totalité du contenu de la fenêtre, à l\'exception des mots de passe."</string>
    <string name="permlab_temporary_enable_accessibility" msgid="2312612135127310254">"activer temporairement l\'accessibilité"</string>
    <string name="permdesc_temporary_enable_accessibility" msgid="8079456293182975464">"Permet à une application d\'activer temporairement l\'accessibilité sur l\'appareil. Des applications malveillantes peuvent activer l\'accessibilité sans le consentement de l\'utilisateur."</string>
    <string name="permlab_retrieveWindowToken" msgid="7154762602367758602">"récupérer les jetons de fenêtre"</string>
    <string name="permdesc_retrieveWindowToken" msgid="668173747687795074">"Permet à une application de récupérer les jetons de fenêtre. Des applications malveillantes peuvent effectuer des interactions non autorisées avec la fenêtre de l\'application, se faisant passer pour le système."</string>
    <string name="permlab_frameStats" msgid="7056374987314361639">"récupérer les statistiques de référence"</string>
    <string name="permdesc_frameStats" msgid="4758001089491284919">"Permet à une application d\'obtenir des statistiques de référence. Des applications malveillantes peuvent observer les statistiques de référence de fenêtres dans d\'autres applications."</string>
    <string name="permlab_filter_events" msgid="8675535648807427389">"filtrer les événements"</string>
    <string name="permdesc_filter_events" msgid="8006236315888347680">"Permet à une application d\'enregistrer un filtre d\'entrée pour filtrer le flux de tous les événements des utilisateurs avant qu\'ils ne soient traités. Des applications malveillantes peuvent contrôler l\'interface utilisateur du système sans l\'intervention de l\'utilisateur."</string>
    <string name="permlab_shutdown" msgid="7185747824038909016">"arrêt partiel"</string>
    <string name="permdesc_shutdown" msgid="7046500838746291775">"Place le gestionnaire d\'activités en état d\'arrêt, mais n\'effectue pas d\'arrêt complet."</string>
    <string name="permlab_stopAppSwitches" msgid="4138608610717425573">"empêcher les changements d\'applications"</string>
    <string name="permdesc_stopAppSwitches" msgid="8262195802582255021">"Empêche l\'utilisateur de changer d\'application."</string>
    <string name="permlab_getTopActivityInfo" msgid="2537922311411546016">"récupérer des informations sur l\'application actuelle"</string>
    <string name="permdesc_getTopActivityInfo" msgid="2512448855496067131">"Permet à l\'application autorisée de récupérer des informations confidentielles à propos de l\'application exécutée au premier plan sur l\'écran."</string>
    <string name="permlab_runSetActivityWatcher" msgid="892239094867182656">"suivre et gérer le lancement de toutes les applications"</string>
    <string name="permdesc_runSetActivityWatcher" msgid="6003603162578577406">"Permet à l\'application de suivre et de gérer la façon dont le système lance les activités. Des applications malveillantes peuvent utiliser cette fonctionnalité pour entièrement compromettre l\'intégrité du système. Cette autorisation est uniquement destinée aux concepteurs. Elle ne doit jamais être activée dans le cadre d\'une utilisation standard."</string>
    <string name="permlab_broadcastPackageRemoved" msgid="2576333434893532475">"envoyer une diffusion sans paquet"</string>
    <string name="permdesc_broadcastPackageRemoved" msgid="6621901216207931089">"Permet à l\'application d\'envoyer une notification indiquant la suppression d\'un paquet d\'application. Des applications malveillantes peuvent utiliser cette fonctionnalité pour fermer les autres applications en cours d\'exécution."</string>
    <string name="permlab_broadcastSmsReceived" msgid="5689095009030336593">"envoyer une diffusion reçue par message texte"</string>
    <string name="permdesc_broadcastSmsReceived" msgid="4152037720034365492">"Permet à l\'application d\'envoyer une notification indiquant la réception d\'un message texte. Des applications malveillantes peuvent utiliser cette fonctionnalité pour créer de faux messages entrants."</string>
    <string name="permlab_broadcastWapPush" msgid="3145347413028582371">"envoyer une diffusion de réception de WAP par poussée"</string>
    <string name="permdesc_broadcastWapPush" msgid="4783402525039442729">"Permet à l\'application d\'envoyer une notification indiquant la réception d\'un message WAP par poussée. Des applications malveillantes peuvent utiliser cette fonctionnalité pour créer de faux messages multimédias entrants ou pour remplacer le contenu d\'une page Web par du contenu malveillant."</string>
    <string name="permlab_setProcessLimit" msgid="2451873664363662666">"restreindre le nombre de processus en cours d\'exécution"</string>
    <string name="permdesc_setProcessLimit" msgid="7318061314040879542">"Permet à l\'application de définir le nombre maximal de processus devant s\'exécuter. Les applications standards ne doivent jamais avoir recours à cette fonctionnalité."</string>
    <string name="permlab_setAlwaysFinish" msgid="550958507798796965">"forcer la fermeture des applications en arrière-plan"</string>
    <string name="permdesc_setAlwaysFinish" msgid="7471310652868841499">"Permet à l\'application de définir si les activités sont toujours terminées lorsqu\'elles passent en arrière-plan. Les applications standards ne doivent jamais avoir recours à cette fonctionnalité."</string>
    <string name="permlab_batteryStats" msgid="2789610673514103364">"lire les statistiques de la batterie"</string>
    <string name="permdesc_batteryStats" msgid="5897346582882915114">"Permet à une application de lire les données de consommation actuelles indiquant le faible niveau de la batterie. Permet éventuellement à l\'application d\'obtenir des informations détaillées sur les applications que vous utilisez."</string>
    <string name="permlab_updateBatteryStats" msgid="3719689764536379557">"modifier les statistiques de la batterie"</string>
    <string name="permdesc_updateBatteryStats" msgid="6862817857178025002">"Permet à l\'application de modifier les statistiques collectées concernant la batterie. Les applications standards ne doivent pas utiliser cette fonctionnalité."</string>
    <string name="permlab_getAppOpsStats" msgid="1508779687436585744">"récupérer les statistiques de fonctionnement des applications"</string>
    <string name="permdesc_getAppOpsStats" msgid="6243887041577912877">"Permet à l\'application de récupérer les statistiques de fonctionnement des applications recueillies. Les applications standards ne doivent pas utiliser cette fonctionnalité."</string>
    <string name="permlab_updateAppOpsStats" msgid="8829097373851521505">"modifier les statistiques de fonctionnement des applications"</string>
    <string name="permdesc_updateAppOpsStats" msgid="50784596594403483">"Permet à l\'application de modifier les statistiques de fonctionnement des applications collectées. Les applications standards ne doivent pas utiliser cette fonctionnalité."</string>
    <string name="permlab_backup" msgid="470013022865453920">"gérer la sauvegarde et la restauration du système"</string>
    <string name="permdesc_backup" msgid="6912230525140589891">"Permet à l\'application de contrôler le mécanisme de sauvegarde et de restauration du système. Les applications standards ne doivent pas utiliser cette fonctionnalité."</string>
    <string name="permlab_confirm_full_backup" msgid="5557071325804469102">"confirmer une sauvegarde complète ou une restauration"</string>
    <string name="permdesc_confirm_full_backup" msgid="1748762171637699562">"Permet à l\'application de lancer l\'interface utilisateur de confirmation de sauvegarde complète. Seules certaines applications peuvent bénéficier de cette autorisation."</string>
    <string name="permlab_internalSystemWindow" msgid="2148563628140193231">"afficher les fenêtres non autorisées"</string>
    <string name="permdesc_internalSystemWindow" msgid="7458387759461466397">"Permet à l\'application de créer des fenêtres destinées à être utilisées par l\'interface utilisateur du système interne. Les applications standards ne doivent pas utiliser cette fonctionnalité."</string>
    <string name="permlab_systemAlertWindow" msgid="3543347980839518613">"ignorer les autres applications"</string>
    <string name="permdesc_systemAlertWindow" msgid="8584678381972820118">"Permet à l\'application d\'ignorer d\'autres applications ou certaines parties de l\'interface utilisateur. Cela peut altérer votre utilisation de l\'interface de n\'importe quelle application, ou modifier ce que vous pensez voir dans d\'autres applications."</string>
    <string name="permlab_setAnimationScale" msgid="2805103241153907174">"modifier la vitesse des animations"</string>
    <string name="permdesc_setAnimationScale" msgid="7690063428924343571">"Permet à l\'application de modifier à tout moment la vitesse générale des animations pour les ralentir ou les accélérer."</string>
    <string name="permlab_manageAppTokens" msgid="1286505717050121370">"gérer les jetons d\'application"</string>
    <string name="permdesc_manageAppTokens" msgid="8043431713014395671">"Permet à l\'application de créer et de gérer ses propres jetons en ignorant l\'ordre de plan normal. Les applications standards ne doivent jamais avoir recours à cette fonctionnalité."</string>
    <string name="permlab_freezeScreen" msgid="4708181184441880175">"bloquer l\'écran"</string>
    <string name="permdesc_freezeScreen" msgid="8558923789222670064">"Permet à l\'application de bloquer temporairement l\'écran pour passer en mode plein écran."</string>
    <string name="permlab_injectEvents" msgid="1378746584023586600">"utiliser les touches et les boutons de commande"</string>
    <string name="permdesc_injectEvents" product="tablet" msgid="206352565599968632">"Permet à l\'application de fournir ses propres événements d\'entrée (pression de touche, etc.) à d\'autres applications. Des applications malveillantes peuvent exploiter cette fonctionnalité pour prendre le contrôle de la tablette."</string>
    <string name="permdesc_injectEvents" product="default" msgid="653128057572326253">"Permet à l\'application de fournir ses propres événements d\'entrée (pression de touche, etc.) à d\'autres applications. Des applications malveillantes peuvent exploiter cette fonctionnalité pour prendre le contrôle du téléphone."</string>
    <string name="permlab_readInputState" msgid="469428900041249234">"enregistrer le texte entré et les actions effectuées"</string>
    <string name="permdesc_readInputState" msgid="8387754901688728043">"Permet à l\'application d\'identifier les touches sur lesquelles vous appuyez, même lorsque vous utilisez une autre application (lorsque vous entrez un mot de passe, par exemple). Les applications standards ne doivent jamais avoir recours à cette fonctionnalité."</string>
    <string name="permlab_bindInputMethod" msgid="3360064620230515776">"s\'associer à un mode d\'entrée"</string>
    <string name="permdesc_bindInputMethod" msgid="3250440322807286331">"Permet à l\'application autorisée de s\'associer à l\'interface de plus haut niveau d\'un mode d\'entrée. Les applications standards ne doivent jamais avoir recours à cette fonctionnalité."</string>
    <string name="permlab_bindAccessibilityService" msgid="5357733942556031593">"s\'associer à un service d\'accessibilité"</string>
    <string name="permdesc_bindAccessibilityService" msgid="7034615928609331368">"Permet à l\'application autorisée de s\'associer à l\'interface de plus haut niveau d\'un service d\'accessibilité. Les applications standards ne doivent jamais avoir recours à cette fonctionnalité."</string>
    <string name="permlab_bindPrintService" msgid="8462815179572748761">"lier à un service d\'impression"</string>
    <string name="permdesc_bindPrintService" msgid="7960067623209111135">"Permet à l\'application autorisée de s\'associer à l\'interface de plus haut niveau d\'un service de widget. Les applications standards ne doivent jamais avoir recours à cette fonctionnalité."</string>
    <string name="permlab_bindPrintSpoolerService" msgid="6807762783744125954">"s\'associer à un service d\'impression désynchronisée"</string>
    <string name="permdesc_bindPrintSpoolerService" msgid="3680552285933318372">"Permet à l\'application autorisée de s\'associer à l\'interface de niveau supérieur d\'un service d\'impression désynchronisée. Cette fonctionnalité ne devrait pas être nécessaire pour les applications standards."</string>
    <string name="permlab_bindNfcService" msgid="2752731300419410724">"s\'associer au service NFC"</string>
    <string name="permdesc_bindNfcService" msgid="6120647629174066862">"Permet à l\'application autorisée de s\'associer aux applications qui reproduisent le fonctionnement des cartes NFC. Cette fonctionnalité ne devrait pas être nécessaire pour les applications standards."</string>
    <string name="permlab_bindTextService" msgid="7358378401915287938">"s\'associer à un service de texte"</string>
    <string name="permdesc_bindTextService" msgid="8151968910973998670">"Permet à l\'application de s\'associer à l\'interface de haut niveau d\'un service de texte (par exemple, SpellCheckerService). Les applications standards ne doivent jamais avoir recours à cette fonctionnalité."</string>
    <string name="permlab_bindVpnService" msgid="4708596021161473255">"s\'associer à un service RPV"</string>
    <string name="permdesc_bindVpnService" msgid="2067845564581693905">"Permet à l\'application autorisée de s\'associer à l\'interface de plus haut niveau d\'un service RPV. Les applications standards ne doivent jamais avoir recours à cette fonctionnalité."</string>
    <string name="permlab_bindWallpaper" msgid="8716400279937856462">"se fixer à un fond d\'écran"</string>
    <string name="permdesc_bindWallpaper" msgid="7108428692595491668">"Permet à l\'application autorisée de s\'associer à l\'interface de plus haut niveau d\'un fond d\'écran. Les applications standards ne doivent jamais avoir recours à cette fonctionnalité."</string>
    <string name="permlab_bindVoiceInteraction" msgid="5334852580713715068">"s\'associer à un service d\'interaction vocale"</string>
    <string name="permdesc_bindVoiceInteraction" msgid="2345721766501778101">"Permet à l\'application de s\'associer à l\'interface de niveau supérieur d\'un service d\'interaction vocale. Ne devrait pas être nécessaire pour les applications standards."</string>
    <string name="permlab_manageVoiceKeyphrases" msgid="1252285102392793548">"gérer les phrases clés vocales"</string>
    <string name="permdesc_manageVoiceKeyphrases" msgid="8476560722907530008">"Permet à l\'utilisateur de gérer les phrases clés pour la détection de mots clés vocaux. Cette option ne devrait jamais être nécessaire pour les applications standards."</string>
    <string name="permlab_bindRemoteDisplay" msgid="1782923938029941960">"lier à un écran distant"</string>
    <string name="permdesc_bindRemoteDisplay" msgid="1261242718727295981">"Permet à l\'application autorisée de s\'associer à l\'interface de plus haut niveau d\'un écran distant. Les applications standards ne doivent jamais avoir recours à cette fonctionnalité."</string>
    <string name="permlab_bindRemoteViews" msgid="5697987759897367099">"s\'associer à un service de widget"</string>
    <string name="permdesc_bindRemoteViews" msgid="4717987810137692572">"Permet à l\'application autorisée de s\'associer à l\'interface de plus haut niveau d\'un service de widget. Les applications standards ne doivent jamais avoir recours à cette fonctionnalité."</string>
    <string name="permlab_bindRouteProvider" msgid="4869394607915096847">"associer à un fournisseur d\'itinéraires enregistré"</string>
    <string name="permdesc_bindRouteProvider" msgid="4703804520859960329">"Permet à l\'application autorisée de s\'associer à des fournisseurs d\'itinéraires enregistrés. Cette fonctionnalité ne devrait pas être nécessaire pour les applications standards."</string>
    <string name="permlab_bindDeviceAdmin" msgid="8704986163711455010">"interagir avec l\'administrateur d\'un périphérique"</string>
    <string name="permdesc_bindDeviceAdmin" msgid="569715419543907930">"Permet à l\'application autorisée d\'envoyer des intentions à l\'administrateur de l\'appareil. Les applications standards ne doivent jamais avoir recours à cette fonctionnalité."</string>
    <string name="permlab_bindTvInput" msgid="5601264742478168987">"s\'associer à une entrée de téléviseur"</string>
    <string name="permdesc_bindTvInput" msgid="2371008331852001924">"Permet à l\'application autorisée de s\'associer à l\'interface de plus haut niveau d\'une entrée de téléviseur. Les applications standards ne devraient pas avoir à utiliser cette fonctionnalité."</string>
    <string name="permlab_manageDeviceAdmins" msgid="4248828900045808722">"ajouter ou supprimer un administrateur de l\'appareil"</string>
    <string name="permdesc_manageDeviceAdmins" msgid="5025608167709942485">"Permet à l\'application d\'ajouter ou de supprimer des administrateurs actifs de l\'appareil. Les applications standards ne devraient jamais utiliser cette autorisation."</string>
    <string name="permlab_setOrientation" msgid="3365947717163866844">"modifier l\'orientation de l\'écran"</string>
    <string name="permdesc_setOrientation" msgid="3046126619316671476">"Permet à l\'application de changer l\'orientation de l\'écran à tout moment. Les applications standards ne doivent jamais avoir recours à cette fonctionnalité."</string>
    <string name="permlab_setPointerSpeed" msgid="9175371613322562934">"modifier la vitesse du pointeur"</string>
    <string name="permdesc_setPointerSpeed" msgid="6866563234274104233">"Permet à l\'application de modifier à tout moment la vitesse du pointeur de la souris ou du pavé tactile. Les applications standards ne doivent jamais avoir recours à cette fonctionnalité."</string>
    <string name="permlab_setKeyboardLayout" msgid="4778731703600909340">"changer la disposition du clavier"</string>
    <string name="permdesc_setKeyboardLayout" msgid="8480016771134175879">"Permet à l\'application de changer la disposition du clavier. Les applications standards ne devraient pas nécessiter cette autorisation."</string>
    <string name="permlab_signalPersistentProcesses" msgid="4539002991947376659">"envoyer des signaux Linux aux applications"</string>
    <string name="permdesc_signalPersistentProcesses" msgid="4896992079182649141">"Permet à l\'application de demander que le signal fourni soit envoyé à tous les processus persistants."</string>
    <string name="permlab_persistentActivity" msgid="8841113627955563938">"exécuter l\'application en continu"</string>
    <string name="permdesc_persistentActivity" product="tablet" msgid="8525189272329086137">"Permet à l\'application de rendre certains de ces composants persistants dans la mémoire. Cette autorisation peut limiter la mémoire disponible pour d\'autres applications et ralentir la tablette."</string>
    <string name="permdesc_persistentActivity" product="default" msgid="4384760047508278272">"Permet à l\'application de rendre certains de ces composants persistants dans la mémoire. Cette autorisation peut limiter la mémoire disponible pour d\'autres applications et ralentir le téléphone."</string>
    <string name="permlab_deletePackages" msgid="184385129537705938">"supprimer des applications"</string>
    <string name="permdesc_deletePackages" msgid="7411480275167205081">"Permet à l\'application de supprimer des paquets Android. Des applications malveillantes peuvent utiliser cette fonctionnalité pour supprimer des applications importantes."</string>
    <string name="permlab_clearAppUserData" msgid="274109191845842756">"supprimer les données d\'autres applications"</string>
    <string name="permdesc_clearAppUserData" msgid="4625323684125459488">"Permet à l\'application d\'effacer les données utilisateur."</string>
    <string name="permlab_deleteCacheFiles" msgid="3128665571837408675">"vider le cache d\'autres applications"</string>
    <string name="permdesc_deleteCacheFiles" msgid="3812998599006730196">"Permet à l\'application de supprimer les fichiers du cache."</string>
    <string name="permlab_getPackageSize" msgid="7472921768357981986">"évaluer l\'espace de stockage de l\'application"</string>
    <string name="permdesc_getPackageSize" msgid="3921068154420738296">"Permet à l\'application de récupérer la taille de son code, de ses données et de sa mémoire cache."</string>
    <string name="permlab_installPackages" msgid="2199128482820306924">"installer directement des applications"</string>
    <string name="permdesc_installPackages" msgid="5628530972548071284">"Permet à l\'application d\'installer des paquets Android nouveaux ou mis à jour. Des applications malveillantes peuvent utiliser cette fonctionnalité pour ajouter de nouvelles applications à l\'aide d\'autorisations anormalement puissantes."</string>
    <string name="permlab_clearAppCache" msgid="7487279391723526815">"supprimer toutes les données du cache de l\'application"</string>
    <string name="permdesc_clearAppCache" product="tablet" msgid="8974640871945434565">"Permet à l\'application de libérer de la mémoire de stockage sur la tablette en supprimant des fichiers dans les répertoires en cache d\'autres applications. Cette autorisation peut occasionner un démarrage plus lent de ces applications, dans la mesure où une nouvelle récupération de leurs données est requise."</string>
    <string name="permdesc_clearAppCache" product="default" msgid="2459441021956436779">"Permet à l\'application de libérer de la mémoire de stockage sur le téléphone en supprimant des fichiers dans les répertoires en cache d\'autres applications. Cette autorisation peut occasionner un démarrage plus lent de ces applications, dans la mesure où une nouvelle récupération de leurs données est requise."</string>
    <string name="permlab_movePackage" msgid="3289890271645921411">"déplacer les ressources d\'une application"</string>
    <string name="permdesc_movePackage" msgid="319562217778244524">"Permet à l\'application de déplacer les ressources d\'une application à partir d\'un support interne vers un support externe, et inversement."</string>
    <string name="permlab_readLogs" msgid="6615778543198967614">"lire les données des journaux à caractère confidentiel"</string>
    <string name="permdesc_readLogs" product="tablet" msgid="82061313293455151">"Permet à l\'application de lire les différents fichiers journaux du système afin d\'obtenir des informations générales sur la façon dont vous utilisez votre tablette. Celles-ci peuvent éventuellement inclure des informations d\'ordre personnel ou privé."</string>
    <string name="permdesc_readLogs" product="default" msgid="2063438140241560443">"Permet à l\'application de lire les différents fichiers journaux du système afin d\'obtenir des informations générales sur la façon dont vous utilisez votre téléphone. Celles-ci peuvent éventuellement inclure des informations d\'ordre personnel ou privé."</string>
    <string name="permlab_anyCodecForPlayback" msgid="715805555823881818">"utiliser n\'importe quel décodeur pour lire les fichiers multimédias"</string>
    <string name="permdesc_anyCodecForPlayback" msgid="8283912488433189010">"Permet à une application d\'utiliser n\'importe quel décodeur installé pour lire les fichiers multimédias."</string>
    <string name="permlab_manageCaCertificates" msgid="1678391896786882014">"gérer les certificats de confiance"</string>
    <string name="permdesc_manageCaCertificates" msgid="4015644047196937014">"Permet à l\'application d\'installer et de désinstaller les certificats CA en tant que certificats de confiance."</string>
    <string name="permlab_bindJobService" msgid="3637568367978271086">"exécuter le travail en arrière-plan planifié de l\'application"</string>
    <string name="permdesc_bindJobService" msgid="3473288460524119838">"Cette autorisation permet au système Android d\'exécuter l\'application en arrière-plan sur demande."</string>
    <string name="permlab_diagnostic" msgid="8076743953908000342">"lire ou modifier les ressources appartenant au groupe de diagnostics"</string>
    <string name="permdesc_diagnostic" msgid="6608295692002452283">"Permet à l\'application d\'obtenir des droits en lecture et en écriture pour toute ressource appartenant au groupe de diagnostics (par exemple, les fichiers du répertoire /dev). Cela peut affecter la stabilité et la sécurité du système. Cette fonctionnalité est UNIQUEMENT réservée aux diagnostics matériels effectués par le fabricant ou le fournisseur de services."</string>
    <string name="permlab_changeComponentState" msgid="6335576775711095931">"activer ou désactiver les composants d\'une application"</string>
    <string name="permdesc_changeComponentState" product="tablet" msgid="8887435740982237294">"Permet à l\'application d\'activer ou de désactiver un composant d\'une autre application. Des applications malveillantes peuvent exploiter cette fonctionnalité pour désactiver les fonctionnalités principales de votre tablette. Cette autorisation doit être utilisée avec prudence, car elle peut rendre les composants d\'une application instables, voire inutilisables."</string>
    <string name="permdesc_changeComponentState" product="default" msgid="1827232484416505615">"Permet à l\'application d\'activer ou de désactiver un composant d\'une autre application. Des applications malveillantes peuvent exploiter cette fonctionnalité pour désactiver les fonctionnalités principales de votre téléphone. Cette autorisation doit être utilisée avec prudence, car elle peut rendre les composants d\'une application instables, voire inutilisables."</string>
    <string name="permlab_grantRevokePermissions" msgid="4627315351093508795">"accorder ou révoquer des autorisations"</string>
    <string name="permdesc_grantRevokePermissions" msgid="4088642654085850662">"Permet à une application d\'accorder ou de révoquer des autorisations propres à celle-ci ou pour d\'autres applications. Des applications malveillantes peuvent exploiter cette autorisation pour accéder à des fonctionnalités auxquelles vous ne leur avez pas donné accès."</string>
    <string name="permlab_setPreferredApplications" msgid="8463181628695396391">"définir les applications préférées"</string>
    <string name="permdesc_setPreferredApplications" msgid="4973986762241783712">"Permet à l\'application de modifier vos applications préférées. Des applications malveillantes peuvent utiliser cette fonctionnalité pour modifier les applications exécutées en usurpant l\'identité de vos applications existantes dans le but de recueillir des données confidentielles."</string>
    <string name="permlab_writeSettings" msgid="2226195290955224730">"modifier les paramètres du système"</string>
    <string name="permdesc_writeSettings" msgid="7775723441558907181">"Permet à l\'application de modifier les paramètres du système. Des applications malveillantes peuvent utiliser cette fonctionnalité pour corrompre la configuration de votre système."</string>
    <string name="permlab_writeSecureSettings" msgid="204676251876718288">"modifier les paramètres de sécurité du système"</string>
    <string name="permdesc_writeSecureSettings" msgid="8159535613020137391">"Permet à l\'application de modifier les paramètres sécurisés du système. Les applications standards ne doivent pas utiliser cette fonctionnalité."</string>
    <string name="permlab_writeGservices" msgid="2149426664226152185">"modifier la carte des services Google"</string>
    <string name="permdesc_writeGservices" msgid="1287309437638380229">"Permet à l\'application de modifier la carte des services Google. Les applications standards ne doivent pas utiliser cette fonctionnalité."</string>
    <string name="permlab_receiveBootCompleted" msgid="5312965565987800025">"s\'exécuter au démarrage"</string>
    <string name="permdesc_receiveBootCompleted" product="tablet" msgid="7390304664116880704">"Permet à l\'application de se lancer une fois le démarrage du système terminé. Elle peut rallonger le temps de démarrage de la tablette et ralentir son fonctionnement global en raison de son exécution continue."</string>
    <string name="permdesc_receiveBootCompleted" product="default" msgid="513950589102617504">"Permet à l\'application de se lancer une fois le démarrage du système terminé. Elle peut rallonger le temps de démarrage du téléphone et ralentir son fonctionnement global en raison de son exécution continue."</string>
    <string name="permlab_broadcastSticky" msgid="7919126372606881614">"envoyer une diffusion persistante"</string>
    <string name="permdesc_broadcastSticky" product="tablet" msgid="7749760494399915651">"Permet à l\'application d\'envoyer des intentions de diffusion \"persistantes\", qui perdurent une fois la diffusion terminée. Une utilisation excessive peut ralentir la tablette ou la rendre instable en l\'obligeant à utiliser trop de mémoire."</string>
    <string name="permdesc_broadcastSticky" product="default" msgid="2825803764232445091">"Permet à l\'application d\'envoyer des intentions de diffusion \"persistantes\", qui perdurent une fois la diffusion terminée. Une utilisation excessive peut ralentir le téléphone ou le rendre instable en l\'obligeant à utiliser trop de mémoire."</string>
    <string name="permlab_readContacts" msgid="8348481131899886131">"lire vos contacts"</string>
    <string name="permdesc_readContacts" product="tablet" msgid="5294866856941149639">"Permet à l\'application de lire les données relatives aux contacts stockés sur votre tablette, y compris la fréquence à laquelle vous avez appelé des personnes spécifiques, leur avez envoyé des courriels ou avez communiqué avec elles par d\'autres moyens. Cette autorisation permet aux applications d\'enregistrer ces données. Les applications malveillantes peuvent les partager à votre insu."</string>
    <string name="permdesc_readContacts" product="default" msgid="8440654152457300662">"Permet à l\'application de lire les données relatives aux contacts stockés sur votre téléphone, y compris la fréquence à laquelle vous avez appelé des personnes spécifiques, leur avez envoyé des courriels ou avez communiqué avec elles par d\'autres moyens. Cette autorisation permet aux applications d\'enregistrer ces données. Les applications malveillantes peuvent les partager à votre insu."</string>
    <string name="permlab_writeContacts" msgid="5107492086416793544">"modifier vos contacts"</string>
    <string name="permdesc_writeContacts" product="tablet" msgid="897243932521953602">"Permet à l\'application de modifier les données relatives aux contacts stockés sur votre tablette, y compris la fréquence à laquelle vous avez appelé des personnes spécifiques, leur avez envoyé des courriels ou avez communiqué avec elles par d\'autres moyens. Cette autorisation permet aux applications de supprimer ces données."</string>
    <string name="permdesc_writeContacts" product="default" msgid="589869224625163558">"Permet à l\'application de modifier les données relatives aux contacts stockés sur votre téléphone, y compris la fréquence à laquelle vous avez appelé des personnes spécifiques, leur avez envoyé des courriels ou avez communiqué avec elles par d\'autres moyens. Cette autorisation permet aux applications de supprimer ces données."</string>
    <string name="permlab_readCallLog" msgid="3478133184624102739">"lire le journal d\'appels"</string>
    <string name="permdesc_readCallLog" product="tablet" msgid="3700645184870760285">"Permet à l\'application d\'accéder au journal d\'appels de votre tablette, y compris aux données relatives aux appels entrants et sortants. Cette autorisation permet aux applications d\'enregistrer les données du journal d\'appels. Les applications malveillantes peuvent partager ces données à votre insu."</string>
    <string name="permdesc_readCallLog" product="default" msgid="5777725796813217244">"Permet à l\'application d\'accéder au journal d\'appels de votre téléphone, y compris aux données relatives aux appels entrants et sortants. Cette autorisation permet aux applications d\'enregistrer les données du journal d\'appels. Les applications malveillantes peuvent partager ces données à votre insu."</string>
    <string name="permlab_writeCallLog" msgid="8552045664743499354">"modifier le journal d\'appels"</string>
    <string name="permdesc_writeCallLog" product="tablet" msgid="6661806062274119245">"Permet à l\'application de lire le journal d\'appels de votre tablette, y compris les données relatives aux appels entrants et sortants. Des applications malveillantes peuvent utiliser cette fonctionnalité pour effacer ou modifier votre journal d\'appels."</string>
    <string name="permdesc_writeCallLog" product="default" msgid="683941736352787842">"Permet à l\'application de lire le journal d\'appels de votre téléphone, y compris les données relatives aux appels entrants et sortants. Des applications malveillantes peuvent utiliser cette fonctionnalité pour effacer ou modifier votre journal d\'appels."</string>
    <string name="permlab_readProfile" msgid="4701889852612716678">"lire votre fiche de contact"</string>
    <string name="permdesc_readProfile" product="default" msgid="5462475151849888848">"Permet à l\'application d\'accéder aux données de profil enregistrées sur votre appareil, comme votre nom et vos coordonnées. L\'application peut alors vous identifier et envoyer les données de votre profil à des tiers."</string>
    <string name="permlab_writeProfile" msgid="907793628777397643">"modifier votre fiche de contact"</string>
    <string name="permdesc_writeProfile" product="default" msgid="5552084294598465899">"Permet à l\'application de modifier les données de profil enregistrées sur votre appareil, telles que votre nom et vos coordonnées, ou d\'en ajouter. Elle peut alors vous identifier et envoyer vos données de profil à des tiers."</string>
    <string name="permlab_bodySensors" msgid="4871091374767171066">"capteurs corporels (tels que les moniteurs de fréquence cardiaque)"</string>
    <string name="permdesc_bodySensors" product="default" msgid="2998865085124153531">"Permet à l\'application d\'accéder aux données des capteurs utilisés pour mesurer des valeurs physiologiques, telles que votre fréquence cardiaque."</string>
    <string name="permlab_readSocialStream" product="default" msgid="1268920956152419170">"lire les flux de réseaux sociaux"</string>
    <string name="permdesc_readSocialStream" product="default" msgid="4255706027172050872">"Permet à l\'application d\'accéder à vos mises à jour sur les réseaux sociaux, ainsi qu\'à celles de vos amis, et de les synchroniser. Soyez prudent lorsque vous partagez de l\'information. Cette autorisation permet à l\'application de lire les communications entre vous et vos amis sur les réseaux sociaux, indépendamment de leur caractère confidentiel. Remarque : Il est possible que cette autorisation ne soit pas appliquée sur tous les réseaux sociaux."</string>
    <string name="permlab_writeSocialStream" product="default" msgid="3504179222493235645">"modifier vos flux de réseaux sociaux"</string>
    <string name="permdesc_writeSocialStream" product="default" msgid="3086557552204114849">"Permet à l\'application d\'afficher les mises à jour de vos amis sur les réseaux sociaux. Soyez prudent lorsque vous partagez de l\'information. Cette autorisation permet à l\'application de générer des messages qui peuvent sembler provenir d\'un ami. Remarque : Il est possible que cette autorisation ne soit pas appliquée sur tous les réseaux sociaux."</string>
    <string name="permlab_readCalendar" msgid="5972727560257612398">"consulter les événements d\'agenda ainsi que les données confidentielles qu\'ils contiennent"</string>
    <string name="permdesc_readCalendar" product="tablet" msgid="4216462049057658723">"Permet à l\'application de lire tous les événements d\'agenda stockés sur votre tablette, y compris ceux de vos amis ou de vos collègues. Cette autorisation peut lui permettre de partager ou d\'enregistrer vos données d\'agenda, indépendamment de leur caractère confidentiel ou sensible."</string>
    <string name="permdesc_readCalendar" product="default" msgid="7434548682470851583">"Permet à l\'application de lire tous les événements d\'agenda stockés sur votre téléphone, y compris ceux de vos amis ou de vos collègues. Cette autorisation peut lui permettre de partager ou d\'enregistrer vos données d\'agenda, indépendamment de leur caractère confidentiel ou sensible."</string>
    <string name="permlab_writeCalendar" msgid="8438874755193825647">"ajouter ou modifier des événements d\'agenda et envoyer des courriels aux invités à l\'insu du propriétaire"</string>
    <string name="permdesc_writeCalendar" product="tablet" msgid="6679035520113668528">"Permet à l\'application d\'ajouter, de supprimer et d\'apporter des modifications aux événements modifiables sur votre tablette, y compris ceux de vos amis ou de vos collègues. Cette autorisation peut lui permettre d\'envoyer des messages qui semblent provenir de propriétaires de l\'agenda ou de modifier les événements à l\'insu des propriétaires."</string>
    <string name="permdesc_writeCalendar" product="default" msgid="2324469496327249376">"Permet à l\'application d\'ajouter, de supprimer et d\'apporter des modifications aux événements modifiables sur votre téléphone, y compris ceux de vos amis ou de vos collègues. Cette autorisation peut lui permettre d\'envoyer des messages qui semblent provenir de propriétaires de l\'agenda ou de modifier les événements à l\'insu des propriétaires."</string>
    <string name="permlab_accessMockLocation" msgid="8688334974036823330">"créer des sources de localisation fictives à des fins de test"</string>
    <string name="permdesc_accessMockLocation" msgid="5808711039482051824">"Permet de créer des sources de localisation fictives à des fins de tests ou pour installer un nouveau fournisseur de position. L\'application peut ainsi modifier la position ou l\'état renvoyé par d\'autres sources de localisation telles que le GPS ou les fournisseurs de position."</string>
    <string name="permlab_accessLocationExtraCommands" msgid="2836308076720553837">"accéder aux commandes de fournisseur de position géographique supplémentaires"</string>
    <string name="permdesc_accessLocationExtraCommands" msgid="6078307221056649927">"Permet à l\'application d\'accéder à des commandes de localisation supplémentaires offertes par le fournisseur. Elle est ainsi susceptible d\'interférer avec le bon fonctionnement du GPS ou de toute autre source de localisation."</string>
    <string name="permlab_installLocationProvider" msgid="6578101199825193873">"autorisation d\'installer un fournisseur de services de localisation"</string>
    <string name="permdesc_installLocationProvider" msgid="9066146120470591509">"Permet de créer des sources de localisation fictives à des fins de tests ou pour installer un nouveau fournisseur de position. L\'application peut ainsi modifier la position ou l\'état renvoyé par d\'autres sources de localisation telles que le GPS ou les fournisseurs de position."</string>
    <string name="permlab_accessFineLocation" msgid="1191898061965273372">"position précise (GPS et réseau)"</string>
    <string name="permdesc_accessFineLocation" msgid="5295047563564981250">"Permet à l\'application d\'obtenir votre position exacte à l\'aide du récepteur satellite GPS ou des sources de localisation de réseau tels que les points d\'accès Wi-Fi et les antennes-relais. Ces services de localisation doivent être activés et disponibles sur votre appareil pour que l\'application puissent déterminer où vous vous trouvez, le cas échéant. Cette autorisation peut entraîner une utilisation accrue de la batterie."</string>
    <string name="permlab_accessCoarseLocation" msgid="4887895362354239628">"position approximative (réseau)"</string>
    <string name="permdesc_accessCoarseLocation" msgid="2538200184373302295">"Permet à l\'application d\'obtenir votre position approximative. Celle-ci est fournie par des services de localisation sur la base des sources de localisation de réseau tels que les points d\'accès Wi-Fi et les antennes-relais. Ces services de localisation doivent être activés et disponibles sur votre appareil pour que l\'application puisse déterminer où vous vous trouvez de façon approximative, le cas échéant."</string>
    <string name="permlab_accessSurfaceFlinger" msgid="2363969641792388947">"accéder à SurfaceFlinger"</string>
    <string name="permdesc_accessSurfaceFlinger" msgid="1041619516733293551">"Permet à l\'application d\'utiliser les fonctionnalités de bas niveau de SurfaceFlinger."</string>
    <string name="permlab_readFrameBuffer" msgid="6690504248178498136">"lire la mémoire tampon graphique"</string>
    <string name="permdesc_readFrameBuffer" msgid="4937405521809454680">"Permet à l\'application de lire le contenu de la mémoire tampon graphique."</string>
    <string name="permlab_accessInputFlinger" msgid="5348635270689553857">"accéder à InputFlinger"</string>
    <string name="permdesc_accessInputFlinger" msgid="2104864941201226616">"Permet à l\'application d\'utiliser les fonctionnalités de bas niveau de SurfaceFlinger."</string>
    <string name="permlab_configureWifiDisplay" msgid="5595661694746742168">"configurer les écrans Wi-Fi"</string>
    <string name="permdesc_configureWifiDisplay" msgid="7916815158690218065">"Permet à l\'application de configurer des écrans Wi-Fi et de s\'y connecter."</string>
    <string name="permlab_controlWifiDisplay" msgid="393641276723695496">"contrôler les écrans Wi-Fi"</string>
    <string name="permdesc_controlWifiDisplay" msgid="4543912292681826986">"Permet à l\'application de contrôler les fonctionnalités de base des écrans Wi-Fi."</string>
    <string name="permlab_captureAudioOutput" msgid="6857134498402346708">"capturer la sortie audio"</string>
    <string name="permdesc_captureAudioOutput" msgid="6210597754212208853">"Autoriser l\'application à capturer et à rediriger la sortie audio."</string>
    <string name="permlab_captureAudioHotword" msgid="1890553935650349808">"Détection de mots clés"</string>
    <string name="permdesc_captureAudioHotword" msgid="9151807958153056810">"Permet à l\'application de capturer de l\'audio pour la détection de mots clés. La capture peut s\'effectuer en arrière-plan, et n\'empêche pas les autres opérations de capture audio (par exemple, avec un caméscope)."</string>
    <string name="permlab_modifyAudioRouting" msgid="7738060354490807723">"Acheminement de l\'audio"</string>
    <string name="permdesc_modifyAudioRouting" msgid="7205731074267199735">"Permet à l\'application de contrôler directement l\'acheminement audio et de remplacer les décisions concernant les politiques audio."</string>
    <string name="permlab_captureVideoOutput" msgid="2246828773589094023">"capturer la sortie vidéo"</string>
    <string name="permdesc_captureVideoOutput" msgid="359481658034149860">"Autoriser l\'application à capturer et à rediriger la sortie vidéo."</string>
    <string name="permlab_captureSecureVideoOutput" msgid="7815398969303382016">"capturer la sortie vidéo sécurisée"</string>
    <string name="permdesc_captureSecureVideoOutput" msgid="2779793064709350289">"Autoriser l\'application à capturer et à rediriger la sortie vidéo sécurisée."</string>
    <string name="permlab_mediaContentControl" msgid="8749790560720562511">"contrôler la lecture des contenus multimédias et accéder aux métadonnées"</string>
    <string name="permdesc_mediaContentControl" msgid="1637478200272062">"Permet à l\'application de contrôler la lecture des contenus multimédias et d\'accéder aux données associées (titre, auteur...)."</string>
    <string name="permlab_modifyAudioSettings" msgid="6095859937069146086">"modifier vos paramètres audio"</string>
    <string name="permdesc_modifyAudioSettings" msgid="3522565366806248517">"Permet à l\'application de modifier les paramètres audio généraux, tels que le volume et la sortie audio utilisée."</string>
    <string name="permlab_recordAudio" msgid="3876049771427466323">"enregistrer fichier audio"</string>
    <string name="permdesc_recordAudio" msgid="4906839301087980680">"Permet à l\'application d\'enregistrer des contenus audio à l\'aide du microphone. Cette autorisation lui donne la possibilité d\'enregistrer du contenu audio à tout moment sans votre consentement."</string>
    <string name="permlab_sim_communication" msgid="1180265879464893029">"Communication avec la carte SIM"</string>
    <string name="permdesc_sim_communication" msgid="5725159654279639498">"Permet à l\'application d\'envoyer des commandes à la carte SIM. Cette fonctionnalité est très dangereuse."</string>
    <string name="permlab_camera" msgid="3616391919559751192">"prendre des photos et filmer des vidéos"</string>
    <string name="permdesc_camera" msgid="8497216524735535009">"Permet à l\'application de prendre des photos et de filmer des vidéos avec l\'appareil photo. Cette autorisation lui permet d\'utiliser l\'appareil photo à tout moment sans votre consentement."</string>
    <string name="permlab_cameraDisableTransmitLed" msgid="2651072630501126222">"désactiver l\'indicateur d\'émission LED lorsque la caméra est en cours d\'utilisation"</string>
    <string name="permdesc_cameraDisableTransmitLed" msgid="4764585465480295341">"Permet à une application système préinstallée de désactiver l\'indicateur LED d\'utilisation de la caméra."</string>
    <string name="permlab_brick" product="tablet" msgid="2961292205764488304">"désactiver définitivement la tablette"</string>
    <string name="permlab_brick" product="default" msgid="8337817093326370537">"désactiver définitivement le téléphone"</string>
    <string name="permdesc_brick" product="tablet" msgid="4334818808001699530">"Permet à l\'application de désactiver définitivement la tablette. Cette fonctionnalité peut avoir des répercussions très sérieuses."</string>
    <string name="permdesc_brick" product="default" msgid="5788903297627283099">"Permet à l\'application de désactiver définitivement le téléphone. Cette fonctionnalité peut avoir des répercussions très sérieuses."</string>
    <string name="permlab_reboot" product="tablet" msgid="3436634972561795002">"forcer le redémarrage de la tablette"</string>
    <string name="permlab_reboot" product="default" msgid="2898560872462638242">"forcer le redémarrage du téléphone"</string>
    <string name="permdesc_reboot" product="tablet" msgid="8172056180063700741">"Permet à l\'application de forcer le redémarrage de la tablette."</string>
    <string name="permdesc_reboot" product="default" msgid="5326008124289989969">"Permet à l\'application de forcer le redémarrage du téléphone."</string>
    <string name="permlab_mount_unmount_filesystems" product="nosdcard" msgid="2927361537942591841">"accéder système fichiers mémoire USB"</string>
    <string name="permlab_mount_unmount_filesystems" product="default" msgid="4402305049890953810">"accéder au système de fichiers de la carte SD"</string>
    <string name="permdesc_mount_unmount_filesystems" msgid="1829290701658992347">"Permet à l\'application d\'installer et de désinstaller des systèmes de fichiers pour des périphériques de stockage amovibles."</string>
    <string name="permlab_mount_format_filesystems" product="nosdcard" msgid="6227819582624904972">"effacer la mémoire USB"</string>
    <string name="permlab_mount_format_filesystems" product="default" msgid="262582698639274056">"effacer la carte SD"</string>
    <string name="permdesc_mount_format_filesystems" msgid="8784268246779198627">"Permet à l\'application de formater le périphérique de stockage amovible."</string>
    <string name="permlab_asec_access" msgid="3411338632002193846">"obtenir des données sur la mémoire de stockage interne"</string>
    <string name="permdesc_asec_access" msgid="3094563844593878548">"Permet à l\'application d\'obtenir des données sur la mémoire de stockage interne."</string>
    <string name="permlab_asec_create" msgid="6414757234789336327">"créer une mémoire de stockage interne"</string>
    <string name="permdesc_asec_create" msgid="4558869273585856876">"Permet à l\'application de créer une mémoire de stockage interne."</string>
    <string name="permlab_asec_destroy" msgid="526928328301618022">"détruire la mémoire de stockage interne"</string>
    <string name="permdesc_asec_destroy" msgid="7218749286145526537">"Permet à l\'application de détruire la mémoire de stockage interne."</string>
    <string name="permlab_asec_mount_unmount" msgid="8877998101944999386">"monter ou démonter de la mémoire de stockage interne"</string>
    <string name="permdesc_asec_mount_unmount" msgid="3451360114902490929">"Permet à l\'application de monter ou de démonter la mémoire de stockage interne."</string>
    <string name="permlab_asec_rename" msgid="7496633954080472417">"renommer la mémoire de stockage interne"</string>
    <string name="permdesc_asec_rename" msgid="1794757588472127675">"Permet à l\'application de renommer la mémoire de stockage interne."</string>
    <string name="permlab_vibrate" msgid="7696427026057705834">"gérer le vibreur"</string>
    <string name="permdesc_vibrate" msgid="6284989245902300945">"Permet à l\'application de gérer le vibreur de l\'appareil."</string>
    <string name="permlab_flashlight" msgid="2155920810121984215">"gérer la lampe de poche"</string>
    <string name="permdesc_flashlight" msgid="6522284794568368310">"Permet à l\'application de gérer la lampe de poche."</string>
    <string name="permlab_manageUsb" msgid="1113453430645402723">"gérer les préférences et les autorisations des périphériques USB"</string>
    <string name="permdesc_manageUsb" msgid="7776155430218239833">"Permet à l\'application de gérer les préférences et les autorisations des périphériques USB."</string>
    <string name="permlab_accessMtp" msgid="4953468676795917042">"mettre en œuvre le protocole MTP"</string>
    <string name="permdesc_accessMtp" msgid="6532961200486791570">"Permet l\'accès au pilote MTP du noyau afin de mettre en œuvre le protocole USB MTP."</string>
    <string name="permlab_hardware_test" msgid="4148290860400659146">"tester le matériel"</string>
    <string name="permdesc_hardware_test" msgid="6597964191208016605">"Permet à l\'application de contrôler différents périphériques à des fins de test matériel."</string>
    <string name="permlab_callPhone" msgid="3925836347681847954">"appeler directement des numéros de téléphone"</string>
    <string name="permdesc_callPhone" msgid="3740797576113760827">"Permet à l\'application d\'appeler des numéros de téléphone sans votre intervention. Cette autorisation peut entraîner des frais ou des appels imprévus et ne permet pas à l\'application d\'appeler des numéros d\'urgence. Des applications malveillantes peuvent générer des frais en passant des appels sans votre consentement."</string>
    <string name="permlab_callPrivileged" msgid="4198349211108497879">"appeler directement tout numéro de téléphone"</string>
    <string name="permdesc_callPrivileged" msgid="1689024901509996810">"Permet à l\'application d\'appeler n\'importe quel numéro de téléphone, y compris les numéros d\'urgence, sans votre intervention. Des applications malveillantes peuvent passer des appels inutiles et interdits aux services d\'urgence."</string>
    <string name="permlab_performCdmaProvisioning" product="tablet" msgid="4842576994144604821">"lancer directement la configuration de la tablette CDMA"</string>
    <string name="permlab_performCdmaProvisioning" product="default" msgid="5604848095315421425">"démarrer directement la configuration du téléphone CDMA"</string>
    <string name="permdesc_performCdmaProvisioning" msgid="1994193538802314186">"Permet à l\'application de lancer le déploiement CDMA. Des applications malveillantes sont susceptibles de le lancer inutilement."</string>
    <string name="permlab_locationUpdates" msgid="7785408253364335740">"contrôler les notifications de mise à jour de la position géographique"</string>
    <string name="permdesc_locationUpdates" msgid="1120741557891438876">"Permet à l\'application d\'activer ou de désactiver les notifications de mise à jour de la position à partir du signal radio. Les applications standards ne doivent pas utiliser cette fonctionnalité."</string>
    <string name="permlab_checkinProperties" msgid="7855259461268734914">"accéder aux propriétés d\'enregistrement"</string>
    <string name="permdesc_checkinProperties" msgid="4024526968630194128">"Permet à l\'application d\'obtenir des droits d\'accès en lecture et en écriture pour les propriétés envoyées par le service d\'enregistrement. Les applications standards ne doivent pas utiliser cette fonctionnalité."</string>
    <string name="permlab_bindGadget" msgid="776905339015863471">"choisir les widgets"</string>
    <string name="permdesc_bindGadget" msgid="8261326938599049290">"Permet à l\'application d\'indiquer au système les widgets qui peuvent être utilisés par les applications. Une application disposant de cette autorisation peut accorder à d\'autres applications l\'accès à des données personnelles. Les applications standards ne doivent pas utiliser cette fonctionnalité."</string>
    <string name="permlab_modifyPhoneState" msgid="8423923777659292228">"modifier l\'état du téléphone"</string>
    <string name="permdesc_modifyPhoneState" msgid="1029877529007686732">"Permet à l\'application de contrôler les fonctionnalités de téléphonie de l\'appareil. Une application disposant de cette autorisation peut, par exemple, basculer d\'un réseau à l\'autre et activer ou désactiver le signal radio du téléphone à votre insu."</string>
    <string name="permlab_readPhoneState" msgid="9178228524507610486">"voir l\'état et l\'identité du téléphone"</string>
    <string name="permdesc_readPhoneState" msgid="1639212771826125528">"Permet à l\'application d\'accéder aux fonctionnalités téléphoniques de l\'appareil. Cette autorisation permet à l\'application de déterminer le numéro de téléphone et les identifiants de l\'appareil, si un appel est actif et le numéro distant connecté par un appel."</string>
    <string name="permlab_readPrecisePhoneState" msgid="5476483020282007597">"Accéder aux états précis du téléphone"</string>
    <string name="permdesc_readPrecisePhoneState" msgid="6648009074263855418">"Permet à l\'application d\'accéder aux états précis du téléphone. Cette autorisation lui permet de déterminer le statut d\'appel réel, si un appel est actif ou en arrière-plan, si des appels ont échoué, l\'état précis de la connexion et si cette dernière a échoué."</string>
    <string name="permlab_wakeLock" product="tablet" msgid="1531731435011495015">"empêcher la tablette de passer en mode veille"</string>
    <string name="permlab_wakeLock" product="default" msgid="573480187941496130">"empêcher le téléphone de passer en mode veille"</string>
    <string name="permdesc_wakeLock" product="tablet" msgid="7311319824400447868">"Permet à l\'application d\'empêcher la tablette de passer en mode veille."</string>
    <string name="permdesc_wakeLock" product="default" msgid="8559100677372928754">"Permet à l\'application d\'empêcher le téléphone de passer en mode veille."</string>
    <string name="permlab_transmitIr" msgid="7545858504238530105">"transmettre des signaux infrarouges"</string>
    <string name="permdesc_transmitIr" product="tablet" msgid="5358308854306529170">"Permet à l\'application d\'utiliser l\'émetteur infrarouge de la tablette."</string>
    <string name="permdesc_transmitIr" product="default" msgid="7957763745020300725">"Permet à l\'application d\'utiliser l\'émetteur infrarouge du téléphone."</string>
    <string name="permlab_devicePower" product="tablet" msgid="2787034722616350417">"éteindre ou allumer la tablette"</string>
    <string name="permlab_devicePower" product="default" msgid="4928622470980943206">"éteindre ou allumer le téléphone"</string>
    <string name="permdesc_devicePower" product="tablet" msgid="6689862878984631831">"Permet à l\'application d\'éteindre et d\'allumer la tablette."</string>
    <string name="permdesc_devicePower" product="default" msgid="6037057348463131032">"Permet à l\'application d\'éteindre et d\'allumer le téléphone."</string>
    <string name="permlab_factoryTest" msgid="3715225492696416187">"exécuter en mode test d\'usine"</string>
    <string name="permdesc_factoryTest" product="tablet" msgid="3952059318359653091">"Permet d\'exécuter une application en mode test fabricant de faible niveau, autorisant ainsi l\'accès complet à la tablette. Cette fonctionnalité est uniquement disponible lorsque la tablette est en mode test fabricant."</string>
    <string name="permdesc_factoryTest" product="default" msgid="8136644990319244802">"Permet d\'exécuter en tant que test fabricant de faible niveau en autorisant l\'accès au matériel du téléphone. Cette fonctionnalité est uniquement disponible lorsque le téléphone est en mode de test fabricant."</string>
    <string name="permlab_setWallpaper" msgid="6627192333373465143">"définir le fond d\'écran"</string>
    <string name="permdesc_setWallpaper" msgid="7373447920977624745">"Permet à l\'application de définir le fond d\'écran du système."</string>
    <string name="permlab_setWallpaperHints" msgid="3278608165977736538">"modifier la taille du fond d\'écran"</string>
    <string name="permdesc_setWallpaperHints" msgid="8235784384223730091">"Permet à l\'application de définir les bulles d\'aide concernant la taille du fond d\'écran du système."</string>
    <string name="permlab_masterClear" msgid="2315750423139697397">"réinitialiser les paramètres d\'usine du système"</string>
    <string name="permdesc_masterClear" msgid="3665380492633910226">"Permet à l\'application de rétablir la configuration d\'usine du système. Toutes les données, ainsi que les paramètres et les applications installées sont alors effacés."</string>
    <string name="permlab_setTime" msgid="2021614829591775646">"définir l\'heure"</string>
    <string name="permdesc_setTime" product="tablet" msgid="1896341438151152881">"Permet à l\'application de modifier l\'heure de la tablette."</string>
    <string name="permdesc_setTime" product="default" msgid="1855702730738020">"Permet à l\'application de modifier l\'heure du téléphone."</string>
    <string name="permlab_setTimeZone" msgid="2945079801013077340">"définir le fuseau horaire"</string>
    <string name="permdesc_setTimeZone" product="tablet" msgid="1676983712315827645">"Permet à l\'application de modifier le fuseau horaire de la tablette."</string>
    <string name="permdesc_setTimeZone" product="default" msgid="4499943488436633398">"Permet à l\'application de modifier le fuseau horaire du téléphone."</string>
    <string name="permlab_accountManagerService" msgid="4829262349691386986">"agir en tant que service AccountManagerService"</string>
    <string name="permdesc_accountManagerService" msgid="1948455552333615954">"Permet à l\'application d\'appeler le service AccountAuthenticators."</string>
    <string name="permlab_getAccounts" msgid="1086795467760122114">"rechercher des comptes sur l\'appareil"</string>
    <string name="permdesc_getAccounts" product="tablet" msgid="2741496534769660027">"Permet à l\'application d\'obtenir la liste des comptes connus par la tablette. Il peut s\'agir de n\'importe quel compte créé par les applications que vous avez installées."</string>
    <string name="permdesc_getAccounts" product="default" msgid="3448316822451807382">"Permet à l\'application d\'obtenir la liste des comptes connus par le téléphone. Il peut s\'agir de n\'importe quel compte créé par les applications que vous avez installées."</string>
    <string name="permlab_authenticateAccounts" msgid="5265908481172736933">"créer des comptes et définir des mots de passe"</string>
    <string name="permdesc_authenticateAccounts" msgid="5472124296908977260">"Permet à l\'application d\'utiliser les fonctionnalités d\'authentification de compte du service AccountManager, y compris pour créer des comptes, et obtenir et définir les mots de passe associés."</string>
    <string name="permlab_manageAccounts" msgid="4983126304757177305">"ajouter ou supprimer des comptes"</string>
    <string name="permdesc_manageAccounts" msgid="8698295625488292506">"Permet à l\'application d\'effectuer certaines opérations, par exemple d\'ajouter ou de supprimer des comptes et d\'effacer les mots de passe associés."</string>
    <string name="permlab_useCredentials" msgid="235481396163877642">"utiliser les comptes sur l\'appareil"</string>
    <string name="permdesc_useCredentials" msgid="7984227147403346422">"Permet à l\'application de demander des jetons d\'authentification."</string>
    <string name="permlab_accessNetworkState" msgid="4951027964348974773">"afficher les connexions réseau"</string>
    <string name="permdesc_accessNetworkState" msgid="8318964424675960975">"Permet à l\'application d\'accéder à des détails concernant les connexions réseau, comme les réseaux existants et connectés."</string>
    <string name="permlab_createNetworkSockets" msgid="8018758136404323658">"bénéficier d\'un accès complet au réseau"</string>
    <string name="permdesc_createNetworkSockets" msgid="3403062187779724185">"Permet à l\'application de créer des interfaces de connexion réseau et d\'utiliser des protocoles réseau personnalisés. Le navigateur et d\'autres applications permettent d\'envoyer des données sur Internet. Cette autorisation n\'est donc pas nécessaire pour envoyer des données sur Internet."</string>
    <string name="permlab_writeApnSettings" msgid="505660159675751896">"changer ou intercepter les paramètres et le trafic du réseau"</string>
    <string name="permdesc_writeApnSettings" msgid="5333798886412714193">"Permet à l\'application de modifier les paramètres réseau, ainsi que d\'intercepter et de surveiller tout le trafic réseau en vue de modifier le mandataire et le port d\'un nom de point d\'accès, par exemple. Des applications malveillantes peuvent utiliser cette fonctionnalité pour surveiller, rediriger ou modifier les paquets réseau à votre insu."</string>
    <string name="permlab_changeNetworkState" msgid="958884291454327309">"modifier la connectivité réseau"</string>
    <string name="permdesc_changeNetworkState" msgid="6789123912476416214">"Permet à l\'application de modifier l\'état de la connectivité réseau."</string>
    <string name="permlab_changeTetherState" msgid="5952584964373017960">"changer la connectivité du partage de connexion"</string>
    <string name="permdesc_changeTetherState" msgid="1524441344412319780">"Permet à l\'application de modifier l\'état de la connectivité du partage de connexion."</string>
    <string name="permlab_changeBackgroundDataSetting" msgid="1400666012671648741">"modifier les paramètres d\'utilisation des données en arrière-plan"</string>
    <string name="permdesc_changeBackgroundDataSetting" msgid="5347729578468744379">"Permet à l\'application de modifier les paramètres de consommation des données en arrière-plan."</string>
    <string name="permlab_accessWifiState" msgid="5202012949247040011">"afficher les connexions Wi-Fi"</string>
    <string name="permdesc_accessWifiState" msgid="5002798077387803726">"Permet à l\'application d\'accéder à des détails sur les réseaux Wi-Fi afin de savoir si une connexion Wi-Fi est activée et pour connaître le nom des appareils connectés au Wi-Fi, par exemple."</string>
    <string name="permlab_changeWifiState" msgid="6550641188749128035">"activer/désactiver la connexion Wi-Fi"</string>
    <string name="permdesc_changeWifiState" msgid="7137950297386127533">"Permet à l\'application de se connecter à des points d\'accès Wi-Fi, de s\'en déconnecter et de modifier la configuration de l\'appareil pour les réseaux Wi-Fi."</string>
    <string name="permlab_changeWifiMulticastState" msgid="1368253871483254784">"autoriser la réception de données en mode Wi-Fi multidiffusion"</string>
    <string name="permdesc_changeWifiMulticastState" product="tablet" msgid="7969774021256336548">"Permet à l\'application de recevoir des paquets envoyés à tous les appareils (et pas seulement à votre tablette) d\'un réseau Wi-Fi qui utilise des adresses de multidiffusion. Cette autorisation entraîne une consommation d\'énergie supérieure au mode de diffusion simple."</string>
    <string name="permdesc_changeWifiMulticastState" product="default" msgid="6851949706025349926">"Permet à l\'application de recevoir des paquets envoyés à tous les appareils (et pas seulement à votre téléphone) d\'un réseau Wi-Fi qui utilise des adresses de multidiffusion. Cette autorisation entraîne une consommation d\'énergie supérieure au mode de diffusion simple."</string>
    <string name="permlab_bluetoothAdmin" msgid="6006967373935926659">"accéder aux paramètres Bluetooth"</string>
    <string name="permdesc_bluetoothAdmin" product="tablet" msgid="6921177471748882137">"Permet à l\'application de configurer la tablette Bluetooth locale, d\'identifier des appareils distants et de les associer à la tablette."</string>
    <string name="permdesc_bluetoothAdmin" product="default" msgid="8931682159331542137">"Permet à l\'application de configurer le téléphone Bluetooth local, d\'identifier des appareils distants et de les associer au téléphone."</string>
    <string name="permlab_bluetoothPriv" msgid="4009494246009513828">"autoriser l\'application à s\'associer par Bluetooth"</string>
    <string name="permdesc_bluetoothPriv" product="tablet" msgid="8045735193417468857">"Permet à l\'application de s\'associer aux appareils à distance sans interaction avec l\'utilisateur."</string>
    <string name="permdesc_bluetoothPriv" product="default" msgid="8045735193417468857">"Permet à l\'application de s\'associer aux appareils à distance sans interaction avec l\'utilisateur."</string>
    <string name="permlab_accessWimaxState" msgid="4195907010610205703">"se connecter au réseau WiMAX et s\'en déconnecter"</string>
    <string name="permdesc_accessWimaxState" msgid="6360102877261978887">"Permet à l\'application de déterminer si le WiMAX est activé et d\'obtenir des détails sur tous les réseaux WiMAX connectés."</string>
    <string name="permlab_changeWimaxState" msgid="2405042267131496579">"Modifier l\'état du WiMAX"</string>
    <string name="permdesc_changeWimaxState" product="tablet" msgid="3156456504084201805">"Permet à l\'application de connecter la tablette aux réseaux WiMAX et de l\'en déconnecter."</string>
    <string name="permdesc_changeWimaxState" product="default" msgid="697025043004923798">"Permet à l\'application de connecter le téléphone aux réseaux WiMAX et de l\'en déconnecter."</string>
    <string name="permlab_scoreNetworks" msgid="6445777779383587181">"classer les réseaux"</string>
    <string name="permdesc_scoreNetworks" product="tablet" msgid="1304304745850215556">"Autorise l\'application à classer les réseaux et à influencer la sélection du réseau par la tablette."</string>
    <string name="permdesc_scoreNetworks" product="default" msgid="1831501848178651379">"Autorise l\'application à classer les réseaux et à influencer la sélection du réseau par le téléphone."</string>
    <string name="permlab_bluetooth" msgid="6127769336339276828">"s\'associer à des appareils Bluetooth"</string>
    <string name="permdesc_bluetooth" product="tablet" msgid="3480722181852438628">"Permet à l\'application d\'accéder à la configuration du Bluetooth sur la tablette, et d\'établir et accepter des connexions avec les appareils associés."</string>
    <string name="permdesc_bluetooth" product="default" msgid="3207106324452312739">"Permet à l\'application d\'accéder à la configuration du Bluetooth sur le téléphone, et d\'établir et accepter des connexions avec les appareils associés."</string>
    <string name="permlab_nfc" msgid="4423351274757876953">"gérer la communication en champ proche"</string>
    <string name="permdesc_nfc" msgid="7120611819401789907">"Permet à l\'application de communiquer avec des bornes, des cartes et des lecteurs compatibles avec la technologie NFC (communication en champ proche)."</string>
    <string name="permlab_disableKeyguard" msgid="3598496301486439258">"désactiver le verrouillage de l\'écran"</string>
    <string name="permdesc_disableKeyguard" msgid="6034203065077122992">"Permet à l\'application de désactiver le verrouillage des touches et toute mesure de sécurité par mot de passe associée. Par exemple, votre téléphone désactive le verrouillage des touches lorsque vous recevez un appel, puis le réactive lorsque vous raccrochez."</string>
    <string name="permlab_readSyncSettings" msgid="6201810008230503052">"lire les paramètres de synchronisation"</string>
    <string name="permdesc_readSyncSettings" msgid="2706745674569678644">"Permet à l\'application d\'accéder aux paramètres de synchronisation d\'un compte. Par exemple, cette autorisation peut permettre de déterminer si l\'application Contacts est synchronisée avec un compte ou non."</string>
    <string name="permlab_writeSyncSettings" msgid="5408694875793945314">"activer ou désactiver la synchronisation"</string>
    <string name="permdesc_writeSyncSettings" msgid="8956262591306369868">"Permet à une application de modifier les paramètres de synchronisation d\'un compte. Cette autorisation peut, par exemple, être utilisée pour activer la synchronisation de l\'application Contacts avec un compte."</string>
    <string name="permlab_readSyncStats" msgid="7396577451360202448">"lire les statistiques de synchronisation"</string>
    <string name="permdesc_readSyncStats" msgid="1510143761757606156">"Permet à une application d\'accéder aux statistiques de synchronisation d\'un compte, y compris l\'historique des événements de synchronisation et le volume de données synchronisées."</string>
    <string name="permlab_subscribedFeedsRead" msgid="4756609637053353318">"lire les flux auxquels vous êtes abonné"</string>
    <string name="permdesc_subscribedFeedsRead" msgid="5557058907906144505">"Permet à l\'application d\'obtenir des données sur les flux en cours de synchronisation."</string>
    <string name="permlab_subscribedFeedsWrite" msgid="9015246325408209296">"modifier les flux auxquels vous êtes abonné"</string>
    <string name="permdesc_subscribedFeedsWrite" msgid="6928930188826089413">"Permet à l\'application de modifier les flux en cours de synchronisation. Des applications malveillantes peuvent utiliser cette fonctionnalité pour modifier vos flux synchronisés."</string>
    <string name="permlab_readDictionary" msgid="4107101525746035718">"voir les termes ajoutés au dictionnaire personnel"</string>
    <string name="permdesc_readDictionary" msgid="659614600338904243">"Permet à l\'application d\'accéder aux mots, noms et expressions que l\'utilisateur a pu enregistrer dans son dictionnaire personnel."</string>
    <string name="permlab_writeDictionary" msgid="2183110402314441106">"ajouter des mots au dictionnaire personnel"</string>
    <string name="permdesc_writeDictionary" msgid="8185385716255065291">"Permet à l\'application d\'enregistrer de nouveaux mots dans le dictionnaire personnel de l\'utilisateur."</string>
    <string name="permlab_sdcardRead" product="nosdcard" msgid="367275095159405468">"lire contenu du stockage USB"</string>
    <string name="permlab_sdcardRead" product="default" msgid="2188156462934977940">"lire le contenu de la carte SD"</string>
    <string name="permdesc_sdcardRead" product="nosdcard" msgid="3446988712598386079">"Permet à l\'application de lire le contenu de votre périphérique de stockage USB."</string>
    <string name="permdesc_sdcardRead" product="default" msgid="2607362473654975411">"Permet à l\'application de lire le contenu de votre carte SD."</string>
    <string name="permlab_sdcardWrite" product="nosdcard" msgid="8485979062254666748">"modifier ou supprimer le contenu de la mémoire USB"</string>
    <string name="permlab_sdcardWrite" product="default" msgid="8805693630050458763">"modifier ou supprimer le contenu de la carte SD"</string>
    <string name="permdesc_sdcardWrite" product="nosdcard" msgid="6175406299445710888">"Permet à l\'application de modifier le contenu de la mémoire de stockage USB."</string>
    <string name="permdesc_sdcardWrite" product="default" msgid="4337417790936632090">"Permet à l\'application de modifier le contenu de la carte SD."</string>
    <string name="permlab_mediaStorageWrite" product="default" msgid="6859839199706879015">"modifier ou supprimer le contenu de la mémoire de stockage interne du support"</string>
    <string name="permdesc_mediaStorageWrite" product="default" msgid="8189160597698529185">"Permet à l\'application de modifier le contenu de la mémoire de stockage multimédia interne."</string>
    <string name="permlab_manageDocs" product="default" msgid="5778318598448849829">"gérer stockage des documents"</string>
    <string name="permdesc_manageDocs" product="default" msgid="8704323176914121484">"Permet à l\'application de gérer le stockage des documents."</string>
    <string name="permlab_sdcardAccessAll" msgid="8150613823900460576">"accéder stock. ext. tous utilis."</string>
    <string name="permdesc_sdcardAccessAll" msgid="3215208357415891320">"Permet à l\'application d\'accéder à la mémoire de stockage externe pour tous les utilisateurs."</string>
    <string name="permlab_cache_filesystem" msgid="5656487264819669824">"accéder au système de fichiers en cache"</string>
    <string name="permdesc_cache_filesystem" msgid="5578967642265550955">"Permet à l\'application d\'obtenir des droits en lecture et en écriture pour le système de fichiers du cache."</string>
    <string name="permlab_use_sip" msgid="5986952362795870502">"faire et recevoir des appels Internet"</string>
    <string name="permdesc_use_sip" msgid="4717632000062674294">"Permet à l\'application d\'utiliser le service SIP pour faire ou recevoir des appels Internet."</string>
    <string name="permlab_bind_call_service" msgid="6724009726671246551">"interagir avec l\'écran d\'appel"</string>
    <string name="permdesc_bind_call_service" msgid="8732547662442572435">"Permet à l\'application de contrôler quand et comment l\'écran d\'appel s\'affiche."</string>
    <string name="permlab_readNetworkUsageHistory" msgid="7862593283611493232">"lire l\'historique d\'utilisation de réseaux"</string>
    <string name="permdesc_readNetworkUsageHistory" msgid="7689060749819126472">"Permet à l\'application de lire l\'historique d\'utilisation de réseaux et d\'applications particuliers."</string>
    <string name="permlab_manageNetworkPolicy" msgid="2562053592339859990">"gérer les politiques du réseau"</string>
    <string name="permdesc_manageNetworkPolicy" msgid="7537586771559370668">"Permet à l\'application de gérer les politiques du réseau et de définir celles propres à l\'application"</string>
    <string name="permlab_modifyNetworkAccounting" msgid="5088217309088729650">"modifier le système d\'analyse de l\'utilisation du réseau"</string>
    <string name="permdesc_modifyNetworkAccounting" msgid="5443412866746198123">"Permet à l\'application de modifier le système d\'analyse de l\'utilisation du réseau par les autres applications. Les applications standards ne doivent pas utiliser cette fonctionnalité."</string>
    <string name="permlab_accessNotifications" msgid="7673416487873432268">"accéder aux notifications"</string>
    <string name="permdesc_accessNotifications" msgid="458457742683431387">"Permet aux applications de récupérer, d\'examiner et d\'autoriser les notifications, y compris celles envoyées par d\'autres applications."</string>
    <string name="permlab_bindNotificationListenerService" msgid="7057764742211656654">"s\'associer à l\'interface de niveau supérieur d\'un service d\'écoute des notifications"</string>
    <string name="permdesc_bindNotificationListenerService" msgid="985697918576902986">"Permet à l\'application de s\'associer à l\'interface de niveau supérieur d\'un service d\'écoute des notifications. Ne devrait jamais être nécessaire pour les applications normales."</string>
    <string name="permlab_bindConditionProviderService" msgid="1180107672332704641">"s\'associer à un service de fournisseur de conditions"</string>
    <string name="permdesc_bindConditionProviderService" msgid="1680513931165058425">"Permet à l\'application de s\'associer à l\'interface de niveau supérieur d\'un service de fournisseur de conditions. Ne devrait pas être nécessaire pour les applications standards."</string>
    <string name="permlab_bindMediaRouteService" msgid="6637740382272686835">"s\'associer à un service d\'itinéraires multimédias"</string>
    <string name="permdesc_bindMediaRouteService" msgid="6436655024972496687">"Permet à l\'application de s\'associer à l\'interface de niveau supérieur d\'un service d\'itinéraires multimédias. Ne devrait pas être nécessaire pour les applications standards."</string>
    <string name="permlab_bindDreamService" msgid="4153646965978563462">"associer à un service de rêve"</string>
    <string name="permdesc_bindDreamService" msgid="7325825272223347863">"Permet à l\'application autorisée de s\'associer à l\'interface de plus haut niveau d\'un service de rêve. Les applications standard ne devraient pas avoir recours à cette fonctionnalité."</string>
    <string name="permlab_invokeCarrierSetup" msgid="3699600833975117478">"faire appel à l\'application de configuration du fournisseur de services"</string>
    <string name="permdesc_invokeCarrierSetup" msgid="4159549152529111920">"Permet à l\'application autorisée de faire appel à l\'application de configuration fournie par le fournisseur de services. Cette fonctionnalité ne devrait pas être nécessaire pour les applications standards."</string>
    <string name="permlab_accessNetworkConditions" msgid="8206077447838909516">"détecter des observations sur les conditions du réseau"</string>
    <string name="permdesc_accessNetworkConditions" msgid="6899102075825272211">"Permet à une application de détecter les observations sur les conditions du réseau. Ne devrait jamais être nécessaire pour les applications standards."</string>
    <string name="permlab_setInputCalibration" msgid="4902620118878467615">"modifier le calibrage du périphérique d\'entrée"</string>
    <string name="permdesc_setInputCalibration" msgid="4527511047549456929">"Permet à l\'application de modifier les paramètres de calibrage de l\'écran tactile. Ne devrait jamais être nécessaire pour les applications standards."</string>
    <string name="permlab_accessDrmCertificates" msgid="7436886640723203615">"accéder aux certificats GDN"</string>
    <string name="permdesc_accessDrmCertificates" msgid="8073288354426159089">"Permet à une application de fournir et d\'utiliser les certificats de GDN. Cela ne devrait jamais être nécessaire pour les applications normales."</string>
    <string name="permlab_handoverStatus" msgid="1159132046126626731">"Recevoir des données sur l\'état du transfert Android Beam"</string>
    <string name="permdesc_handoverStatus" msgid="4788144087245714948">"Autoriser cette application à recevoir des données sur les transferts Android Beam en cours"</string>
    <string name="policylab_limitPassword" msgid="4497420728857585791">"Définir les règles du mot de passe"</string>
    <string name="policydesc_limitPassword" msgid="3252114203919510394">"Choisir le nombre et le type de caractères autorisés dans les mots de passe de déverrouillage de l\'écran"</string>
    <string name="policylab_watchLogin" msgid="914130646942199503">"Gérer les tentatives de déverrouillage de l\'écran"</string>
    <string name="policydesc_watchLogin" product="tablet" msgid="3215729294215070072">"Contrôler le nombre de mots de passe incorrects saisis pour le déverrouillage de l\'écran, puis verrouiller la tablette ou effacer toutes ses données si le nombre maximal de tentatives de saisie du mot de passe est atteint"</string>
    <string name="policydesc_watchLogin" product="default" msgid="5712323091846761073">"Contrôler le nombre de mots de passe incorrects saisis pour le déverrouillage de l\'écran, puis verrouille le téléphone ou efface toutes ses données si le nombre maximal de tentatives de saisie du mot de passe est atteint."</string>
    <string name="policylab_resetPassword" msgid="2620077191242688955">"Modifier le mot de passe de déverrouillage de l\'écran"</string>
    <string name="policydesc_resetPassword" msgid="605963962301904458">"Modifier le mot de passe de déverrouillage de l\'écran"</string>
    <string name="policylab_forceLock" msgid="2274085384704248431">"Verrouiller l\'écran"</string>
    <string name="policydesc_forceLock" msgid="1141797588403827138">"Gérer le mode et les conditions de verrouillage de l\'écran"</string>
    <string name="policylab_wipeData" msgid="3910545446758639713">"Effacer toutes les données"</string>
    <string name="policydesc_wipeData" product="tablet" msgid="4306184096067756876">"Effacer les données de la tablette sans avertissement, en rétablissant la configuration d\'usine"</string>
    <string name="policydesc_wipeData" product="default" msgid="5096895604574188391">"Effacer les données du téléphone sans avertissement, en rétablissant la configuration d\'usine"</string>
    <string name="policylab_setGlobalProxy" msgid="2784828293747791446">"Définir le serveur mandataire global du mobile"</string>
    <string name="policydesc_setGlobalProxy" msgid="6387497466660154931">"Indiquer le serveur mandataire global à utiliser pour ce mobile lorsque les règles sont activées. Seul l\'administrateur principal du mobile peut définir le serveur mandataire global utilisé."</string>
    <string name="policylab_expirePassword" msgid="885279151847254056">"Définir exp. mot passe verr."</string>
    <string name="policydesc_expirePassword" msgid="1729725226314691591">"Contrôler la fréquence de modification du mot de passe de verrouillage de l\'écran"</string>
    <string name="policylab_encryptedStorage" msgid="8901326199909132915">"Définir cryptage du stockage"</string>
    <string name="policydesc_encryptedStorage" msgid="2637732115325316992">"Exiger le chiffrement des données d\'application stockées"</string>
    <string name="policylab_disableCamera" msgid="6395301023152297826">"Désactiver les appareils photo"</string>
    <string name="policydesc_disableCamera" msgid="2306349042834754597">"Empêcher l\'utilisation de tous les appareils photos"</string>
    <string name="policylab_disableKeyguardFeatures" msgid="266329104542638802">"Désact. fonct. si protec. clav."</string>
    <string name="policydesc_disableKeyguardFeatures" msgid="3467082272186534614">"Empêcher l\'utilisation de certaines fonctionnalités lorsque la protection du clavier est activée"</string>
  <string-array name="phoneTypes">
    <item msgid="8901098336658710359">"Domicile"</item>
    <item msgid="869923650527136615">"Mobile"</item>
    <item msgid="7897544654242874543">"Travail"</item>
    <item msgid="1103601433382158155">"Télécopieur professionnel"</item>
    <item msgid="1735177144948329370">"Télécopieur personnel"</item>
    <item msgid="603878674477207394">"Téléavertisseur"</item>
    <item msgid="1650824275177931637">"Autre"</item>
    <item msgid="9192514806975898961">"Personnaliser"</item>
  </string-array>
  <string-array name="emailAddressTypes">
    <item msgid="8073994352956129127">"Domicile"</item>
    <item msgid="7084237356602625604">"Travail"</item>
    <item msgid="1112044410659011023">"Autre"</item>
    <item msgid="2374913952870110618">"Personnaliser"</item>
  </string-array>
  <string-array name="postalAddressTypes">
    <item msgid="6880257626740047286">"Domicile"</item>
    <item msgid="5629153956045109251">"Travail"</item>
    <item msgid="4966604264500343469">"Autre"</item>
    <item msgid="4932682847595299369">"Personnaliser"</item>
  </string-array>
  <string-array name="imAddressTypes">
    <item msgid="1738585194601476694">"Domicile"</item>
    <item msgid="1359644565647383708">"Travail"</item>
    <item msgid="7868549401053615677">"Autre"</item>
    <item msgid="3145118944639869809">"Personnaliser"</item>
  </string-array>
  <string-array name="organizationTypes">
    <item msgid="7546335612189115615">"Travail"</item>
    <item msgid="4378074129049520373">"Autre"</item>
    <item msgid="3455047468583965104">"Personnaliser"</item>
  </string-array>
  <string-array name="imProtocols">
    <item msgid="8595261363518459565">"AIM"</item>
    <item msgid="7390473628275490700">"Windows Live"</item>
    <item msgid="7882877134931458217">"Yahoo"</item>
    <item msgid="5035376313200585242">"Skype"</item>
    <item msgid="7532363178459444943">"QQ"</item>
    <item msgid="3713441034299660749">"Google Talk"</item>
    <item msgid="2506857312718630823">"ICQ"</item>
    <item msgid="1648797903785279353">"Jabber"</item>
  </string-array>
    <string name="phoneTypeCustom" msgid="1644738059053355820">"Personnaliser"</string>
    <string name="phoneTypeHome" msgid="2570923463033985887">"Domicile"</string>
    <string name="phoneTypeMobile" msgid="6501463557754751037">"Mobile"</string>
    <string name="phoneTypeWork" msgid="8863939667059911633">"Travail"</string>
    <string name="phoneTypeFaxWork" msgid="3517792160008890912">"Télécopieur professionnel"</string>
    <string name="phoneTypeFaxHome" msgid="2067265972322971467">"Télécopieur personnel"</string>
    <string name="phoneTypePager" msgid="7582359955394921732">"Téléavertisseur"</string>
    <string name="phoneTypeOther" msgid="1544425847868765990">"Autre"</string>
    <string name="phoneTypeCallback" msgid="2712175203065678206">"Rappel"</string>
    <string name="phoneTypeCar" msgid="8738360689616716982">"Véhicule"</string>
    <string name="phoneTypeCompanyMain" msgid="540434356461478916">"Téléphone professionnel principal"</string>
    <string name="phoneTypeIsdn" msgid="8022453193171370337">"RNIS"</string>
    <string name="phoneTypeMain" msgid="6766137010628326916">"Principal"</string>
    <string name="phoneTypeOtherFax" msgid="8587657145072446565">"Autre télécopieur"</string>
    <string name="phoneTypeRadio" msgid="4093738079908667513">"Satellite"</string>
    <string name="phoneTypeTelex" msgid="3367879952476250512">"Télex"</string>
    <string name="phoneTypeTtyTdd" msgid="8606514378585000044">"TTY/ATS (malentendants)"</string>
    <string name="phoneTypeWorkMobile" msgid="1311426989184065709">"Cellulaire professionnel"</string>
    <string name="phoneTypeWorkPager" msgid="649938731231157056">"Téléavertisseur professionnel"</string>
    <string name="phoneTypeAssistant" msgid="5596772636128562884">"Assistant"</string>
    <string name="phoneTypeMms" msgid="7254492275502768992">"MMS"</string>
    <string name="eventTypeCustom" msgid="7837586198458073404">"Personnaliser"</string>
    <string name="eventTypeBirthday" msgid="2813379844211390740">"Date de naissance"</string>
    <string name="eventTypeAnniversary" msgid="3876779744518284000">"Anniversaire"</string>
    <string name="eventTypeOther" msgid="7388178939010143077">"Autre"</string>
    <string name="emailTypeCustom" msgid="8525960257804213846">"Personnaliser"</string>
    <string name="emailTypeHome" msgid="449227236140433919">"Domicile"</string>
    <string name="emailTypeWork" msgid="3548058059601149973">"Travail"</string>
    <string name="emailTypeOther" msgid="2923008695272639549">"Autre"</string>
    <string name="emailTypeMobile" msgid="119919005321166205">"Mobile"</string>
    <string name="postalTypeCustom" msgid="8903206903060479902">"Personnaliser"</string>
    <string name="postalTypeHome" msgid="8165756977184483097">"Domicile"</string>
    <string name="postalTypeWork" msgid="5268172772387694495">"Travail"</string>
    <string name="postalTypeOther" msgid="2726111966623584341">"Autre"</string>
    <string name="imTypeCustom" msgid="2074028755527826046">"Personnaliser"</string>
    <string name="imTypeHome" msgid="6241181032954263892">"Domicile"</string>
    <string name="imTypeWork" msgid="1371489290242433090">"Travail"</string>
    <string name="imTypeOther" msgid="5377007495735915478">"Autre"</string>
    <string name="imProtocolCustom" msgid="6919453836618749992">"Personnaliser"</string>
    <string name="imProtocolAim" msgid="7050360612368383417">"AIM"</string>
    <string name="imProtocolMsn" msgid="144556545420769442">"Windows Live"</string>
    <string name="imProtocolYahoo" msgid="8271439408469021273">"Yahoo"</string>
    <string name="imProtocolSkype" msgid="9019296744622832951">"Skype"</string>
    <string name="imProtocolQq" msgid="8887484379494111884">"QQ"</string>
    <string name="imProtocolGoogleTalk" msgid="493902321140277304">"Hangouts"</string>
    <string name="imProtocolIcq" msgid="1574870433606517315">"ICQ"</string>
    <string name="imProtocolJabber" msgid="2279917630875771722">"Jabber"</string>
    <string name="imProtocolNetMeeting" msgid="8287625655986827971">"NetMeeting"</string>
    <string name="orgTypeWork" msgid="29268870505363872">"Travail"</string>
    <string name="orgTypeOther" msgid="3951781131570124082">"Autre"</string>
    <string name="orgTypeCustom" msgid="225523415372088322">"Personnaliser"</string>
    <string name="relationTypeCustom" msgid="3542403679827297300">"Personnaliser"</string>
    <string name="relationTypeAssistant" msgid="6274334825195379076">"Assistant"</string>
    <string name="relationTypeBrother" msgid="8757913506784067713">"Frère"</string>
    <string name="relationTypeChild" msgid="1890746277276881626">"Enfant"</string>
    <string name="relationTypeDomesticPartner" msgid="6904807112121122133">"Compagne/Compagnon"</string>
    <string name="relationTypeFather" msgid="5228034687082050725">"Père"</string>
    <string name="relationTypeFriend" msgid="7313106762483391262">"Ami(e)"</string>
    <string name="relationTypeManager" msgid="6365677861610137895">"Gestionnaire"</string>
    <string name="relationTypeMother" msgid="4578571352962758304">"Mère"</string>
    <string name="relationTypeParent" msgid="4755635567562925226">"Parent"</string>
    <string name="relationTypePartner" msgid="7266490285120262781">"Partenaire"</string>
    <string name="relationTypeReferredBy" msgid="101573059844135524">"Recommandé par"</string>
    <string name="relationTypeRelative" msgid="1799819930085610271">"Proche"</string>
    <string name="relationTypeSister" msgid="1735983554479076481">"Sœur"</string>
    <string name="relationTypeSpouse" msgid="394136939428698117">"Conjoint(e)"</string>
    <string name="sipAddressTypeCustom" msgid="2473580593111590945">"Personnaliser"</string>
    <string name="sipAddressTypeHome" msgid="6093598181069359295">"Domicile"</string>
    <string name="sipAddressTypeWork" msgid="6920725730797099047">"Travail"</string>
    <string name="sipAddressTypeOther" msgid="4408436162950119849">"Autre"</string>
    <string name="quick_contacts_not_available" msgid="746098007828579688">"Aucune application permettant d\'afficher ce contact n\'a été trouvée."</string>
    <string name="keyguard_password_enter_pin_code" msgid="3037685796058495017">"Saisissez le NIP."</string>
    <string name="keyguard_password_enter_puk_code" msgid="4800725266925845333">"Saisissez la clé PUK et le nouveau NIP."</string>
    <string name="keyguard_password_enter_puk_prompt" msgid="1341112146710087048">"Clé PUK"</string>
    <string name="keyguard_password_enter_pin_prompt" msgid="8027680321614196258">"Nouveau NIP"</string>
    <string name="keyguard_password_entry_touch_hint" msgid="7858547464982981384"><font size="17">"Appuyer pour saisir mot passe"</font></string>
    <string name="keyguard_password_enter_password_code" msgid="1054721668279049780">"Saisissez le mot de passe pour déverrouiller le clavier."</string>
    <string name="keyguard_password_enter_pin_password_code" msgid="6391755146112503443">"Saisissez le NIP pour déverrouiller le clavier."</string>
    <string name="keyguard_password_wrong_pin_code" msgid="2422225591006134936">"NIP erroné."</string>
    <string name="keyguard_label_text" msgid="861796461028298424">"Pour déverrouiller le téléphone, appuyez sur \"Menu\", puis sur 0."</string>
    <string name="emergency_call_dialog_number_for_display" msgid="696192103195090970">"Numéro d\'urgence"</string>
    <string name="lockscreen_carrier_default" msgid="8963839242565653192">"Aucun service"</string>
    <string name="lockscreen_screen_locked" msgid="7288443074806832904">"Écran verrouillé"</string>
    <string name="lockscreen_instructions_when_pattern_enabled" msgid="46154051614126049">"Appuyez sur \"Menu\" pour débloquer le téléphone ou appeler un numéro d\'urgence."</string>
    <string name="lockscreen_instructions_when_pattern_disabled" msgid="686260028797158364">"Appuyez sur \"Menu\" pour déverrouiller l\'appareil."</string>
    <string name="lockscreen_pattern_instructions" msgid="7478703254964810302">"Dessinez un schéma pour déverrouiller le téléphone"</string>
    <string name="lockscreen_emergency_call" msgid="5347633784401285225">"Appel d\'urgence"</string>
    <string name="lockscreen_return_to_call" msgid="5244259785500040021">"Retour à l\'appel"</string>
    <string name="lockscreen_pattern_correct" msgid="9039008650362261237">"C\'est exact!"</string>
    <string name="lockscreen_pattern_wrong" msgid="4317955014948108794">"Réessayer"</string>
    <string name="lockscreen_password_wrong" msgid="5737815393253165301">"Réessayer"</string>
    <string name="faceunlock_multiple_failures" msgid="754137583022792429">"Nombre maximal autorisé de tentatives Face Unlock atteint."</string>
    <string name="lockscreen_plugged_in" msgid="8057762828355572315">"En charge (<xliff:g id="NUMBER">%d</xliff:g><xliff:g id="PERCENT">%%</xliff:g>)"</string>
    <string name="lockscreen_charged" msgid="321635745684060624">"Chargé"</string>
    <string name="lockscreen_battery_short" msgid="4477264849386850266">"<xliff:g id="NUMBER">%d</xliff:g> <xliff:g id="PERCENT">%%</xliff:g>"</string>
    <string name="lockscreen_low_battery" msgid="1482873981919249740">"Branchez votre chargeur."</string>
    <string name="lockscreen_missing_sim_message_short" msgid="5099439277819215399">"Aucune carte SIM"</string>
    <string name="lockscreen_missing_sim_message" product="tablet" msgid="151659196095791474">"Aucune carte SIM n\'est insérée dans la tablette."</string>
    <string name="lockscreen_missing_sim_message" product="default" msgid="2186920585695169078">"Aucune carte SIM n\'est insérée dans le téléphone."</string>
    <string name="lockscreen_missing_sim_instructions" msgid="5372787138023272615">"Insérez une carte SIM."</string>
    <string name="lockscreen_missing_sim_instructions_long" msgid="3526573099019319472">"Carte SIM absente ou illisible. Veuillez insérer une carte SIM."</string>
    <string name="lockscreen_permanent_disabled_sim_message_short" msgid="5096149665138916184">"Carte SIM inutilisable."</string>
    <string name="lockscreen_permanent_disabled_sim_instructions" msgid="910904643433151371">"Votre carte SIM a été définitivement désactivée.\n Veuillez contacter votre opérateur de téléphonie mobile pour en obtenir une autre."</string>
    <string name="lockscreen_transport_prev_description" msgid="201594905152746886">"Bouton pour revenir au titre précédent"</string>
    <string name="lockscreen_transport_next_description" msgid="6089297650481292363">"Bouton pour atteindre le titre suivant"</string>
    <string name="lockscreen_transport_pause_description" msgid="7659088786780128001">"Bouton de pause"</string>
    <string name="lockscreen_transport_play_description" msgid="5888422938351019426">"Bouton de lecture"</string>
    <string name="lockscreen_transport_stop_description" msgid="4562318378766987601">"Bouton d\'arrêt"</string>
    <string name="emergency_calls_only" msgid="6733978304386365407">"Appels d\'urgence uniquement"</string>
    <string name="lockscreen_network_locked_message" msgid="143389224986028501">"Réseau verrouillé"</string>
    <string name="lockscreen_sim_puk_locked_message" msgid="7441797339976230">"La carte SIM est verrouillée par clé PUK."</string>
    <string name="lockscreen_sim_puk_locked_instructions" msgid="8127916255245181063">"Veuillez consulter le guide utilisateur ou contacter le service à la clientèle."</string>
    <string name="lockscreen_sim_locked_message" msgid="8066660129206001039">"La carte SIM est verrouillée."</string>
    <string name="lockscreen_sim_unlock_progress_dialog_message" msgid="595323214052881264">"Déverrouillage de la carte SIM en cours…"</string>
    <string name="lockscreen_too_many_failed_attempts_dialog_message" msgid="6481623830344107222">"Vous avez dessiné un schéma de déverrouillage incorrect à <xliff:g id="NUMBER_0">%d</xliff:g> reprises.\n\nVeuillez réessayer dans <xliff:g id="NUMBER_1">%d</xliff:g> secondes."</string>
    <string name="lockscreen_too_many_failed_password_attempts_dialog_message" msgid="2725973286239344555">"Vous avez saisi un mot de passe incorrect à <xliff:g id="NUMBER_0">%d</xliff:g> reprises. \n\nVeuillez réessayer dans <xliff:g id="NUMBER_1">%d</xliff:g> secondes."</string>
    <string name="lockscreen_too_many_failed_pin_attempts_dialog_message" msgid="6216672706545696955">"Vous avez saisi un NIP incorrect à <xliff:g id="NUMBER_0">%d</xliff:g> reprises. \n\nVeuillez réessayer dans <xliff:g id="NUMBER_1">%d</xliff:g> secondes."</string>
    <string name="lockscreen_failed_attempts_almost_glogin" product="tablet" msgid="9191611984625460820">"Vous avez dessiné un schéma de déverrouillage incorrect à <xliff:g id="NUMBER_0">%d</xliff:g> reprises. Au bout de <xliff:g id="NUMBER_1">%d</xliff:g> échecs supplémentaires, vous devrez déverrouiller votre tablette à l\'aide de votre identifiant Google.\n\nVeuillez réessayer dans <xliff:g id="NUMBER_2">%d</xliff:g> secondes."</string>
    <string name="lockscreen_failed_attempts_almost_glogin" product="default" msgid="2590227559763762751">"Vous avez dessiné un schéma de déverrouillage incorrect à <xliff:g id="NUMBER_0">%d</xliff:g> reprises. Au bout de <xliff:g id="NUMBER_1">%d</xliff:g> échecs supplémentaires, vous devrez déverrouiller votre téléphone à l\'aide de votre identifiant Google.\n\nVeuillez réessayer dans <xliff:g id="NUMBER_2">%d</xliff:g> secondes."</string>
    <string name="lockscreen_failed_attempts_almost_at_wipe" product="tablet" msgid="6128106399745755604">"Vous avez tenté de déverrouiller la tablette de façon incorrecte à <xliff:g id="NUMBER_0">%d</xliff:g> reprises. Si vous échouez encore <xliff:g id="NUMBER_1">%d</xliff:g> fois, sa configuration d\'usine sera rétablie, et toutes les données utilisateur seront perdues."</string>
    <string name="lockscreen_failed_attempts_almost_at_wipe" product="default" msgid="8603565142156826565">"Vous avez tenté de déverrouiller le téléphone de façon incorrecte à <xliff:g id="NUMBER_0">%d</xliff:g> reprises. Si vous échouez encore <xliff:g id="NUMBER_1">%d</xliff:g> fois, sa configuration d\'usine sera rétablie, et toutes les données utilisateur seront perdues."</string>
    <string name="lockscreen_failed_attempts_now_wiping" product="tablet" msgid="280873516493934365">"Vous avez tenté de déverrouiller la tablette de façon incorrecte à <xliff:g id="NUMBER">%d</xliff:g> reprises. Sa configuration d\'usine va être rétablie."</string>
    <string name="lockscreen_failed_attempts_now_wiping" product="default" msgid="3025504721764922246">"Vous avez tenté de déverrouiller le téléphone de façon incorrecte à <xliff:g id="NUMBER">%d</xliff:g> reprises. Sa configuration d\'usine va être rétablie."</string>
    <string name="lockscreen_too_many_failed_attempts_countdown" msgid="6251480343394389665">"Veuillez réessayer dans <xliff:g id="NUMBER">%d</xliff:g> secondes."</string>
    <string name="lockscreen_forgot_pattern_button_text" msgid="2626999449610695930">"Schéma oublié?"</string>
    <string name="lockscreen_glogin_forgot_pattern" msgid="2588521501166032747">"Déverrouillage du compte"</string>
    <string name="lockscreen_glogin_too_many_attempts" msgid="2751368605287288808">"Nombre maximal de tentatives de déverrouillage par schéma dépassé."</string>
    <string name="lockscreen_glogin_instructions" msgid="3931816256100707784">"Pour déverrouiller l\'appareil, connectez-vous avec votre compte Google."</string>
    <string name="lockscreen_glogin_username_hint" msgid="8846881424106484447">"Nom d\'utilisateur (courriel)"</string>
    <string name="lockscreen_glogin_password_hint" msgid="5958028383954738528">"Mot de passe"</string>
    <string name="lockscreen_glogin_submit_button" msgid="7130893694795786300">"Connexion"</string>
    <string name="lockscreen_glogin_invalid_input" msgid="1364051473347485908">"Nom d\'utilisateur ou mot de passe erroné."</string>
    <string name="lockscreen_glogin_account_recovery_hint" msgid="1696924763690379073">"Vous avez oublié votre nom d\'utilisateur ou votre mot de passe?\nRendez-vous sur la page "<b>"google.com/accounts/recovery"</b>"."</string>
    <string name="lockscreen_glogin_checking_password" msgid="7114627351286933867">"Vérification en cours…"</string>
    <string name="lockscreen_unlock_label" msgid="737440483220667054">"Déverrouiller"</string>
    <string name="lockscreen_sound_on_label" msgid="9068877576513425970">"Son activé"</string>
    <string name="lockscreen_sound_off_label" msgid="996822825154319026">"Son désactivé"</string>
    <string name="lockscreen_access_pattern_start" msgid="3941045502933142847">"Schéma commencé."</string>
    <string name="lockscreen_access_pattern_cleared" msgid="5583479721001639579">"Schéma effacé."</string>
    <string name="lockscreen_access_pattern_cell_added" msgid="6756031208359292487">"Cellule ajoutée."</string>
    <string name="lockscreen_access_pattern_detected" msgid="4988730895554057058">"Schéma terminé."</string>
    <string name="keyguard_accessibility_widget_changed" msgid="5678624624681400191">"%1$s. Widget %2$d sur %3$d."</string>
    <string name="keyguard_accessibility_add_widget" msgid="8273277058724924654">"Ajouter un widget"</string>
    <string name="keyguard_accessibility_widget_empty_slot" msgid="1281505703307930757">"Vide"</string>
    <string name="keyguard_accessibility_unlock_area_expanded" msgid="2278106022311170299">"Développement de la zone de déverrouillage"</string>
    <string name="keyguard_accessibility_unlock_area_collapsed" msgid="6366992066936076396">"Réduction de la zone de déverrouillage"</string>
    <string name="keyguard_accessibility_widget" msgid="6527131039741808240">"Widget <xliff:g id="WIDGET_INDEX">%1$s</xliff:g>"</string>
    <string name="keyguard_accessibility_user_selector" msgid="1226798370913698896">"Sélecteur d\'utilisateur"</string>
    <string name="keyguard_accessibility_status" msgid="8008264603935930611">"État"</string>
    <string name="keyguard_accessibility_camera" msgid="8904231194181114603">"Caméra"</string>
    <string name="keygaurd_accessibility_media_controls" msgid="262209654292161806">"Commandes multimédias"</string>
    <string name="keyguard_accessibility_widget_reorder_start" msgid="8736853615588828197">"Début de la réorganisation des widgets"</string>
    <string name="keyguard_accessibility_widget_reorder_end" msgid="7170190950870468320">"Fin de la réorganisation des widgets"</string>
    <string name="keyguard_accessibility_widget_deleted" msgid="4426204263929224434">"Le widget <xliff:g id="WIDGET_INDEX">%1$s</xliff:g> a été supprimé."</string>
    <string name="keyguard_accessibility_expand_lock_area" msgid="519859720934178024">"Développer la zone de déverrouillage"</string>
    <string name="keyguard_accessibility_slide_unlock" msgid="2959928478764697254">"Déverrouillage en faisant glisser votre doigt sur l\'écran"</string>
    <string name="keyguard_accessibility_pattern_unlock" msgid="1490840706075246612">"Déverrouillage par schéma"</string>
    <string name="keyguard_accessibility_face_unlock" msgid="4817282543351718535">"Déverrouillage par reconnaissance faciale"</string>
    <string name="keyguard_accessibility_pin_unlock" msgid="2469687111784035046">"Déverrouillage par NIP"</string>
    <string name="keyguard_accessibility_password_unlock" msgid="7675777623912155089">"Déverrouillage par mot de passe"</string>
    <string name="keyguard_accessibility_pattern_area" msgid="7679891324509597904">"Zone du schéma"</string>
    <string name="keyguard_accessibility_slide_area" msgid="6736064494019979544">"Zone où faire glisser votre doigt sur l\'écran"</string>
    <string name="password_keyboard_label_symbol_key" msgid="992280756256536042">"?123"</string>
    <string name="password_keyboard_label_alpha_key" msgid="8001096175167485649">"ABC"</string>
    <string name="password_keyboard_label_alt_key" msgid="1284820942620288678">"ALT"</string>
    <string name="granularity_label_character" msgid="7336470535385009523">"caractère"</string>
    <string name="granularity_label_word" msgid="7075570328374918660">"mot"</string>
    <string name="granularity_label_link" msgid="5815508880782488267">"Lié"</string>
    <string name="granularity_label_line" msgid="5764267235026120888">"ligne"</string>
    <string name="hour_ampm" msgid="4584338083529355982">"<xliff:g id="HOUR">%-l</xliff:g> <xliff:g id="AMPM">%P</xliff:g>"</string>
    <string name="hour_cap_ampm" msgid="2083465992940444366">"<xliff:g id="HOUR">%-l</xliff:g> <xliff:g id="AMPM">%p</xliff:g>"</string>
    <string name="factorytest_failed" msgid="5410270329114212041">"Échec du test usine"</string>
    <string name="factorytest_not_system" msgid="4435201656767276723">"L\'action FACTORY_TEST est uniquement prise en charge pour les paquets de données installés dans in/system/app."</string>
    <string name="factorytest_no_action" msgid="872991874799998561">"Impossible de trouver un paquet proposant l\'action FACTORY_TEST."</string>
    <string name="factorytest_reboot" msgid="6320168203050791643">"Redémarrer"</string>
    <string name="js_dialog_title" msgid="1987483977834603872">"La page \"<xliff:g id="TITLE">%s</xliff:g>\" indique :"</string>
    <string name="js_dialog_title_default" msgid="6961903213729667573">"JavaScript"</string>
    <string name="js_dialog_before_unload_title" msgid="2619376555525116593">"Vous êtes sur le point de quitter cette page"</string>
    <string name="js_dialog_before_unload_positive_button" msgid="3112752010600484130">"Quitter cette page"</string>
    <string name="js_dialog_before_unload_negative_button" msgid="5614861293026099715">"Rester sur cette page"</string>
    <string name="js_dialog_before_unload" msgid="3468816357095378590">"<xliff:g id="MESSAGE">%s</xliff:g>\n\nVoulez-vous vraiment quitter cette page?"</string>
    <string name="save_password_label" msgid="6860261758665825069">"Confirmer"</string>
    <string name="double_tap_toast" msgid="4595046515400268881">"Conseil : Appuyez deux fois pour faire un zoom avant ou arrière."</string>
    <string name="autofill_this_form" msgid="4616758841157816676">"Saisie auto"</string>
    <string name="setup_autofill" msgid="7103495070180590814">"Conf. saisie auto"</string>
    <string name="autofill_address_name_separator" msgid="6350145154779706772">" "</string>
    <string name="autofill_address_summary_name_format" msgid="3268041054899214945">"$1$2$3"</string>
    <string name="autofill_address_summary_separator" msgid="7483307893170324129">", "</string>
    <string name="autofill_address_summary_format" msgid="4874459455786827344">"$1$2$3"</string>
    <string name="autofill_province" msgid="2231806553863422300">"Province"</string>
    <string name="autofill_postal_code" msgid="4696430407689377108">"Code postal"</string>
    <string name="autofill_state" msgid="6988894195520044613">"État"</string>
    <string name="autofill_zip_code" msgid="8697544592627322946">"Code postal"</string>
    <string name="autofill_county" msgid="237073771020362891">"Comté"</string>
    <string name="autofill_island" msgid="4020100875984667025">"Île"</string>
    <string name="autofill_district" msgid="8400735073392267672">"District"</string>
    <string name="autofill_department" msgid="5343279462564453309">"Département"</string>
    <string name="autofill_prefecture" msgid="2028499485065800419">"Préfecture"</string>
    <string name="autofill_parish" msgid="8202206105468820057">"Paroisse"</string>
    <string name="autofill_area" msgid="3547409050889952423">"Zone"</string>
    <string name="autofill_emirate" msgid="2893880978835698818">"Émirat"</string>
    <string name="permlab_readHistoryBookmarks" msgid="3775265775405106983">"voir l\'historique et les favoris Web"</string>
    <string name="permdesc_readHistoryBookmarks" msgid="8462378226600439658">"Permet à l\'application d\'accéder à l\'historique de toutes les URL auxquelles le navigateur a accédé, ainsi qu\'à l\'ensemble des favoris du navigateur. Remarque : Il est possible que cette autorisation ne soit pas appliquée par les navigateurs tiers ni par d\'autres applications permettant de naviguer sur le Web."</string>
    <string name="permlab_writeHistoryBookmarks" msgid="3714785165273314490">"modifier l\'historique et les favoris Web"</string>
    <string name="permdesc_writeHistoryBookmarks" product="tablet" msgid="6825527469145760922">"Permet à l\'application de modifier l\'historique du navigateur ou les favoris enregistrés sur votre tablette. Cette autorisation peut lui permettre d\'effacer ou de modifier les données du navigateur. Remarque : il est possible que cette autorisation ne soit pas appliquée par les navigateurs tiers ni par d\'autres applications permettant de naviguer sur le Web."</string>
    <string name="permdesc_writeHistoryBookmarks" product="default" msgid="8497389531014185509">"Permet à l\'application de modifier l\'historique du navigateur ou les favoris enregistrés sur votre téléphone. Cette autorisation peut lui permettre d\'effacer ou de modifier les données du navigateur. Remarque : il est possible que cette autorisation ne soit pas appliquée par les navigateurs tiers ni par d\'autres applications permettant de naviguer sur le Web."</string>
    <string name="permlab_setAlarm" msgid="1379294556362091814">"définir une alarme"</string>
    <string name="permdesc_setAlarm" msgid="316392039157473848">"Permet à l\'application de régler la sonnerie d\'une fonction de réveil installée sur votre appareil. Cette fonctionnalité n\'est pas compatible avec toutes les applications de réveils."</string>
    <string name="permlab_writeVoicemail" msgid="7309899891683938100">"modifier les messages vocaux"</string>
    <string name="permdesc_writeVoicemail" msgid="6592572839715924830">"Autoriser l\'application à modifier et à supprimer des messages de la boîte de réception des messages vocaux."</string>
    <string name="permlab_addVoicemail" msgid="5525660026090959044">"ajouter des messages vocaux"</string>
    <string name="permdesc_addVoicemail" msgid="6604508651428252437">"Permet à l\'application d\'ajouter des messages à votre messagerie vocale."</string>
    <string name="permlab_readVoicemail" msgid="8415201752589140137">"accéder aux messages vocaux"</string>
    <string name="permdesc_readVoicemail" msgid="8926534735321616550">"Autoriser l\'application à accéder à vos messages vocaux."</string>
    <string name="permlab_writeGeolocationPermissions" msgid="5962224158955273932">"modifier les autorisations de géolocalisation du navigateur"</string>
    <string name="permdesc_writeGeolocationPermissions" msgid="1083743234522638747">"Permet à l\'application de modifier les autorisations de géolocalisation du navigateur. Des applications malveillantes peuvent exploiter cette fonctionnalité pour permettre l\'envoi de données de localisation à des sites Web arbitraires."</string>
    <string name="permlab_packageVerificationAgent" msgid="5568139100645829117">"vérifier les paquets"</string>
    <string name="permdesc_packageVerificationAgent" msgid="8437590190990843381">"Permet à l\'application de vérifier qu\'un paquet peut être installé."</string>
    <string name="permlab_bindPackageVerifier" msgid="4187786793360326654">"s\'associer à un vérificateur de paquet"</string>
    <string name="permdesc_bindPackageVerifier" msgid="3180741773233862126">"Permet à l\'application autorisée d\'effectuer des requêtes de vérificateurs de paquet. Les applications standards ne doivent jamais avoir recours à cette fonctionnalité."</string>
    <string name="permlab_serialPort" msgid="546083327654631076">"accéder aux ports série"</string>
    <string name="permdesc_serialPort" msgid="2991639985224598193">"Permet à l\'application autorisée d\'accéder aux ports série avec l\'API SerialManager."</string>
    <string name="permlab_accessContentProvidersExternally" msgid="5077774297943409285">"accès externe aux fournisseurs de contenu"</string>
    <string name="permdesc_accessContentProvidersExternally" msgid="4544346486697853685">"Permettre à l\'application titulaire d\'accéder à des fournisseurs de contenu depuis l\'interface de commande. Les applications standards ne devraient jamais avoir recours à cette autorisation."</string>
    <string name="permlab_updateLock" msgid="3527558366616680889">"déconseiller les mises à jour automatiques de l\'appareil"</string>
    <string name="permdesc_updateLock" msgid="1655625832166778492">"Permet à l\'application autorisée d\'indiquer au système le moment opportun pour un redémarrage non interactif en vue de la mise à jour de l\'appareil."</string>
    <string name="save_password_message" msgid="767344687139195790">"Voulez-vous que le navigateur se souvienne de ce mot de passe?"</string>
    <string name="save_password_notnow" msgid="6389675316706699758">"Pas maintenant"</string>
    <string name="save_password_remember" msgid="6491879678996749466">"Rappelez-vous"</string>
    <string name="save_password_never" msgid="8274330296785855105">"Jamais"</string>
    <string name="open_permission_deny" msgid="7374036708316629800">"Vous n\'êtes pas autorisé à ouvrir cette page."</string>
    <string name="text_copied" msgid="4985729524670131385">"Le texte a été copié dans le presse-papiers."</string>
    <string name="more_item_label" msgid="4650918923083320495">"Plus"</string>
    <string name="prepend_shortcut_label" msgid="2572214461676015642">"Menu+"</string>
    <string name="menu_space_shortcut_label" msgid="2410328639272162537">"espace"</string>
    <string name="menu_enter_shortcut_label" msgid="2743362785111309668">"entrée"</string>
    <string name="menu_delete_shortcut_label" msgid="3658178007202748164">"suppr"</string>
    <string name="search_go" msgid="8298016669822141719">"Recherche"</string>
    <string name="searchview_description_search" msgid="6749826639098512120">"Recherche"</string>
    <string name="searchview_description_query" msgid="5911778593125355124">"Requête de recherche"</string>
    <string name="searchview_description_clear" msgid="1330281990951833033">"Effacer la requête"</string>
    <string name="searchview_description_submit" msgid="2688450133297983542">"Envoyer la requête"</string>
    <string name="searchview_description_voice" msgid="2453203695674994440">"Recherche vocale"</string>
    <string name="enable_explore_by_touch_warning_title" msgid="7460694070309730149">"Activer \"Explorer au toucher\"?"</string>
    <string name="enable_explore_by_touch_warning_message" product="tablet" msgid="8655887539089910577">"<xliff:g id="ACCESSIBILITY_SERVICE_NAME">%1$s</xliff:g> souhaite activer la fonctionnalité \"Explorer au toucher\". Lorsque celle-ci est activée, vous pouvez entendre ou voir les descriptions des éléments que vous sélectionnez, ou bien interagir avec la tablette en effectuant certains gestes."</string>
    <string name="enable_explore_by_touch_warning_message" product="default" msgid="2708199672852373195">"<xliff:g id="ACCESSIBILITY_SERVICE_NAME">%1$s</xliff:g> souhaite activer la fonctionnalité \"Explorer au toucher\". Lorsque celle-ci est activée, vous pouvez entendre ou voir les descriptions des éléments que vous sélectionnez, ou bien interagir avec le téléphone en effectuant certains gestes."</string>
    <string name="oneMonthDurationPast" msgid="7396384508953779925">"Il y a 1 mois"</string>
    <string name="beforeOneMonthDurationPast" msgid="909134546836499826">"Il y a plus d\'un mois"</string>
  <plurals name="last_num_days">
    <item quantity="other" msgid="3069992808164318268">"Les <xliff:g id="COUNT">%d</xliff:g> derniers jours"</item>
  </plurals>
    <string name="last_month" msgid="3959346739979055432">"Le mois dernier"</string>
    <string name="older" msgid="5211975022815554840">"Précédent"</string>
<<<<<<< HEAD
  <plurals name="num_days_ago">
    <item quantity="one" msgid="861358534398115820">"hier"</item>
    <item quantity="other" msgid="2479586466153314633">"il y a <xliff:g id="COUNT">%d</xliff:g> jours"</item>
  </plurals>
  <plurals name="in_num_seconds">
    <item quantity="one" msgid="2729745560954905102">"dans 1 seconde"</item>
    <item quantity="other" msgid="1241926116443974687">"dans <xliff:g id="COUNT">%d</xliff:g> secondes"</item>
  </plurals>
  <plurals name="in_num_minutes">
    <item quantity="one" msgid="8793095251325200395">"dans 1 minute"</item>
    <item quantity="other" msgid="3330713936399448749">"dans <xliff:g id="COUNT">%d</xliff:g> minutes"</item>
  </plurals>
  <plurals name="in_num_hours">
    <item quantity="one" msgid="7164353342477769999">"dans 1 heure"</item>
    <item quantity="other" msgid="547290677353727389">"dans <xliff:g id="COUNT">%d</xliff:g> heures"</item>
  </plurals>
  <plurals name="in_num_days">
    <item quantity="one" msgid="5413088743009839518">"demain"</item>
    <item quantity="other" msgid="5109449375100953247">"dans <xliff:g id="COUNT">%d</xliff:g> jours"</item>
  </plurals>
  <plurals name="abbrev_num_seconds_ago">
    <item quantity="one" msgid="1849036840200069118">"il y a 1 seconde"</item>
    <item quantity="other" msgid="3699169366650930415">"il y a <xliff:g id="COUNT">%d</xliff:g> secondes"</item>
  </plurals>
  <plurals name="abbrev_num_minutes_ago">
    <item quantity="one" msgid="6361490147113871545">"il y a 1 min"</item>
    <item quantity="other" msgid="851164968597150710">"il y a <xliff:g id="COUNT">%d</xliff:g> minutes"</item>
  </plurals>
  <plurals name="abbrev_num_hours_ago">
    <item quantity="one" msgid="4796212039724722116">"Il y a 1 h."</item>
    <item quantity="other" msgid="6889970745748538901">"il y a <xliff:g id="COUNT">%d</xliff:g> heures"</item>
  </plurals>
  <plurals name="abbrev_num_days_ago">
    <item quantity="one" msgid="8463161711492680309">"hier"</item>
    <item quantity="other" msgid="3453342639616481191">"il y a <xliff:g id="COUNT">%d</xliff:g> jours"</item>
  </plurals>
  <plurals name="abbrev_in_num_seconds">
    <item quantity="one" msgid="5842225370795066299">"dans 1 seconde"</item>
    <item quantity="other" msgid="5495880108825805108">"dans <xliff:g id="COUNT">%d</xliff:g> secondes"</item>
  </plurals>
  <plurals name="abbrev_in_num_minutes">
    <item quantity="one" msgid="562786149928284878">"dans 1 minute"</item>
    <item quantity="other" msgid="4216113292706568726">"dans <xliff:g id="COUNT">%d</xliff:g> minutes"</item>
  </plurals>
  <plurals name="abbrev_in_num_hours">
    <item quantity="one" msgid="3274708118124045246">"dans 1 heure"</item>
    <item quantity="other" msgid="3705373766798013406">"dans <xliff:g id="COUNT">%d</xliff:g> heures"</item>
  </plurals>
  <plurals name="abbrev_in_num_days">
    <item quantity="one" msgid="2178576254385739855">"demain"</item>
    <item quantity="other" msgid="2973062968038355991">"dans <xliff:g id="COUNT">%d</xliff:g> jours"</item>
  </plurals>
=======
>>>>>>> e1e1cd9d
    <string name="preposition_for_date" msgid="9093949757757445117">"le <xliff:g id="DATE">%s</xliff:g>"</string>
    <string name="preposition_for_time" msgid="5506831244263083793">"à <xliff:g id="TIME">%s</xliff:g>"</string>
    <string name="preposition_for_year" msgid="5040395640711867177">"en <xliff:g id="YEAR">%s</xliff:g>"</string>
    <string name="day" msgid="8144195776058119424">"Jour"</string>
    <string name="days" msgid="4774547661021344602">"jours"</string>
    <string name="hour" msgid="2126771916426189481">"heure"</string>
    <string name="hours" msgid="894424005266852993">"heures"</string>
    <string name="minute" msgid="9148878657703769868">"min"</string>
    <string name="minutes" msgid="5646001005827034509">"min"</string>
    <string name="second" msgid="3184235808021478">"s"</string>
    <string name="seconds" msgid="3161515347216589235">"s"</string>
    <string name="week" msgid="5617961537173061583">"semaine"</string>
    <string name="weeks" msgid="6509623834583944518">"semaines"</string>
    <string name="year" msgid="4001118221013892076">"an"</string>
    <string name="years" msgid="6881577717993213522">"ans"</string>
  <plurals name="duration_seconds">
    <item quantity="one" msgid="6962015528372969481">"1 seconde"</item>
    <item quantity="other" msgid="1886107766577166786">"<xliff:g id="COUNT">%d</xliff:g> secondes"</item>
  </plurals>
  <plurals name="duration_minutes">
    <item quantity="one" msgid="4915414002546085617">"1 minute"</item>
    <item quantity="other" msgid="3165187169224908775">"<xliff:g id="COUNT">%d</xliff:g>minutes"</item>
  </plurals>
  <plurals name="duration_hours">
    <item quantity="one" msgid="8917467491248809972">"1 heure"</item>
    <item quantity="other" msgid="3863962854246773930">"<xliff:g id="COUNT">%d</xliff:g> heures"</item>
  </plurals>
    <string name="VideoView_error_title" msgid="3534509135438353077">"Problème vidéo"</string>
    <string name="VideoView_error_text_invalid_progressive_playback" msgid="3186670335938670444">"Impossible de lire cette vidéo en continu sur cet appareil."</string>
    <string name="VideoView_error_text_unknown" msgid="3450439155187810085">"Impossible de lire la vidéo."</string>
    <string name="VideoView_error_button" msgid="2822238215100679592">"OK"</string>
    <string name="relative_time" msgid="1818557177829411417">"<xliff:g id="DATE">%1$s</xliff:g>, <xliff:g id="TIME">%2$s</xliff:g>"</string>
    <string name="noon" msgid="7245353528818587908">"midi"</string>
    <string name="Noon" msgid="3342127745230013127">"Midi"</string>
    <string name="midnight" msgid="7166259508850457595">"minuit"</string>
    <string name="Midnight" msgid="5630806906897892201">"Minuit"</string>
    <string name="elapsed_time_short_format_mm_ss" msgid="4431555943828711473">"<xliff:g id="MINUTES">%1$02d</xliff:g>:<xliff:g id="SECONDS">%2$02d</xliff:g>"</string>
    <string name="elapsed_time_short_format_h_mm_ss" msgid="1846071997616654124">"<xliff:g id="HOURS">%1$d</xliff:g>:<xliff:g id="MINUTES">%2$02d</xliff:g>:<xliff:g id="SECONDS">%3$02d</xliff:g>"</string>
    <string name="selectAll" msgid="6876518925844129331">"Tout sélectionner"</string>
    <string name="cut" msgid="3092569408438626261">"Couper"</string>
    <string name="copy" msgid="2681946229533511987">"Copier"</string>
    <string name="paste" msgid="5629880836805036433">"Coller"</string>
    <string name="replace" msgid="5781686059063148930">"Remplacer..."</string>
    <string name="delete" msgid="6098684844021697789">"Supprimer"</string>
    <string name="copyUrl" msgid="2538211579596067402">"Copier l\'URL"</string>
    <string name="selectTextMode" msgid="1018691815143165326">"Sélectionner du texte"</string>
    <string name="textSelectionCABTitle" msgid="5236850394370820357">"Sélection de texte"</string>
    <string name="addToDictionary" msgid="4352161534510057874">"Ajouter au dictionnaire"</string>
    <string name="deleteText" msgid="6979668428458199034">"Supprimer"</string>
    <string name="inputMethod" msgid="1653630062304567879">"Mode de saisie"</string>
    <string name="editTextMenuTitle" msgid="4909135564941815494">"Actions sur le texte"</string>
    <string name="low_internal_storage_view_title" msgid="5576272496365684834">"Espace de stockage bientôt saturé"</string>
    <string name="low_internal_storage_view_text" msgid="6640505817617414371">"Il est possible que certaines fonctionnalités du système ne soient pas opérationnelles."</string>
    <string name="app_running_notification_title" msgid="8718335121060787914">"<xliff:g id="APP_NAME">%1$s</xliff:g> en cours d\'exécution"</string>
    <string name="app_running_notification_text" msgid="4653586947747330058">"Appuyez ici pour en savoir plus ou arrêter l\'application."</string>
    <string name="ok" msgid="5970060430562524910">"OK"</string>
    <string name="cancel" msgid="6442560571259935130">"Annuler"</string>
    <string name="yes" msgid="5362982303337969312">"OK"</string>
    <string name="no" msgid="5141531044935541497">"Annuler"</string>
    <string name="dialog_alert_title" msgid="2049658708609043103">"Attention"</string>
    <string name="loading" msgid="7933681260296021180">"Chargement en cours..."</string>
    <string name="capital_on" msgid="1544682755514494298">"OUI"</string>
    <string name="capital_off" msgid="6815870386972805832">"NON"</string>
    <string name="whichApplication" msgid="4533185947064773386">"Continuer avec"</string>
    <string name="whichApplicationNamed" msgid="8260158865936942783">"Continuer avec %1$s"</string>
    <string name="whichViewApplication" msgid="3272778576700572102">"Ouvrir avec"</string>
    <string name="whichViewApplicationNamed" msgid="2286418824011249620">"Ouvrir avec %1$s"</string>
    <string name="whichEditApplication" msgid="144727838241402655">"Modifier avec"</string>
    <string name="whichEditApplicationNamed" msgid="1775815530156447790">"Modifier avec %1$s"</string>
    <string name="whichSendApplication" msgid="6902512414057341668">"Partager avec"</string>
    <string name="whichSendApplicationNamed" msgid="2799370240005424391">"Partager avec %1$s"</string>
    <string name="whichHomeApplication" msgid="4616420172727326782">"Sélectionnez une application de l\'écran d\'accueil"</string>
    <string name="alwaysUse" msgid="4583018368000610438">"Utiliser cette application par défaut pour cette action"</string>
    <string name="clearDefaultHintMsg" msgid="3252584689512077257">"Pour supprimer les valeurs par défaut, accédez à Paramètres système &gt; Applications &gt; Téléchargements."</string>
    <string name="chooseActivity" msgid="7486876147751803333">"Sélectionnez une action"</string>
    <string name="chooseUsbActivity" msgid="6894748416073583509">"Sélectionnez une application pour le périphérique de stockage USB"</string>
    <string name="noApplications" msgid="2991814273936504689">"Aucune application ne peut effectuer cette action."</string>
    <string name="aerr_title" msgid="1905800560317137752"></string>
    <string name="aerr_application" msgid="932628488013092776">"L\'application \"<xliff:g id="APPLICATION">%1$s</xliff:g>\" s\'est arrêtée."</string>
    <string name="aerr_process" msgid="4507058997035697579">"Le processus <xliff:g id="PROCESS">%1$s</xliff:g> s\'est interrompu."</string>
    <string name="anr_title" msgid="4351948481459135709"></string>
    <string name="anr_activity_application" msgid="1904477189057199066">"L\'application <xliff:g id="APPLICATION">%2$s</xliff:g> ne répond pas.\n\nVoulez-vous quitter?"</string>
    <string name="anr_activity_process" msgid="5776209883299089767">"L\'activité <xliff:g id="ACTIVITY">%1$s</xliff:g> ne répond pas.\n\nVoulez-vous quitter?"</string>
    <string name="anr_application_process" msgid="8941757607340481057">"L\'application <xliff:g id="APPLICATION">%1$s</xliff:g> ne répond pas. Voulez-vous quitter?"</string>
    <string name="anr_process" msgid="6513209874880517125">"Le processus <xliff:g id="PROCESS">%1$s</xliff:g> ne répond pas.\n\nVoulez-vous quitter?"</string>
    <string name="force_close" msgid="8346072094521265605">"OK"</string>
    <string name="report" msgid="4060218260984795706">"Signaler"</string>
    <string name="wait" msgid="7147118217226317732">"Attendre"</string>
    <string name="webpage_unresponsive" msgid="3272758351138122503">"La page ne répond pas.\n \nVoulez-vous la fermer?"</string>
    <string name="launch_warning_title" msgid="1547997780506713581">"Application redirigée"</string>
    <string name="launch_warning_replace" msgid="6202498949970281412">"<xliff:g id="APP_NAME">%1$s</xliff:g> est maintenant lancée."</string>
    <string name="launch_warning_original" msgid="188102023021668683">"L\'application <xliff:g id="APP_NAME">%1$s</xliff:g> a été lancée initialement."</string>
    <string name="screen_compat_mode_scale" msgid="3202955667675944499">"Redimensionner"</string>
    <string name="screen_compat_mode_show" msgid="4013878876486655892">"Toujours afficher"</string>
    <string name="screen_compat_mode_hint" msgid="1064524084543304459">"Réactivez ce mode en accédant à Paramètres système &gt; Applications &gt; Téléchargements"</string>
    <string name="smv_application" msgid="3307209192155442829">"L\'application <xliff:g id="APPLICATION">%1$s</xliff:g> (du processus <xliff:g id="PROCESS">%2$s</xliff:g>) a enfreint ses propres règles du mode strict."</string>
    <string name="smv_process" msgid="5120397012047462446">"Le processus <xliff:g id="PROCESS">%1$s</xliff:g> a enfreint ses propres règles du mode strict."</string>
    <string name="android_upgrading_title" msgid="1584192285441405746">"Mise à jour d\'Android…"</string>
    <string name="android_upgrading_apk" msgid="7904042682111526169">"Optimisation de l\'application <xliff:g id="NUMBER_0">%1$d</xliff:g> sur <xliff:g id="NUMBER_1">%2$d</xliff:g>…"</string>
    <string name="android_upgrading_starting_apps" msgid="451464516346926713">"Lancement des applications…"</string>
    <string name="android_upgrading_complete" msgid="1405954754112999229">"Finalisation de la mise à jour."</string>
    <string name="heavy_weight_notification" msgid="9087063985776626166">"<xliff:g id="APP">%1$s</xliff:g> en cours d\'exécution"</string>
    <string name="heavy_weight_notification_detail" msgid="1721681741617898865">"Appuyez ici pour changer d\'application."</string>
    <string name="heavy_weight_switcher_title" msgid="7153167085403298169">"Changer d\'application?"</string>
    <string name="heavy_weight_switcher_text" msgid="7022631924534406403">"Une autre application est déjà en cours d\'exécution. Arrêtez-la avant d\'en lancer une nouvelle."</string>
    <string name="old_app_action" msgid="493129172238566282">"Revenir à <xliff:g id="OLD_APP">%1$s</xliff:g>"</string>
    <string name="old_app_description" msgid="2082094275580358049">"Ne pas lancer la nouvelle application"</string>
    <string name="new_app_action" msgid="5472756926945440706">"Démarrer <xliff:g id="OLD_APP">%1$s</xliff:g>"</string>
    <string name="new_app_description" msgid="1932143598371537340">"Arrêtez l\'ancienne application sans enregistrer."</string>
    <string name="sendText" msgid="5209874571959469142">"Sélectionner une action pour le texte"</string>
    <string name="volume_ringtone" msgid="6885421406845734650">"Volume de la sonnerie"</string>
    <string name="volume_music" msgid="5421651157138628171">"Volume"</string>
    <string name="volume_music_hint_playing_through_bluetooth" msgid="9165984379394601533">"Lecture via Bluetooth"</string>
    <string name="volume_music_hint_silent_ringtone_selected" msgid="8310739960973156272">"Sonnerie silencieuse sélectionnée"</string>
    <string name="volume_call" msgid="3941680041282788711">"Volume des appels entrants"</string>
    <string name="volume_bluetooth_call" msgid="2002891926351151534">"Volume d\'appels entrants sur Bluetooth"</string>
    <string name="volume_alarm" msgid="1985191616042689100">"Volume de l\'alarme"</string>
    <string name="volume_notification" msgid="2422265656744276715">"Volume des notifications"</string>
    <string name="volume_unknown" msgid="1400219669770445902">"Volume"</string>
    <string name="volume_icon_description_bluetooth" msgid="6538894177255964340">"Volume Bluetooth"</string>
    <string name="volume_icon_description_ringer" msgid="3326003847006162496">"Volume de la sonnerie"</string>
    <string name="volume_icon_description_incall" msgid="8890073218154543397">"Volume d\'appel"</string>
    <string name="volume_icon_description_media" msgid="4217311719665194215">"Volume"</string>
    <string name="volume_icon_description_notification" msgid="7044986546477282274">"Volume des notifications"</string>
    <string name="ringtone_default" msgid="3789758980357696936">"Sonnerie par défaut"</string>
    <string name="ringtone_default_with_actual" msgid="8129563480895990372">"Sonnerie par défaut (<xliff:g id="ACTUAL_RINGTONE">%1$s</xliff:g>)"</string>
    <string name="ringtone_silent" msgid="7937634392408977062">"Aucune"</string>
    <string name="ringtone_picker_title" msgid="3515143939175119094">"Sonneries"</string>
    <string name="ringtone_unknown" msgid="5477919988701784788">"Sonnerie inconnue"</string>
  <plurals name="wifi_available">
    <item quantity="one" msgid="6654123987418168693">"Réseau Wi-Fi disponible"</item>
    <item quantity="other" msgid="4192424489168397386">"Réseaux Wi-Fi disponibles"</item>
  </plurals>
  <plurals name="wifi_available_detailed">
    <item quantity="one" msgid="1634101450343277345">"Réseau Wi-Fi ouvert disponible"</item>
    <item quantity="other" msgid="7915895323644292768">"Réseaux Wi-Fi ouverts disponibles"</item>
  </plurals>
    <string name="wifi_available_sign_in" msgid="4029489716605255386">"Connectez-vous au réseau Wi-Fi"</string>
    <string name="network_available_sign_in" msgid="8495155593358054676">"Se connecter au réseau"</string>
    <!-- no translation found for network_available_sign_in_detailed (8000081941447976118) -->
    <skip />
    <string name="wifi_watchdog_network_disabled" msgid="7904214231651546347">"Impossible de se connecter au Wi-Fi."</string>
    <string name="wifi_watchdog_network_disabled_detailed" msgid="5548780776418332675">" dispose d\'une mauvaise connexion Internet."</string>
    <string name="wifi_p2p_dialog_title" msgid="97611782659324517">"Wi-Fi Direct"</string>
    <string name="wifi_p2p_turnon_message" msgid="2909250942299627244">"Lancer le Wi-Fi Direct. Cela désactive le fonctionnement du Wi-Fi client ou via un point d\'accès."</string>
    <string name="wifi_p2p_failed_message" msgid="3763669677935623084">"Impossible d\'activer le Wi-Fi Direct."</string>
    <string name="wifi_p2p_enabled_notification_title" msgid="2068321881673734886">"Wi-Fi Direct activé"</string>
    <string name="wifi_p2p_enabled_notification_message" msgid="1638949953993894335">"Appuyez pour accéder aux paramètres."</string>
    <string name="accept" msgid="1645267259272829559">"Accepter"</string>
    <string name="decline" msgid="2112225451706137894">"Refuser"</string>
    <string name="wifi_p2p_invitation_sent_title" msgid="1318975185112070734">"Invitation envoyée"</string>
    <string name="wifi_p2p_invitation_to_connect_title" msgid="4958803948658533637">"Invitation à se connecter"</string>
    <string name="wifi_p2p_from_message" msgid="570389174731951769">"De :"</string>
    <string name="wifi_p2p_to_message" msgid="248968974522044099">"À :"</string>
    <string name="wifi_p2p_enter_pin_message" msgid="5920929550367828970">"Saisissez le NIP requis :"</string>
    <string name="wifi_p2p_show_pin_message" msgid="8530563323880921094">"NIP :"</string>
    <string name="wifi_p2p_frequency_conflict_message" product="tablet" msgid="8012981257742232475">"La tablette sera déconnectée du réseau Wi-Fi tant qu\'elle sera connectée à l\'appareil \"<xliff:g id="DEVICE_NAME">%1$s</xliff:g>\"."</string>
    <string name="wifi_p2p_frequency_conflict_message" product="default" msgid="7363907213787469151">"Le téléphone sera déconnecté du réseau Wi-Fi tant qu\'il sera connecté à l\'appareil <xliff:g id="DEVICE_NAME">%1$s</xliff:g>."</string>
    <string name="select_character" msgid="3365550120617701745">"Insérer un caractère"</string>
    <string name="sms_control_title" msgid="7296612781128917719">"Envoi de messages SMS"</string>
    <string name="sms_control_message" msgid="3867899169651496433">"&lt;b&gt;<xliff:g id="APP_NAME">%1$s</xliff:g>&lt;/b&gt; envoie un grand nombre de SMS. Autorisez-vous cette application à poursuivre l\'envoi des messages?"</string>
    <string name="sms_control_yes" msgid="3663725993855816807">"Autoriser"</string>
    <string name="sms_control_no" msgid="625438561395534982">"Refuser"</string>
    <string name="sms_short_code_confirm_message" msgid="1645436466285310855">"&lt;b&gt;<xliff:g id="APP_NAME">%1$s</xliff:g>&lt;/b&gt; souhaite envoyer un message à &lt;b&gt;<xliff:g id="DEST_ADDRESS">%2$s</xliff:g>&lt;/b&gt;."</string>
    <string name="sms_short_code_details" msgid="3492025719868078457">"Ceci "<font fgcolor="#ffffb060">"peut entraîner des frais"</font>" sur votre compte mobile."</string>
    <string name="sms_premium_short_code_details" msgid="5523826349105123687"><font fgcolor="#ffffb060">"Ceci entraînera des frais sur votre compte mobile."</font></string>
    <string name="sms_short_code_confirm_allow" msgid="4458878637111023413">"Envoyer"</string>
    <string name="sms_short_code_confirm_deny" msgid="2927389840209170706">"Annuler"</string>
    <string name="sms_short_code_remember_choice" msgid="5289538592272218136">"Mémoriser mon choix"</string>
    <string name="sms_short_code_remember_undo_instruction" msgid="4960944133052287484">"Pour modifier : Paramètres &gt; Applications"</string>
    <string name="sms_short_code_confirm_always_allow" msgid="3241181154869493368">"Toujours autoriser"</string>
    <string name="sms_short_code_confirm_never_allow" msgid="446992765774269673">"Ne jamais autoriser"</string>
    <string name="sim_removed_title" msgid="6227712319223226185">"Carte SIM retirée"</string>
    <string name="sim_removed_message" msgid="5450336489923274918">"Le réseau cellulaire ne sera pas disponible jusqu\'à ce que vous redémarriez avec une carte SIM valide."</string>
    <string name="sim_done_button" msgid="827949989369963775">"Terminé"</string>
    <string name="sim_added_title" msgid="3719670512889674693">"Carte SIM ajoutée."</string>
    <string name="sim_added_message" msgid="7797975656153714319">"Redémarrez votre appareil pour accéder au réseau cellulaire."</string>
    <string name="sim_restart_button" msgid="4722407842815232347">"Recommencer"</string>
    <string name="time_picker_dialog_title" msgid="8349362623068819295">"Définir l\'heure"</string>
    <string name="date_picker_dialog_title" msgid="5879450659453782278">"Définir la date"</string>
    <string name="date_time_set" msgid="5777075614321087758">"Paramètres"</string>
    <string name="date_time_done" msgid="2507683751759308828">"Terminé"</string>
    <string name="perms_new_perm_prefix" msgid="8257740710754301407"><font size="12" fgcolor="#ff33b5e5">"NOUVEAU"</font>" :"</string>
    <string name="perms_description_app" msgid="5139836143293299417">"Fourni par <xliff:g id="APP_NAME">%1$s</xliff:g>"</string>
    <string name="no_permissions" msgid="7283357728219338112">"Aucune autorisation requise"</string>
    <string name="perm_costs_money" msgid="4902470324142151116">"cela peut engendrer des frais"</string>
    <string name="usb_storage_activity_title" msgid="4465055157209648641">"Mémoire de stockage de masse USB"</string>
    <string name="usb_storage_title" msgid="5901459041398751495">"USB connectée"</string>
    <string name="usb_storage_message" product="nosdcard" msgid="3308538094316477839">"Vous êtes connecté à votre ordinateur via un câble USB. Appuyez sur le bouton ci-dessous pour copier des fichiers de votre ordinateur vers la mémoire de stockage USB de votre appareil Android, ou inversement."</string>
    <string name="usb_storage_message" product="default" msgid="805351000446037811">"Vous êtes connecté à votre ordinateur via un câble USB. Appuyez sur le bouton ci-dessous pour copier des fichiers de votre ordinateur vers la carte SD de votre appareil Android, ou inversement."</string>
    <string name="usb_storage_button_mount" msgid="1052259930369508235">"Activer la mémoire de stockage USB"</string>
    <string name="usb_storage_error_message" product="nosdcard" msgid="3017045217365540658">"Un problème est survenu lors de l\'utilisation de votre mémoire de stockage USB comme périphérique de stockage de masse."</string>
    <string name="usb_storage_error_message" product="default" msgid="2876018512716970313">"Un problème est survenu lors de l\'utilisation de votre carte SD comme périphérique de stockage de masse USB."</string>
    <string name="usb_storage_notification_title" msgid="8175892554757216525">"USB connectée"</string>
    <string name="usb_storage_notification_message" msgid="939822783828183763">"Appuyez ici pour copier des fichiers depuis votre ordinateur ou vers celui-ci."</string>
    <string name="usb_storage_stop_notification_title" msgid="2336058396663516017">"Désactiver la mémoire de stockage USB"</string>
    <string name="usb_storage_stop_notification_message" msgid="1656852098555623822">"Appuyez ici pour désactiver la mémoire de stockage USB."</string>
    <string name="usb_storage_stop_title" msgid="660129851708775853">"Mémoire de stockage USB en cours d\'utilisation"</string>
    <string name="usb_storage_stop_message" product="nosdcard" msgid="4264025280777219521">"Avant de désactiver la mémoire de stockage USB, veuillez désinstaller (\"éjecter\") de votre ordinateur la mémoire de stockage USB de l\'appareil Android."</string>
    <string name="usb_storage_stop_message" product="default" msgid="8043969782460613114">"Avant de désactiver la mémoire de stockage USB, veuillez désinstaller (\"éjecter\") de votre ordinateur la carte SD de votre appareil Android."</string>
    <string name="usb_storage_stop_button_mount" msgid="7060218034900696029">"Désactiver la mémoire de stockage USB"</string>
    <string name="usb_storage_stop_error_message" msgid="1970374898263063836">"Un problème est survenu lors de la désactivation de la mémoire de stockage USB. Assurez-vous que l\'hôte USB a bien été désinstallé, puis réessayez."</string>
    <string name="dlg_confirm_kill_storage_users_title" msgid="963039033470478697">"Activer la mémoire de stockage USB"</string>
    <string name="dlg_confirm_kill_storage_users_text" msgid="5100428757107469454">"Si vous activez la mémoire de stockage USB, certaines applications en cours d\'utilisation vont être fermées et risquent de rester indisponibles jusqu\'à ce que la mémoire de stockage USB soit désactivée."</string>
    <string name="dlg_error_title" msgid="7323658469626514207">"Échec du fonctionnement de la mémoire de stockage USB."</string>
    <string name="dlg_ok" msgid="7376953167039865701">"OK"</string>
    <string name="usb_mtp_notification_title" msgid="3699913097391550394">"Connecté en tant qu\'app. multimédia"</string>
    <string name="usb_ptp_notification_title" msgid="1960817192216064833">"Connecté en tant qu\'appareil photo"</string>
    <string name="usb_cd_installer_notification_title" msgid="6774712827892090754">"Connecté en tant que programme d\'installation"</string>
    <string name="usb_accessory_notification_title" msgid="7848236974087653666">"Connecté à un accessoire USB"</string>
    <string name="usb_notification_message" msgid="2290859399983720271">"Appuyez pour accéder aux autres options USB."</string>
    <string name="extmedia_format_title" product="nosdcard" msgid="9020092196061007262">"Formater mémoire?"</string>
    <string name="extmedia_format_title" product="default" msgid="3648415921526526069">"Formater la carte SD?"</string>
    <string name="extmedia_format_message" product="nosdcard" msgid="3934016853425761078">"Tous les fichiers stockés sur la mémoire de stockage USB vont être effacés. Cette action est irréversible."</string>
    <string name="extmedia_format_message" product="default" msgid="14131895027543830">"Toutes les données stockées sur votre carte seront perdues."</string>
    <string name="extmedia_format_button_format" msgid="4131064560127478695">"Mise en forme"</string>
    <string name="adb_active_notification_title" msgid="6729044778949189918">"Débogage USB connecté"</string>
    <string name="adb_active_notification_message" msgid="1016654627626476142">"Appuyez pour désactiver le débogage USB."</string>
    <string name="select_input_method" msgid="4653387336791222978">"Sélectionnez le mode de saisie"</string>
    <string name="configure_input_methods" msgid="9091652157722495116">"Configurer les modes de saisie"</string>
    <string name="use_physical_keyboard" msgid="6203112478095117625">"Clavier physique"</string>
    <string name="hardware" msgid="7517821086888990278">"Matériel"</string>
    <string name="select_keyboard_layout_notification_title" msgid="1407367017263030773">"Sélectionnez la disposition du clavier"</string>
    <string name="select_keyboard_layout_notification_message" msgid="4465907700449257063">"Appuyez ici pour sélectionner une disposition de clavier."</string>
    <string name="fast_scroll_alphabet" msgid="5433275485499039199">" ABCDEFGHIJKLMNOPQRSTUVWXYZ"</string>
    <string name="fast_scroll_numeric_alphabet" msgid="4030170524595123610">" 0123456789ABCDEFGHIJKLMNOPQRSTUVWXYZ"</string>
    <string name="candidates_style" msgid="4333913089637062257"><u>"candidats"</u></string>
    <string name="ext_media_checking_notification_title" product="nosdcard" msgid="3449816005351468560">"Préparation de la mémoire de stockage USB"</string>
    <string name="ext_media_checking_notification_title" product="default" msgid="5457603418970994050">"Préparation de la carte SD"</string>
    <string name="ext_media_checking_notification_message" msgid="8287319882926737053">"Recherche d\'erreurs en cours"</string>
    <string name="ext_media_nofs_notification_title" product="nosdcard" msgid="7788040745686229307">"Mémoire de stockage USB vide"</string>
    <string name="ext_media_nofs_notification_title" product="default" msgid="780477838241212997">"Carte SD vide"</string>
    <string name="ext_media_nofs_notification_message" product="nosdcard" msgid="7840121067427269500">"La mémoire de stockage USB est vide, ou son système de fichiers n\'est pas compatible."</string>
    <string name="ext_media_nofs_notification_message" product="default" msgid="8641065641786923604">"La carte SD est vide, ou son système de fichiers n\'est pas compatible."</string>
    <string name="ext_media_unmountable_notification_title" product="nosdcard" msgid="2090046769532713563">"Mémoire de stockage USB endommagée"</string>
    <string name="ext_media_unmountable_notification_title" product="default" msgid="6410723906019100189">"Carte SD endommagée"</string>
    <string name="ext_media_unmountable_notification_message" product="nosdcard" msgid="1795917578395333280">"La mémoire de stockage USB est endommagée. Veuillez essayer de la reformater."</string>
    <string name="ext_media_unmountable_notification_message" product="default" msgid="1753898567525568253">"La carte SD est endommagée. Veuillez tenter de la reformater."</string>
    <string name="ext_media_badremoval_notification_title" product="nosdcard" msgid="1661683031330951073">"Mémoire de stockage USB retirée inopinément"</string>
    <string name="ext_media_badremoval_notification_title" product="default" msgid="6872152882604407837">"Carte SD retirée inopinément"</string>
    <string name="ext_media_badremoval_notification_message" product="nosdcard" msgid="4329848819865594241">"Désinstaller la mémoire de stockage USB avant de la retirer pour éviter toute perte de données."</string>
    <string name="ext_media_badremoval_notification_message" product="default" msgid="7260183293747448241">"Désactivez la carte SD avant de la retirer pour éviter toute perte de données."</string>
    <string name="ext_media_safe_unmount_notification_title" product="nosdcard" msgid="3967973893270360230">"La mémoire de stockage USB peut être retirée en toute sécurité."</string>
    <string name="ext_media_safe_unmount_notification_title" product="default" msgid="6729801130790616200">"La carte SD peut être retirée en toute sécurité"</string>
    <string name="ext_media_safe_unmount_notification_message" product="nosdcard" msgid="6142195361606493530">"Vous pouvez retirer la mémoire de stockage USB en toute sécurité."</string>
    <string name="ext_media_safe_unmount_notification_message" product="default" msgid="568841278138377604">"Vous pouvez retirer la carte SD en toute sécurité."</string>
    <string name="ext_media_nomedia_notification_title" product="nosdcard" msgid="4486377230140227651">"Mémoire de stockage USB retirée"</string>
    <string name="ext_media_nomedia_notification_title" product="default" msgid="8902518030404381318">"Carte SD retirée"</string>
    <string name="ext_media_nomedia_notification_message" product="nosdcard" msgid="6921126162580574143">"Mémoire de stockage USB retirée. Insérez un nouveau support."</string>
    <string name="ext_media_nomedia_notification_message" product="default" msgid="3870120652983659641">"La carte SD a été retirée. Insérez-en une autre."</string>
    <string name="activity_list_empty" msgid="1675388330786841066">"Aucune activité correspondante trouvée."</string>
    <string name="permlab_pkgUsageStats" msgid="8787352074326748892">"mettre à jour les données statistiques du composant"</string>
    <string name="permdesc_pkgUsageStats" msgid="1106612424254277630">"Permet à l\'application de modifier les statistiques d\'utilisation des composants collectées. Les applications standards ne doivent pas utiliser cette fonctionnalité."</string>
    <string name="permlab_copyProtectedData" msgid="4341036311211406692">"copier du contenu"</string>
    <string name="permdesc_copyProtectedData" msgid="4390697124288317831">"Permet à l\'application d\'invoquer le service de conteneur par défaut pour copier du contenu. Les applications standards ne doivent pas utiliser cette fonctionnalité."</string>
    <string name="permlab_route_media_output" msgid="1642024455750414694">"Diriger la sortie multimédia"</string>
    <string name="permdesc_route_media_output" msgid="4932818749547244346">"Permet à une application de diriger la sortie multimédia vers d\'autres appareils externes."</string>
    <string name="permlab_access_keyguard_secure_storage" msgid="7565552237977815047">"Accéder au stockage sécurisé keyguard"</string>
    <string name="permdesc_access_keyguard_secure_storage" msgid="5866245484303285762">"Permet à une application d\'accéder au stockage sécurisé keyguard."</string>
    <string name="permlab_control_keyguard" msgid="172195184207828387">"Contrôler l\'affichage et le masquage de la protection des touches"</string>
    <string name="permdesc_control_keyguard" msgid="3043732290518629061">"Permet à une application de contrôler la protection des touches."</string>
    <string name="permlab_trust_listener" msgid="1765718054003704476">"Détecter les modifications de l\'état de confiance"</string>
    <string name="permdesc_trust_listener" msgid="8233895334214716864">"Permet à une application de détecter les modifications de l\'état de confiance."</string>
    <string name="permlab_provide_trust_agent" msgid="5465587586091358316">"Fournir un agent de confiance."</string>
    <string name="permdesc_provide_trust_agent" msgid="3865702641053068148">"Permet à une application de fournir un agent de confiance."</string>
    <string name="permlab_launch_trust_agent_settings" msgid="5859430082240410200">"Lancer le menu des paramètres de l\'agent de confiance."</string>
    <string name="permdesc_launch_trust_agent_settings" msgid="8185142708644913381">"Permettre à une application de lancer une activité qui modifie le comportement de l\'agent de confiance."</string>
    <string name="permlab_bind_trust_agent_service" msgid="8242093169457695334">"Lier à un service d\'agent de confiance"</string>
    <string name="permdesc_bind_trust_agent_service" msgid="7041930026024507515">"Permet à une application de se lier à un service d\'agent de confiance."</string>
    <string name="permlab_recovery" msgid="3157024487744125846">"Interagir avec le système de récupération et de mise à jour"</string>
    <string name="permdesc_recovery" msgid="8511774533266359571">"Permet à une application d\'interagir avec le système de récupération et les mises à jour système."</string>
    <string name="permlab_createMediaProjection" msgid="4941338725487978112">"Créer des sessions de projection multimédia"</string>
    <string name="permdesc_createMediaProjection" msgid="1284530992706219702">"Permet à une application de créer des sessions de projection multimédia. Ces sessions peuvent fournir aux applications la capacité d\'enregistrer et de présenter du contenu audio. Cela ne devrait jamais être nécessaire pour les applications normales."</string>
    <string name="tutorial_double_tap_to_zoom_message_short" msgid="4070433208160063538">"Appuyer deux fois pour régler le zoom"</string>
    <string name="gadget_host_error_inflating" msgid="4882004314906466162">"Impossible d\'ajouter le widget."</string>
    <string name="ime_action_go" msgid="8320845651737369027">"Aller"</string>
    <string name="ime_action_search" msgid="658110271822807811">"Recherche"</string>
    <string name="ime_action_send" msgid="2316166556349314424">"Envoyer"</string>
    <string name="ime_action_next" msgid="3138843904009813834">"Suivante"</string>
    <string name="ime_action_done" msgid="8971516117910934605">"Terminé"</string>
    <string name="ime_action_previous" msgid="1443550039250105948">"Précédente"</string>
    <string name="ime_action_default" msgid="2840921885558045721">"Exécuter"</string>
    <string name="dial_number_using" msgid="5789176425167573586">"Composer le numéro\nen utilisant <xliff:g id="NUMBER">%s</xliff:g>"</string>
    <string name="create_contact_using" msgid="4947405226788104538">"Ajouter un contact\nen utilisant <xliff:g id="NUMBER">%s</xliff:g>"</string>
    <string name="grant_credentials_permission_message_header" msgid="2106103817937859662">"Les applications suivantes demandent l\'autorisation d\'accéder à votre compte à partir de maintenant."</string>
    <string name="grant_credentials_permission_message_footer" msgid="3125211343379376561">"Voulez-vous autoriser cette demande?"</string>
    <string name="grant_permissions_header_text" msgid="6874497408201826708">"Demande d\'accès"</string>
    <string name="allow" msgid="7225948811296386551">"Autoriser"</string>
    <string name="deny" msgid="2081879885755434506">"Refuser"</string>
    <string name="permission_request_notification_title" msgid="6486759795926237907">"Autorisation demandée"</string>
    <string name="permission_request_notification_with_subtitle" msgid="8530393139639560189">"Autorisation demandée\npour le compte \"<xliff:g id="ACCOUNT">%s</xliff:g>\""</string>
    <string name="input_method_binding_label" msgid="1283557179944992649">"Mode de saisie"</string>
    <string name="sync_binding_label" msgid="3687969138375092423">"Synchroniser"</string>
    <string name="accessibility_binding_label" msgid="4148120742096474641">"Accessibilité"</string>
    <string name="wallpaper_binding_label" msgid="1240087844304687662">"Fond d\'écran"</string>
    <string name="chooser_wallpaper" msgid="7873476199295190279">"Changer de fond d\'écran"</string>
    <string name="notification_listener_binding_label" msgid="2014162835481906429">"Outil d\'écoute des notifications"</string>
    <string name="condition_provider_service_binding_label" msgid="1321343352906524564">"Fournisseur de conditions"</string>
    <string name="vpn_title" msgid="19615213552042827">"VPN activé"</string>
    <string name="vpn_title_long" msgid="6400714798049252294">"VPN activé par <xliff:g id="APP">%s</xliff:g>"</string>
    <string name="vpn_text" msgid="3011306607126450322">"Appuyez ici pour gérer le réseau."</string>
    <string name="vpn_text_long" msgid="6407351006249174473">"Connecté à <xliff:g id="SESSION">%s</xliff:g>. Appuyez ici pour gérer le réseau."</string>
    <string name="vpn_lockdown_connecting" msgid="6443438964440960745">"VPN permanent en cours de connexion…"</string>
    <string name="vpn_lockdown_connected" msgid="8202679674819213931">"VPN permanent connecté"</string>
    <string name="vpn_lockdown_error" msgid="6009249814034708175">"Erreur du VPN permanent"</string>
    <string name="vpn_lockdown_config" msgid="6415899150671537970">"Appuyer pour configurer"</string>
    <string name="upload_file" msgid="2897957172366730416">"Choisir un fichier"</string>
    <string name="no_file_chosen" msgid="6363648562170759465">"Aucun fichier sélectionné"</string>
    <string name="reset" msgid="2448168080964209908">"Réinitialiser"</string>
    <string name="submit" msgid="1602335572089911941">"Envoyer"</string>
    <string name="car_mode_disable_notification_title" msgid="3164768212003864316">"Mode Voiture activé"</string>
    <string name="car_mode_disable_notification_message" msgid="8035230537563503262">"Appuyez ici pour quitter le mode Voiture."</string>
    <string name="tethered_notification_title" msgid="3146694234398202601">"Partage de connexion ou point d\'accès sans fil activé"</string>
    <string name="tethered_notification_message" msgid="6857031760103062982">"Appuyez pour configurer."</string>
    <string name="back_button_label" msgid="2300470004503343439">"Précédent"</string>
    <string name="next_button_label" msgid="1080555104677992408">"Suivante"</string>
    <string name="skip_button_label" msgid="1275362299471631819">"Passer"</string>
    <string name="no_matches" msgid="8129421908915840737">"Aucune partie"</string>
    <string name="find_on_page" msgid="1946799233822820384">"Rechercher sur la page"</string>
  <plurals name="matches_found">
    <item quantity="one" msgid="8167147081136579439">"1 correspondance"</item>
    <item quantity="other" msgid="4641872797067609177">"<xliff:g id="INDEX">%d</xliff:g> sur <xliff:g id="TOTAL">%d</xliff:g>"</item>
  </plurals>
    <string name="action_mode_done" msgid="7217581640461922289">"Terminé"</string>
    <string name="progress_unmounting" product="nosdcard" msgid="3923810448507612746">"Désinstallation de la mémoire de stockage USB en cours…"</string>
    <string name="progress_unmounting" product="default" msgid="1327894998409537190">"Désinstallation de la carte SD en cours…"</string>
    <string name="progress_erasing" product="nosdcard" msgid="4521573321524340058">"Effacement de la mémoire de stockage USB en cours…"</string>
    <string name="progress_erasing" product="default" msgid="6596988875507043042">"Effacement de la carte SD en cours…"</string>
    <string name="format_error" product="nosdcard" msgid="6299769563624776948">"Impossible d\'effacer la mémoire de stockage USB."</string>
    <string name="format_error" product="default" msgid="7315248696644510935">"Impossible d\'effacer la carte SD."</string>
    <string name="media_bad_removal" msgid="7960864061016603281">"La carte SD a été retirée sans avoir été désinstallée."</string>
    <string name="media_checking" product="nosdcard" msgid="418188720009569693">"Vérification de la mémoire de stockage USB en cours"</string>
    <string name="media_checking" product="default" msgid="7334762503904827481">"Vérification de la carte SD en cours"</string>
    <string name="media_removed" msgid="7001526905057952097">"La carte SD a été retirée."</string>
    <string name="media_shared" product="nosdcard" msgid="5830814349250834225">"La mémoire de stockage USB est en cours d\'utilisation par l\'ordinateur."</string>
    <string name="media_shared" product="default" msgid="5706130568133540435">"La carte SD est en cours d\'utilisation par un ordinateur."</string>
    <string name="media_unknown_state" msgid="729192782197290385">"État du support externe inconnu"</string>
    <string name="share" msgid="1778686618230011964">"Partager"</string>
    <string name="find" msgid="4808270900322985960">"Trouver"</string>
    <string name="websearch" msgid="4337157977400211589">"Recherche Web"</string>
    <string name="find_next" msgid="5742124618942193978">"Rechercher suivante"</string>
    <string name="find_previous" msgid="2196723669388360506">"Rechercher précédent"</string>
    <string name="gpsNotifTicker" msgid="5622683912616496172">"Demande de position de <xliff:g id="NAME">%s</xliff:g>"</string>
    <string name="gpsNotifTitle" msgid="5446858717157416839">"Demande de position"</string>
    <string name="gpsNotifMessage" msgid="1374718023224000702">"Demande de <xliff:g id="NAME">%1$s</xliff:g> (<xliff:g id="SERVICE">%2$s</xliff:g>)"</string>
    <string name="gpsVerifYes" msgid="2346566072867213563">"Oui"</string>
    <string name="gpsVerifNo" msgid="1146564937346454865">"Non"</string>
    <string name="sync_too_many_deletes" msgid="5296321850662746890">"Le nombre maximal de suppressions a été atteint."</string>
    <string name="sync_too_many_deletes_desc" msgid="496551671008694245">"<xliff:g id="NUMBER_OF_DELETED_ITEMS">%1$d</xliff:g> éléments vont être supprimés lors de la synchronisation <xliff:g id="TYPE_OF_SYNC">%2$s</xliff:g> pour le compte <xliff:g id="ACCOUNT_NAME">%3$s</xliff:g>. Voulez-vous continuer?"</string>
    <string name="sync_really_delete" msgid="2572600103122596243">"Supprimer les éléments"</string>
    <string name="sync_undo_deletes" msgid="2941317360600338602">"Annuler les suppressions"</string>
    <string name="sync_do_nothing" msgid="3743764740430821845">"Ne rien faire pour l\'instant"</string>
    <string name="choose_account_label" msgid="5655203089746423927">"Sélectionner un compte"</string>
    <string name="add_account_label" msgid="2935267344849993553">"Ajouter un compte"</string>
    <string name="add_account_button_label" msgid="3611982894853435874">"Ajouter un compte"</string>
    <string name="number_picker_increment_button" msgid="2412072272832284313">"Augmenter"</string>
    <string name="number_picker_decrement_button" msgid="476050778386779067">"Diminuer"</string>
    <string name="number_picker_increment_scroll_mode" msgid="3073101067441638428">"<xliff:g id="VALUE">%s</xliff:g> appuyez de manière prolongée."</string>
    <string name="number_picker_increment_scroll_action" msgid="9101473045891835490">"Faites glisser vers le haut pour augmenter et vers le bas pour diminuer."</string>
    <string name="time_picker_increment_minute_button" msgid="8865885114028614321">"Minute suivante"</string>
    <string name="time_picker_decrement_minute_button" msgid="6246834937080684791">"Minute précédente"</string>
    <string name="time_picker_increment_hour_button" msgid="3652056055810223139">"Heure suivante"</string>
    <string name="time_picker_decrement_hour_button" msgid="1377479863429214792">"Heure précédente"</string>
    <string name="time_picker_increment_set_pm_button" msgid="4147590696151230863">"Définir la valeur PM"</string>
    <string name="time_picker_decrement_set_am_button" msgid="8302140353539486752">"Définir la valeur AM"</string>
    <string name="date_picker_increment_month_button" msgid="5369998479067934110">"Mois suivant"</string>
    <string name="date_picker_decrement_month_button" msgid="1832698995541726019">"Mois précédent"</string>
    <string name="date_picker_increment_day_button" msgid="7130465412308173903">"Jour suivant"</string>
    <string name="date_picker_decrement_day_button" msgid="4131881521818750031">"Jour précédent"</string>
    <string name="date_picker_increment_year_button" msgid="6318697384310808899">"Année suivante"</string>
    <string name="date_picker_decrement_year_button" msgid="4482021813491121717">"Année précédente"</string>
    <string name="keyboardview_keycode_alt" msgid="4856868820040051939">"Alt"</string>
    <string name="keyboardview_keycode_cancel" msgid="1203984017245783244">"Annuler"</string>
    <string name="keyboardview_keycode_delete" msgid="3337914833206635744">"Supprimer"</string>
    <string name="keyboardview_keycode_done" msgid="1992571118466679775">"Terminé"</string>
    <string name="keyboardview_keycode_mode_change" msgid="4547387741906537519">"Changement de mode"</string>
    <string name="keyboardview_keycode_shift" msgid="2270748814315147690">"Maj"</string>
    <string name="keyboardview_keycode_enter" msgid="2985864015076059467">"Entrée"</string>
    <string name="activitychooserview_choose_application" msgid="2125168057199941199">"Sélectionnez une application"</string>
    <string name="activitychooserview_choose_application_error" msgid="8624618365481126668">"Impossible de lancer l\'application <xliff:g id="APPLICATION_NAME">%s</xliff:g>"</string>
    <string name="shareactionprovider_share_with" msgid="806688056141131819">"Partagez avec"</string>
    <string name="shareactionprovider_share_with_application" msgid="5627411384638389738">"Partager avec <xliff:g id="APPLICATION_NAME">%s</xliff:g>"</string>
    <string name="content_description_sliding_handle" msgid="415975056159262248">"Poignée coulissante. Appuyez de manière prolongée."</string>
    <string name="description_target_unlock_tablet" msgid="3833195335629795055">"Faites glisser votre doigt pour déverrouiller l\'appareil."</string>
    <string name="keyboard_headset_required_to_hear_password" msgid="7011927352267668657">"Branchez des écouteurs pour entendre l\'énoncé des touches lors de la saisie du mot de passe."</string>
    <string name="keyboard_password_character_no_headset" msgid="2859873770886153678">"Point."</string>
    <string name="action_bar_home_description" msgid="5293600496601490216">"Revenir à l\'accueil"</string>
    <string name="action_bar_up_description" msgid="2237496562952152589">"Revenir en haut de la page"</string>
    <string name="action_menu_overflow_description" msgid="2295659037509008453">"Plus d\'options"</string>
    <string name="action_bar_home_description_format" msgid="7965984360903693903">"%1$s, %2$s"</string>
    <string name="action_bar_home_subtitle_description_format" msgid="6985546530471780727">"%1$s, %2$s, %3$s"</string>
    <string name="storage_internal" msgid="4891916833657929263">"Mémoire de stockage interne"</string>
    <string name="storage_sd_card" msgid="3282948861378286745">"Carte SD"</string>
    <string name="storage_usb" msgid="3017954059538517278">"Mémoire de stockage USB"</string>
    <string name="extract_edit_menu_button" msgid="8940478730496610137">"Modifier"</string>
    <string name="data_usage_warning_title" msgid="1955638862122232342">"Avertissement utilisation données"</string>
    <string name="data_usage_warning_body" msgid="2814673551471969954">"Appuyez pour conso/paramètres"</string>
    <string name="data_usage_3g_limit_title" msgid="4462365924791862301">"Données 2G/3G désactivées"</string>
    <string name="data_usage_4g_limit_title" msgid="7476424187522765328">"Données 4G désactivées"</string>
    <string name="data_usage_mobile_limit_title" msgid="3393439305227911006">"Données cellulaire désactivées"</string>
    <string name="data_usage_wifi_limit_title" msgid="3461968509557554571">"Données Wi-Fi désactivées"</string>
    <string name="data_usage_limit_body" msgid="6131350187562939365">"Limite atteinte"</string>
    <string name="data_usage_3g_limit_snoozed_title" msgid="7026739121138005231">"Quota de données 2G-3G dépassé"</string>
    <string name="data_usage_4g_limit_snoozed_title" msgid="1106562779311209039">"Quota de données 4G dépassé"</string>
    <string name="data_usage_mobile_limit_snoozed_title" msgid="4941346653729943789">"Limite données cell. dépassée"</string>
    <string name="data_usage_wifi_limit_snoozed_title" msgid="8743856006384825974">"Quota de données Wi-Fi dépassé"</string>
    <string name="data_usage_limit_snoozed_body" msgid="7035490278298441767">"<xliff:g id="SIZE">%s</xliff:g> au-delà de la limite spécifiée."</string>
    <string name="data_usage_restricted_title" msgid="5965157361036321914">"Données en arrière-plan limitées"</string>
    <string name="data_usage_restricted_body" msgid="6741521330997452990">"Appuyez pour suppr. restriction."</string>
    <string name="ssl_certificate" msgid="6510040486049237639">"Certificat de sécurité"</string>
    <string name="ssl_certificate_is_valid" msgid="6825263250774569373">"Ce certificat est valide."</string>
    <string name="issued_to" msgid="454239480274921032">"Émis à :"</string>
    <string name="common_name" msgid="2233209299434172646">"Nom commun :"</string>
    <string name="org_name" msgid="6973561190762085236">"Organisation :"</string>
    <string name="org_unit" msgid="7265981890422070383">"Unité organisationnelle :"</string>
    <string name="issued_by" msgid="2647584988057481566">"Émis par :"</string>
    <string name="validity_period" msgid="8818886137545983110">"Validité :"</string>
    <string name="issued_on" msgid="5895017404361397232">"Émis le :"</string>
    <string name="expires_on" msgid="3676242949915959821">"Expire le :"</string>
    <string name="serial_number" msgid="758814067660862493">"Numéro de série :"</string>
    <string name="fingerprints" msgid="4516019619850763049">"Empreintes :"</string>
    <string name="sha256_fingerprint" msgid="4391271286477279263">"Empreinte SHA-256 :"</string>
    <string name="sha1_fingerprint" msgid="7930330235269404581">"Empreinte SHA-1 :"</string>
    <string name="activity_chooser_view_see_all" msgid="4292569383976636200">"Tout afficher"</string>
    <string name="activity_chooser_view_dialog_title_default" msgid="4710013864974040615">"Sélectionnez une activité"</string>
    <string name="share_action_provider_share_with" msgid="5247684435979149216">"Partagez avec"</string>
    <string name="list_delimeter" msgid="3975117572185494152">", "</string>
    <string name="sending" msgid="3245653681008218030">"Envoi…"</string>
    <string name="launchBrowserDefault" msgid="2057951947297614725">"Lancer le navigateur?"</string>
    <string name="SetupCallDefault" msgid="5834948469253758575">"Prendre l\'appel?"</string>
    <string name="activity_resolver_use_always" msgid="8017770747801494933">"Toujours"</string>
    <string name="activity_resolver_use_once" msgid="2404644797149173758">"Une seule fois"</string>
    <string name="default_audio_route_name" product="tablet" msgid="4617053898167127471">"Tablette"</string>
    <string name="default_audio_route_name" product="default" msgid="4239291273420140123">"Téléphone"</string>
    <string name="default_audio_route_name_headphones" msgid="8119971843803439110">"Oreillettes"</string>
    <string name="default_audio_route_name_dock_speakers" msgid="6240602982276591864">"Haut-parleurs de la station d\'accueil"</string>
    <string name="default_media_route_name_hdmi" msgid="2450970399023478055">"HDMI"</string>
    <string name="default_audio_route_category_name" msgid="3722811174003886946">"Système"</string>
    <string name="bluetooth_a2dp_audio_route_name" msgid="8575624030406771015">"Audio Bluetooth"</string>
    <string name="wireless_display_route_description" msgid="9070346425023979651">"Affichage sans fil"</string>
    <!-- no translation found for media_route_button_content_description (591703006349356016) -->
    <skip />
    <string name="media_route_chooser_title" msgid="1751618554539087622">"Connexion à l\'appareil"</string>
    <string name="media_route_chooser_title_for_remote_display" msgid="3395541745872017583">"Diffuser l\'écran sur l\'appareil"</string>
    <string name="media_route_chooser_searching" msgid="4776236202610828706">"Recherche d\'appareils en cours…"</string>
    <string name="media_route_chooser_extended_settings" msgid="87015534236701604">"Paramètres"</string>
    <string name="media_route_controller_disconnect" msgid="8966120286374158649">"Déconnecter"</string>
    <string name="media_route_status_scanning" msgid="7279908761758293783">"Analyse en cours..."</string>
    <string name="media_route_status_connecting" msgid="6422571716007825440">"Connexion en cours..."</string>
    <string name="media_route_status_available" msgid="6983258067194649391">"Disponible"</string>
    <string name="media_route_status_not_available" msgid="6739899962681886401">"Indisponible"</string>
    <string name="media_route_status_in_use" msgid="4533786031090198063">"En cours d\'utilisation"</string>
    <string name="display_manager_built_in_display_name" msgid="2583134294292563941">"Écran intégré"</string>
    <string name="display_manager_hdmi_display_name" msgid="1555264559227470109">"Écran HDMI"</string>
    <string name="display_manager_overlay_display_name" msgid="5142365982271620716">"Superposition n° <xliff:g id="ID">%1$d</xliff:g>"</string>
    <string name="display_manager_overlay_display_title" msgid="652124517672257172">"<xliff:g id="NAME">%1$s</xliff:g> : <xliff:g id="WIDTH">%2$d</xliff:g> x <xliff:g id="HEIGHT">%3$d</xliff:g>, <xliff:g id="DPI">%4$d</xliff:g> ppp"</string>
    <string name="display_manager_overlay_display_secure_suffix" msgid="6022119702628572080">", sécurisé"</string>
    <string name="wifi_display_notification_connecting_title" msgid="2838646471050359706">"Connexion à l\'écran en cours"</string>
    <string name="wifi_display_notification_connecting_message" msgid="5837350993752841389">"Connexion au réseau <xliff:g id="NAME">%1$s</xliff:g> en cours…"</string>
    <string name="wifi_display_notification_connected_title" msgid="8567308065912676285">"Diffusion de l\'écran en cours"</string>
    <string name="wifi_display_notification_connected_message" msgid="2587209325701109715">"Connecté à <xliff:g id="NAME">%1$s</xliff:g>"</string>
    <string name="wifi_display_notification_disconnect" msgid="6183754463561153372">"Déconnecter"</string>
    <string name="kg_emergency_call_label" msgid="684946192523830531">"Appel d\'urgence"</string>
    <string name="kg_forgot_pattern_button_text" msgid="8852021467868220608">"J\'ai oublié le schéma"</string>
    <string name="kg_wrong_pattern" msgid="1850806070801358830">"Schéma incorrect."</string>
    <string name="kg_wrong_password" msgid="2333281762128113157">"Mot de passe incorrect."</string>
    <string name="kg_wrong_pin" msgid="1131306510833563801">"NIP incorrect."</string>
    <string name="kg_too_many_failed_attempts_countdown" msgid="6358110221603297548">"Réessayez dans <xliff:g id="NUMBER">%1$d</xliff:g> secondes."</string>
    <string name="kg_pattern_instructions" msgid="398978611683075868">"Dessinez votre schéma."</string>
    <string name="kg_sim_pin_instructions" msgid="2319508550934557331">"Saisissez le NIP de la carte SIM"</string>
    <string name="kg_pin_instructions" msgid="2377242233495111557">"Saisissez le NIP."</string>
    <string name="kg_password_instructions" msgid="5753646556186936819">"Saisissez votre mot de passe."</string>
    <string name="kg_puk_enter_puk_hint" msgid="453227143861735537">"La carte SIM est maintenant désactivée. Saisissez le code PUK pour continuer. Contactez votre opérateur pour en savoir plus."</string>
    <string name="kg_puk_enter_pin_hint" msgid="7871604527429602024">"Saisir le NIP souhaité"</string>
    <string name="kg_enter_confirm_pin_hint" msgid="325676184762529976">"Confirmer le NIP souhaité"</string>
    <string name="kg_sim_unlock_progress_dialog_message" msgid="8950398016976865762">"Déblocage de la carte SIM en cours…"</string>
    <string name="kg_password_wrong_pin_code" msgid="1139324887413846912">"NIP erroné."</string>
    <string name="kg_invalid_sim_pin_hint" msgid="8795159358110620001">"Saisissez un NIP comprenant entre quatre et huit chiffres"</string>
    <string name="kg_invalid_sim_puk_hint" msgid="6025069204539532000">"Le code PUK doit contenir 8 chiffres."</string>
    <string name="kg_invalid_puk" msgid="3638289409676051243">"Veuillez saisir de nouveau le code PUK correct. Des tentatives répétées désactivent définitivement la carte SIM."</string>
    <string name="kg_invalid_confirm_pin_hint" product="default" msgid="7003469261464593516">"Les codes PIN ne correspondent pas."</string>
    <string name="kg_login_too_many_attempts" msgid="6486842094005698475">"Trop de tentatives."</string>
    <string name="kg_login_instructions" msgid="1100551261265506448">"Pour déverrouiller l\'appareil, connectez-vous avec votre compte Google."</string>
    <string name="kg_login_username_hint" msgid="5718534272070920364">"Nom d\'utilisateur (courriel)"</string>
    <string name="kg_login_password_hint" msgid="9057289103827298549">"Mot de passe"</string>
    <string name="kg_login_submit_button" msgid="5355904582674054702">"Connexion"</string>
    <string name="kg_login_invalid_input" msgid="5754664119319872197">"Nom d\'utilisateur ou mot de passe non valide."</string>
    <string name="kg_login_account_recovery_hint" msgid="5690709132841752974">"Vous avez oublié votre nom d\'utilisateur ou votre mot de passe?\nRendez-vous sur la page "<b>"google.com/accounts/recovery"</b>"."</string>
    <string name="kg_login_checking_password" msgid="1052685197710252395">"Vérification du compte en cours…"</string>
    <string name="kg_too_many_failed_pin_attempts_dialog_message" msgid="8276745642049502550">"Vous avez saisi un NIP incorrect à <xliff:g id="NUMBER_0">%d</xliff:g> reprises. \n\nVeuillez réessayer dans <xliff:g id="NUMBER_1">%d</xliff:g> secondes."</string>
    <string name="kg_too_many_failed_password_attempts_dialog_message" msgid="7813713389422226531">"Vous avez saisi un mot de passe incorrect à <xliff:g id="NUMBER_0">%d</xliff:g> reprises. \n\nVeuillez réessayer dans <xliff:g id="NUMBER_1">%d</xliff:g> secondes."</string>
    <string name="kg_too_many_failed_pattern_attempts_dialog_message" msgid="74089475965050805">"Vous avez dessiné un schéma de déverrouillage incorrect à <xliff:g id="NUMBER_0">%d</xliff:g> reprises.\n\nVeuillez réessayer dans <xliff:g id="NUMBER_1">%d</xliff:g> secondes."</string>
    <string name="kg_failed_attempts_almost_at_wipe" product="tablet" msgid="1575557200627128949">"Vous avez tenté de déverrouiller la tablette de façon incorrecte à <xliff:g id="NUMBER_0">%d</xliff:g> reprises. Si vous échouez encore <xliff:g id="NUMBER_1">%d</xliff:g> fois, sa configuration d\'usine sera rétablie, et toutes les données utilisateur seront perdues."</string>
    <string name="kg_failed_attempts_almost_at_wipe" product="default" msgid="4051015943038199910">"Vous avez tenté de déverrouiller le téléphone de façon incorrecte à <xliff:g id="NUMBER_0">%d</xliff:g> reprises. Si vous échouez encore <xliff:g id="NUMBER_1">%d</xliff:g> fois, sa configuration d\'usine sera rétablie, et toutes les données utilisateur seront perdues."</string>
    <string name="kg_failed_attempts_now_wiping" product="tablet" msgid="2072996269148483637">"Vous avez tenté de déverrouiller la tablette de façon incorrecte à <xliff:g id="NUMBER">%d</xliff:g> reprises. Sa configuration d\'usine va être rétablie."</string>
    <string name="kg_failed_attempts_now_wiping" product="default" msgid="4817627474419471518">"Vous avez tenté de déverrouiller le téléphone de façon incorrecte à <xliff:g id="NUMBER">%d</xliff:g> reprises. Sa configuration d\'usine va être rétablie."</string>
    <string name="kg_failed_attempts_almost_at_login" product="tablet" msgid="3253575572118914370">"Vous avez dessiné un schéma de déverrouillage incorrect à <xliff:g id="NUMBER_0">%d</xliff:g> reprises. Si vous échouez encore <xliff:g id="NUMBER_1">%d</xliff:g> fois, vous devrez déverrouiller votre tablette à l\'aide d\'un compte de messagerie électronique.\n\n Veuillez réessayer dans <xliff:g id="NUMBER_2">%d</xliff:g> secondes."</string>
    <string name="kg_failed_attempts_almost_at_login" product="default" msgid="1437638152015574839">"Vous avez dessiné un schéma de déverrouillage incorrect à <xliff:g id="NUMBER_0">%d</xliff:g> reprises. Si vous échouez encore <xliff:g id="NUMBER_1">%d</xliff:g> fois, vous devrez déverrouiller votre téléphone à l\'aide d\'un compte de messagerie électronique.\n\n Veuillez réessayer dans <xliff:g id="NUMBER_2">%d</xliff:g> secondes."</string>
    <string name="kg_text_message_separator" product="default" msgid="4160700433287233771">" — "</string>
    <string name="kg_reordering_delete_drop_target_text" msgid="7899202978204438708">"Supprimer"</string>
    <string name="safe_media_volume_warning" product="default" msgid="7324161939475478066">"Augmenter le volume au-dessus du niveau recommandé?\nL\'écoute à un volume élevé pendant des périodes prolongées peut endommager votre audition."</string>
    <string name="continue_to_enable_accessibility" msgid="1626427372316070258">"Pour activer l\'accessibilité, appuyez de manière prolongée avec deux doigts."</string>
    <string name="accessibility_enabled" msgid="1381972048564547685">"L\'accessibilité a bien été activée."</string>
    <string name="enable_accessibility_canceled" msgid="3833923257966635673">"Accessibilité annulée."</string>
    <string name="user_switched" msgid="3768006783166984410">"Utilisateur actuel : <xliff:g id="NAME">%1$s</xliff:g>"</string>
    <string name="owner_name" msgid="2716755460376028154">"Propriétaire"</string>
    <string name="error_message_title" msgid="4510373083082500195">"Erreur"</string>
    <string name="app_no_restricted_accounts" msgid="5739463249673727736">"Les comptes des profils en accès limité ne sont pas compatibles avec cette application."</string>
    <string name="app_not_found" msgid="3429141853498927379">"Aucune application trouvée pour gérer cette action."</string>
    <string name="revoke" msgid="5404479185228271586">"Révoquer"</string>
    <string name="mediasize_iso_a0" msgid="1994474252931294172">"ISO A0"</string>
    <string name="mediasize_iso_a1" msgid="3333060421529791786">"ISO A1"</string>
    <string name="mediasize_iso_a2" msgid="3097535991925798280">"ISO A2"</string>
    <string name="mediasize_iso_a3" msgid="3023213259314236123">"ISO A3"</string>
    <string name="mediasize_iso_a4" msgid="231745325296873764">"ISO A4"</string>
    <string name="mediasize_iso_a5" msgid="3484327407340865411">"ISO A5"</string>
    <string name="mediasize_iso_a6" msgid="4861908487129577530">"ISO A6 "</string>
    <string name="mediasize_iso_a7" msgid="5890208588072936130">"ISO A7"</string>
    <string name="mediasize_iso_a8" msgid="4319425041085816612">"ISO A8"</string>
    <string name="mediasize_iso_a9" msgid="4882220529506432008">"ISO A9"</string>
    <string name="mediasize_iso_a10" msgid="2382866026365359391">"ISO A10"</string>
    <string name="mediasize_iso_b0" msgid="3651827147402009675">"ISO B0"</string>
    <string name="mediasize_iso_b1" msgid="6072859628278739957">"ISO B1"</string>
    <string name="mediasize_iso_b2" msgid="1348731852150380378">"ISO B2"</string>
    <string name="mediasize_iso_b3" msgid="2612510181259261379">"ISO B3"</string>
    <string name="mediasize_iso_b4" msgid="695151378838115434">"ISO B4"</string>
    <string name="mediasize_iso_b5" msgid="4863754285582212487">"ISO B5"</string>
    <string name="mediasize_iso_b6" msgid="5305816292139647241">"ISO B6"</string>
    <string name="mediasize_iso_b7" msgid="531673542602786624">"ISO B7"</string>
    <string name="mediasize_iso_b8" msgid="9164474595708850034">"ISO B8"</string>
    <string name="mediasize_iso_b9" msgid="282102976764774160">"ISO B9"</string>
    <string name="mediasize_iso_b10" msgid="4517141714407898976">"ISO B10"</string>
    <string name="mediasize_iso_c0" msgid="3103521357901591100">"ISO C0"</string>
    <string name="mediasize_iso_c1" msgid="1231954105985048595">"ISO C1"</string>
    <string name="mediasize_iso_c2" msgid="927702816980087462">"ISO C2"</string>
    <string name="mediasize_iso_c3" msgid="835154173518304159">"ISO C3"</string>
    <string name="mediasize_iso_c4" msgid="5095951985108194011">"ISO C4"</string>
    <string name="mediasize_iso_c5" msgid="1985397450332305739">"ISO C5"</string>
    <string name="mediasize_iso_c6" msgid="8147421924174693013">"ISO C6"</string>
    <string name="mediasize_iso_c7" msgid="8993994925276122950">"ISO C7"</string>
    <string name="mediasize_iso_c8" msgid="6871178104139598957">"ISO C8"</string>
    <string name="mediasize_iso_c9" msgid="7983532635227561362">"ISO C9"</string>
    <string name="mediasize_iso_c10" msgid="5040764293406765584">"ISO C10"</string>
    <string name="mediasize_na_letter" msgid="2841414839888344296">"Lettre"</string>
    <string name="mediasize_na_gvrnmt_letter" msgid="5295836838862962809">"Lettre (gouvernement)"</string>
    <string name="mediasize_na_legal" msgid="8621364037680465666">"Légal"</string>
    <string name="mediasize_na_junior_legal" msgid="3309324162155085904">"Junior Legal"</string>
    <string name="mediasize_na_ledger" msgid="5567030340509075333">"Grand livre"</string>
    <string name="mediasize_na_tabloid" msgid="4571735038501661757">"Tabloïd"</string>
    <string name="mediasize_na_index_3x5" msgid="5182901917818625126">"Fiche 3 x 5"</string>
    <string name="mediasize_na_index_4x6" msgid="7687620625422312396">"Fiche 4 x 6"</string>
    <string name="mediasize_na_index_5x8" msgid="8834215284646872800">"Fiche 5 x 8"</string>
    <string name="mediasize_na_monarch" msgid="213639906956550754">"Monarque"</string>
    <string name="mediasize_na_quarto" msgid="835778493593023223">"In-quarto"</string>
    <string name="mediasize_na_foolscap" msgid="1573911237983677138">"Foolscap"</string>
    <string name="mediasize_chinese_roc_8k" msgid="3626855847189438896">"ROC 8K"</string>
    <string name="mediasize_chinese_roc_16k" msgid="9182191577022943355">"ROC 16K"</string>
    <string name="mediasize_chinese_prc_1" msgid="4793232644980170500">"PRC 1"</string>
    <string name="mediasize_chinese_prc_2" msgid="5404109730975720670">"PRC 2"</string>
    <string name="mediasize_chinese_prc_3" msgid="1335092253339363526">"PRC 3"</string>
    <string name="mediasize_chinese_prc_4" msgid="9167997800486569834">"PRC 4"</string>
    <string name="mediasize_chinese_prc_5" msgid="845875168823541497">"PRC 5"</string>
    <string name="mediasize_chinese_prc_6" msgid="3220325667692648789">"PRC 6"</string>
    <string name="mediasize_chinese_prc_7" msgid="1776792138507038527">"PRC 7"</string>
    <string name="mediasize_chinese_prc_8" msgid="1417176642687456692">"PRC 8"</string>
    <string name="mediasize_chinese_prc_9" msgid="4785983473123798365">"PRC 9"</string>
    <string name="mediasize_chinese_prc_10" msgid="7847982299391851899">"PRC 10"</string>
    <string name="mediasize_chinese_prc_16k" msgid="262793383539980677">"PRC 16K"</string>
    <string name="mediasize_chinese_om_pa_kai" msgid="5256815579447959814">"Pa Kai"</string>
    <string name="mediasize_chinese_om_dai_pa_kai" msgid="7336412963441354407">"Dai Pa Kai"</string>
    <string name="mediasize_chinese_om_jurro_ku_kai" msgid="6324465444100490742">"Jurro Ku Kai"</string>
    <string name="mediasize_japanese_jis_b10" msgid="1787262845627694376">"JIS B10"</string>
    <string name="mediasize_japanese_jis_b9" msgid="3336035783663287470">"JIS B9"</string>
    <string name="mediasize_japanese_jis_b8" msgid="6195398299104345731">"JIS B8"</string>
    <string name="mediasize_japanese_jis_b7" msgid="1674621886902828884">"JIS B7"</string>
    <string name="mediasize_japanese_jis_b6" msgid="4170576286062657435">"JIS B6"</string>
    <string name="mediasize_japanese_jis_b5" msgid="4899297958100032533">"JIS B5"</string>
    <string name="mediasize_japanese_jis_b4" msgid="4213158129126666847">"JIS B4"</string>
    <string name="mediasize_japanese_jis_b3" msgid="8513715307410310696">"JIS B3"</string>
    <string name="mediasize_japanese_jis_b2" msgid="4777690211897131190">"JIS B2"</string>
    <string name="mediasize_japanese_jis_b1" msgid="4608142385457034603">"JIS B1"</string>
    <string name="mediasize_japanese_jis_b0" msgid="7587108366572243991">"JIS B0"</string>
    <string name="mediasize_japanese_jis_exec" msgid="5244075432263649068">"JIS Exec"</string>
    <string name="mediasize_japanese_chou4" msgid="4941652015032631361">"Chou4"</string>
    <string name="mediasize_japanese_chou3" msgid="6387319169263957010">"Chou3"</string>
    <string name="mediasize_japanese_chou2" msgid="1299112025415343982">"Chou2"</string>
    <string name="mediasize_japanese_hagaki" msgid="8070115620644254565">"Hagaki"</string>
    <string name="mediasize_japanese_oufuku" msgid="6049065587307896564">"Oufuku"</string>
    <string name="mediasize_japanese_kahu" msgid="6872696027560065173">"Kahu"</string>
    <string name="mediasize_japanese_kaku2" msgid="2359077233775455405">"Kaku2"</string>
    <string name="mediasize_japanese_you4" msgid="2091777168747058008">"You4"</string>
    <string name="mediasize_unknown_portrait" msgid="3088043641616409762">"Taille inconnue au format portrait"</string>
    <string name="mediasize_unknown_landscape" msgid="4876995327029361552">"Taille inconnue au format paysage"</string>
    <string name="write_fail_reason_cancelled" msgid="7091258378121627624">"Annulé"</string>
    <string name="write_fail_reason_cannot_write" msgid="8132505417935337724">"Erreur lors de l\'écriture du contenu"</string>
    <string name="reason_unknown" msgid="6048913880184628119">"inconnu"</string>
    <string name="reason_service_unavailable" msgid="7824008732243903268">"Service d\'impression désactivé"</string>
    <string name="print_service_installed_title" msgid="2246317169444081628">"Le service « <xliff:g id="NAME">%s</xliff:g> » a bien été installé"</string>
    <string name="print_service_installed_message" msgid="5897362931070459152">"Toucher pour activer"</string>
    <string name="restr_pin_enter_admin_pin" msgid="783643731895143970">"Entrez le NIP d\'administrateur"</string>
    <string name="restr_pin_enter_pin" msgid="3395953421368476103">"Saisissez le NIP"</string>
    <string name="restr_pin_incorrect" msgid="8571512003955077924">"Incorrect"</string>
    <string name="restr_pin_enter_old_pin" msgid="1462206225512910757">"NIP actuel"</string>
    <string name="restr_pin_enter_new_pin" msgid="5959606691619959184">"Nouveau NIP"</string>
    <string name="restr_pin_confirm_pin" msgid="8501523829633146239">"Confirmer le nouveau NIP"</string>
    <string name="restr_pin_create_pin" msgid="8017600000263450337">"Créez un NIP pour modifier les restrictions"</string>
    <string name="restr_pin_error_doesnt_match" msgid="2224214190906994548">"Les NIP ne correspondent pas. Essayez à nouveau."</string>
    <string name="restr_pin_error_too_short" msgid="8173982756265777792">"Le NIP est trop court. Il doit comporter au moins 4 chiffres."</string>
  <plurals name="restr_pin_countdown">
    <item quantity="one" msgid="311050995198548675">"Réessayer dans 1 s"</item>
    <item quantity="other" msgid="4730868920742952817">"Réessayer dans <xliff:g id="COUNT">%d</xliff:g> s"</item>
  </plurals>
    <string name="restr_pin_try_later" msgid="973144472490532377">"Réessayez plus tard"</string>
    <string name="immersive_mode_confirmation" msgid="7227416894979047467">"Balayez vers le bas pour quitter le mode plein écran"</string>
    <string name="done_label" msgid="2093726099505892398">"Terminé"</string>
    <string name="hour_picker_description" msgid="6698199186859736512">"Curseur circulaire des heures"</string>
    <string name="minute_picker_description" msgid="8606010966873791190">"Curseur circulaire des minutes"</string>
    <string name="select_hours" msgid="6043079511766008245">"Sélectionnez les heures"</string>
    <string name="select_minutes" msgid="3974345615920336087">"Sélectionnez les minutes"</string>
    <string name="day_picker_description" msgid="8990847925961297968">"Calendrier mensuel sous forme de grille"</string>
    <string name="year_picker_description" msgid="5524331207436052403">"Liste des années"</string>
    <string name="select_day" msgid="7774759604701773332">"Sélectionnez un mois et un jour"</string>
    <string name="select_year" msgid="7952052866994196170">"Sélectionnez une année"</string>
    <string name="item_is_selected" msgid="949687401682476608">"« <xliff:g id="ITEM">%1$s</xliff:g> » a été sélectionné"</string>
    <string name="deleted_key" msgid="7659477886625566590">"« <xliff:g id="KEY">%1$s</xliff:g> » a été supprimé"</string>
    <string name="managed_profile_label_badge" msgid="2355652472854327647">"<xliff:g id="LABEL">%1$s</xliff:g> (travail)"</string>
    <string name="lock_to_app_toast" msgid="2126866321272822564">"Vous utilisez la fonctionnalité Verrouiller sur l\'application. Pour quitter ce mode, maintenez le doigt sur le bouton « Récents »."</string>
    <string name="lock_to_app_toast_locked" msgid="4229650395479263497">"Vous êtes en mode « Verrouiller sur l\'application »."</string>
    <string name="lock_to_app_title" msgid="5895142291937470019">"Utiliser la fonctionnalité « Verrouiller sur l\'application »?"</string>
    <string name="lock_to_app_description" msgid="2800403592608529611">"La fonctionnalité Verrouiller sur l\'application verrouille l\'écran sur une seule application.\n\nPour quitter ce mode, maintenez le doigt sur le bouton « Récents »."</string>
    <string name="lock_to_app_negative" msgid="2259143719362732728">"NON, MERCI"</string>
    <string name="lock_to_app_positive" msgid="7085139175671313864">"COMMENCER"</string>
    <string name="lock_to_app_start" msgid="3074665051586318340">"Verrouillage sur l\'application activé"</string>
    <string name="lock_to_app_exit" msgid="8967089657201849300">"Verrouillage sur l\'application désactivé"</string>
    <string name="lock_to_app_use_screen_lock" msgid="1434584309048590886">"Demander le %1$s avant de quitter"</string>
    <string name="lock_to_app_unlock_pin" msgid="7908385370846820001">"NIP"</string>
    <string name="lock_to_app_unlock_pattern" msgid="7763071104790758405">"schéma de déverrouillage"</string>
    <string name="lock_to_app_unlock_password" msgid="795224196583495868">"mot de passe"</string>
</resources><|MERGE_RESOLUTION|>--- conflicted
+++ resolved
@@ -1055,61 +1055,6 @@
   </plurals>
     <string name="last_month" msgid="3959346739979055432">"Le mois dernier"</string>
     <string name="older" msgid="5211975022815554840">"Précédent"</string>
-<<<<<<< HEAD
-  <plurals name="num_days_ago">
-    <item quantity="one" msgid="861358534398115820">"hier"</item>
-    <item quantity="other" msgid="2479586466153314633">"il y a <xliff:g id="COUNT">%d</xliff:g> jours"</item>
-  </plurals>
-  <plurals name="in_num_seconds">
-    <item quantity="one" msgid="2729745560954905102">"dans 1 seconde"</item>
-    <item quantity="other" msgid="1241926116443974687">"dans <xliff:g id="COUNT">%d</xliff:g> secondes"</item>
-  </plurals>
-  <plurals name="in_num_minutes">
-    <item quantity="one" msgid="8793095251325200395">"dans 1 minute"</item>
-    <item quantity="other" msgid="3330713936399448749">"dans <xliff:g id="COUNT">%d</xliff:g> minutes"</item>
-  </plurals>
-  <plurals name="in_num_hours">
-    <item quantity="one" msgid="7164353342477769999">"dans 1 heure"</item>
-    <item quantity="other" msgid="547290677353727389">"dans <xliff:g id="COUNT">%d</xliff:g> heures"</item>
-  </plurals>
-  <plurals name="in_num_days">
-    <item quantity="one" msgid="5413088743009839518">"demain"</item>
-    <item quantity="other" msgid="5109449375100953247">"dans <xliff:g id="COUNT">%d</xliff:g> jours"</item>
-  </plurals>
-  <plurals name="abbrev_num_seconds_ago">
-    <item quantity="one" msgid="1849036840200069118">"il y a 1 seconde"</item>
-    <item quantity="other" msgid="3699169366650930415">"il y a <xliff:g id="COUNT">%d</xliff:g> secondes"</item>
-  </plurals>
-  <plurals name="abbrev_num_minutes_ago">
-    <item quantity="one" msgid="6361490147113871545">"il y a 1 min"</item>
-    <item quantity="other" msgid="851164968597150710">"il y a <xliff:g id="COUNT">%d</xliff:g> minutes"</item>
-  </plurals>
-  <plurals name="abbrev_num_hours_ago">
-    <item quantity="one" msgid="4796212039724722116">"Il y a 1 h."</item>
-    <item quantity="other" msgid="6889970745748538901">"il y a <xliff:g id="COUNT">%d</xliff:g> heures"</item>
-  </plurals>
-  <plurals name="abbrev_num_days_ago">
-    <item quantity="one" msgid="8463161711492680309">"hier"</item>
-    <item quantity="other" msgid="3453342639616481191">"il y a <xliff:g id="COUNT">%d</xliff:g> jours"</item>
-  </plurals>
-  <plurals name="abbrev_in_num_seconds">
-    <item quantity="one" msgid="5842225370795066299">"dans 1 seconde"</item>
-    <item quantity="other" msgid="5495880108825805108">"dans <xliff:g id="COUNT">%d</xliff:g> secondes"</item>
-  </plurals>
-  <plurals name="abbrev_in_num_minutes">
-    <item quantity="one" msgid="562786149928284878">"dans 1 minute"</item>
-    <item quantity="other" msgid="4216113292706568726">"dans <xliff:g id="COUNT">%d</xliff:g> minutes"</item>
-  </plurals>
-  <plurals name="abbrev_in_num_hours">
-    <item quantity="one" msgid="3274708118124045246">"dans 1 heure"</item>
-    <item quantity="other" msgid="3705373766798013406">"dans <xliff:g id="COUNT">%d</xliff:g> heures"</item>
-  </plurals>
-  <plurals name="abbrev_in_num_days">
-    <item quantity="one" msgid="2178576254385739855">"demain"</item>
-    <item quantity="other" msgid="2973062968038355991">"dans <xliff:g id="COUNT">%d</xliff:g> jours"</item>
-  </plurals>
-=======
->>>>>>> e1e1cd9d
     <string name="preposition_for_date" msgid="9093949757757445117">"le <xliff:g id="DATE">%s</xliff:g>"</string>
     <string name="preposition_for_time" msgid="5506831244263083793">"à <xliff:g id="TIME">%s</xliff:g>"</string>
     <string name="preposition_for_year" msgid="5040395640711867177">"en <xliff:g id="YEAR">%s</xliff:g>"</string>
