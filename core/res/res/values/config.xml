﻿<?xml version="1.0" encoding="utf-8"?>
<!--
/* Copyright (c) 2013, The Linux Foundation. All rights reserved.
** Not a Contribution.
**
** Copyright 2009, The Android Open Source Project
**
** Licensed under the Apache License, Version 2.0 (the "License");
** you may not use this file except in compliance with the License.
** You may obtain a copy of the License at
**
**     http://www.apache.org/licenses/LICENSE-2.0
**
** Unless required by applicable law or agreed to in writing, software
** distributed under the License is distributed on an "AS IS" BASIS,
** WITHOUT WARRANTIES OR CONDITIONS OF ANY KIND, either express or implied.
** See the License for the specific language governing permissions and
** limitations under the License.
*/
-->

<!-- These resources are around just to allow their values to be customized
     for different hardware and product builds.  Do not translate. -->
<resources xmlns:xliff="urn:oasis:names:tc:xliff:document:1.2">
    <!-- Do not translate. Defines the slots for the right-hand side icons.  That is to say, the
         icons in the status bar that are not notifications. -->
    <string-array name="config_statusBarIcons">
       <item><xliff:g id="id">ime</xliff:g></item>
       <item><xliff:g id="id">sync_failing</xliff:g></item>
       <item><xliff:g id="id">sync_active</xliff:g></item>
       <item><xliff:g id="id">cast</xliff:g></item>
       <item><xliff:g id="id">location</xliff:g></item>
       <item><xliff:g id="id">bluetooth</xliff:g></item>
       <item><xliff:g id="id">nfc</xliff:g></item>
       <item><xliff:g id="id">tty</xliff:g></item>
       <item><xliff:g id="id">speakerphone</xliff:g></item>
       <item><xliff:g id="id">zen</xliff:g></item>
       <item><xliff:g id="id">mute</xliff:g></item>
       <item><xliff:g id="id">volume</xliff:g></item>
       <item><xliff:g id="id">wifi</xliff:g></item>
       <item><xliff:g id="id">cdma_eri</xliff:g></item>
       <item><xliff:g id="id">data_connection</xliff:g></item>
       <item><xliff:g id="id">phone_evdo_signal</xliff:g></item>
       <item><xliff:g id="id">phone_signal</xliff:g></item>
       <item><xliff:g id="id">battery</xliff:g></item>
       <item><xliff:g id="id">alarm_clock</xliff:g></item>
       <item><xliff:g id="id">secure</xliff:g></item>
       <item><xliff:g id="id">clock</xliff:g></item>
       <item><xliff:g id="id">sdcard_absent</xliff:g></item>
    </string-array>

    <!-- Flag indicating whether the surface flinger has limited
         alpha compositing functionality in hardware.  If set, the window
         manager will disable alpha trasformation in animations where not
         strictly needed. -->
    <bool name="config_sf_limitedAlpha">false</bool>

    <!-- Default value used to block data calls if ims is not
         connected.  If you use the ims apn DCT will block
         any other apn from connecting until ims apn is connected-->
    <bool name="ImsConnectedDefaultValue">false</bool>

    <!-- Flag indicating whether the surface flinger is inefficient
         at performing a blur.  Used by parts of the UI to turn off
         the blur effect where it isn't worth the performance hit.
         As of Honeycomb, blurring is not supported anymore. -->
    <bool name="config_sf_slowBlur">true</bool>

    <!-- Flag indicating that the media framework should allow changing
         master volume stream and nothing else . -->
    <bool name="config_useMasterVolume">false</bool>

    <!-- Flag indicating that the media framework should support playing of sounds on volume
         key usage.  This adds noticeable additional overhead to volume key processing, so
         is disableable for products for which it is irrelevant. -->
    <bool name="config_useVolumeKeySounds">true</bool>

    <!-- Array of integer pairs controlling the rate at which the master volume changes
         in response to volume up and down key events.
         The first integer of each pair is compared against the current master volume
         (in range 0 to 100).
         The last pair with first integer <= the current volume is chosen,
         and the second integer of the pair indicates the amount to increase the master volume
         when volume up is pressed. -->
    <integer-array name="config_masterVolumeRamp">
        <item>0</item>  <item>5</item>  <!-- default: always increase volume by 5% -->
    </integer-array>

    <!-- The attenuation in dB applied to the sound effects played
         through AudioManager.playSoundEffect() when no volume is specified. -->
    <integer name="config_soundEffectVolumeDb">-6</integer>

    <!-- The attenuation in dB applied to the lock/unlock sounds. -->
    <integer name="config_lockSoundVolumeDb">-6</integer>

    <!-- Flag indicating whether the AUDIO_BECOMING_NOISY notification should
         be sent during a change to the audio output device. -->
    <bool name="config_sendAudioBecomingNoisy">true</bool>

    <!-- The duration (in milliseconds) of a short animation. -->
    <integer name="config_shortAnimTime">200</integer>

    <!-- The duration (in milliseconds) of a medium-length animation. -->
    <integer name="config_mediumAnimTime">400</integer>

    <!-- The duration (in milliseconds) of a long animation. -->
    <integer name="config_longAnimTime">500</integer>

    <!-- The duration (in milliseconds) of the activity open/close and fragment open/close animations. -->
    <integer name="config_activityShortDur">150</integer>
    <integer name="config_activityDefaultDur">220</integer>

    <!-- Duration for the dim animation behind a dialog.  This may be either
         a percentage, which is relative to the duration of the enter/open
         animation of the window being shown that is dimming behind, or it may
         be an integer for a constant duration. -->
    <fraction name="config_dimBehindFadeDuration">100%</fraction>

    <!-- The maximum width we would prefer dialogs to be.  0 if there is no
         maximum (let them grow as large as the screen).  Actual values are
         specified for -large and -xlarge configurations. -->
    <dimen name="config_prefDialogWidth">320dp</dimen>

    <!-- Enables or disables fading edges when marquee is enabled in TextView.
         Off by default, since the framebuffer readback used to implement the
         fading edges is prohibitively expensive on most GPUs. -->
    <bool name="config_ui_enableFadingMarquee">false</bool>

    <!-- Whether dialogs should close automatically when the user touches outside
         of them.  This should not normally be modified. -->
    <bool name="config_closeDialogWhenTouchOutside">true</bool>

    <!-- Device configuration indicating whether we should avoid using accelerated graphics
         in certain places to reduce RAM footprint.  This is ignored if ro.config.low_ram
         is true (in that case this is assumed true as well).  It can allow you to tune down
         your device's memory use without going to the point of causing applications to turn
         off features. -->
    <bool name="config_avoidGfxAccel">false</bool>

    <!-- Device configuration setting the minfree tunable in the lowmemorykiller in the kernel.
         A high value will cause the lowmemorykiller to fire earlier, keeping more memory
         in the file cache and preventing I/O thrashing, but allowing fewer processes to
         stay in memory.  A low value will keep more processes in memory but may cause
         thrashing if set too low.  Overrides the default value chosen by ActivityManager
         based on screen size and total memory for the largest lowmemorykiller bucket, and
         scaled proportionally to the smaller buckets.  -1 keeps the default. -->
    <integer name="config_lowMemoryKillerMinFreeKbytesAbsolute">-1</integer>

    <!-- Device configuration adjusting the minfree tunable in the lowmemorykiller in the
         kernel.  A high value will cause the lowmemorykiller to fire earlier, keeping more
         memory in the file cache and preventing I/O thrashing, but allowing fewer processes
         to stay in memory.  A low value will keep more processes in memory but may cause
         thrashing if set too low.  Directly added to the default value chosen by
         ActivityManager based on screen size and total memory for the largest lowmemorykiller
         bucket, and scaled proportionally to the smaller buckets. 0 keeps the default. -->
    <integer name="config_lowMemoryKillerMinFreeKbytesAdjust">0</integer>

    <!-- Device configuration setting the /proc/sys/vm/extra_free_kbytes tunable in the kernel
         (if it exists).  A high value will increase the amount of memory that the kernel
         tries to keep free, reducing allocation time and causing the lowmemorykiller to kill
         earlier.  A low value allows more memory to be used by processes but may cause more
         allocations to block waiting on disk I/O or lowmemorykiller.  Overrides the default
         value chosen by ActivityManager based on screen size.  0 prevents keeping any extra
         memory over what the kernel keeps by default.  -1 keeps the default. -->
    <integer name="config_extraFreeKbytesAbsolute">-1</integer>

    <!-- Device configuration adjusting the /proc/sys/vm/extra_free_kbytes tunable in the kernel
         (if it exists).  0 uses the default value chosen by ActivityManager.  A positive value
         will increase the amount of memory that the kernel tries to keep free, reducing
         allocation time and causing the lowmemorykiller to kill earlier.  A negative value
         allows more memory to be used by processes but may cause more allocations to block
         waiting on disk I/O or lowmemorykiller.  Directly added to the default value chosen by
         ActivityManager based on screen size. -->
    <integer name="config_extraFreeKbytesAdjust">0</integer>

    <!-- The duration (in milliseconds) that the radio will scan for a signal
         when there's no network connection. If the scan doesn't timeout, use zero -->
    <integer name="config_radioScanningTimeout">0</integer>

    <!-- XXXXX NOTE THE FOLLOWING RESOURCES USE THE WRONG NAMING CONVENTION.
         Please don't copy them, copy anything else. -->

    <!-- This string array should be overridden by the device to present a list of network
         attributes.  This is used by the connectivity manager to decide which networks can coexist
         based on the hardware -->
    <!-- An Array of "[Connection name],[ConnectivityManager.TYPE_xxxx],
         [associated radio-type],[priority],[restoral-timer(ms)],[dependencyMet]  -->
    <!-- the 5th element "resore-time" indicates the number of milliseconds to delay
         before automatically restore the default connection.  Set -1 if the connection
         does not require auto-restore. -->
    <!-- the 6th element indicates boot-time dependency-met value. -->
    <string-array translatable="false" name="networkAttributes">
        <item>"wifi,1,1,1,-1,true"</item>
        <item>"mobile,0,0,0,-1,true"</item>
        <item>"mobile_mms,2,0,2,60000,true"</item>
        <item>"mobile_supl,3,0,2,60000,true"</item>
        <item>"mobile_dun,4,0,2,60000,true"</item>
        <item>"mobile_hipri,5,0,3,60000,true"</item>
        <item>"mobile_fota,10,0,2,60000,true"</item>
        <item>"mobile_ims,11,0,2,60000,true"</item>
        <item>"mobile_cbs,12,0,2,60000,true"</item>
        <item>"wifi_p2p,13,1,0,-1,true"</item>
        <item>"mobile_ia,14,0,2,-1,true"</item>
        <item>"mobile_emergency,15,0,2,-1,true"</item>
    </string-array>

    <!-- Array of ConnectivityManager.TYPE_xxxx constants for networks that may only
         be controlled by systemOrSignature apps.  -->
    <integer-array translatable="false" name="config_protectedNetworks">
        <item>10</item>
        <item>11</item>
        <item>12</item>
        <item>14</item>
        <item>15</item>
    </integer-array>

    <!-- This string array should be overridden by the device to present a list of radio
         attributes.  This is used by the connectivity manager to decide which networks can coexist
         based on the hardware -->
    <!-- An Array of "[ConnectivityManager connectionType],
                      [# simultaneous connection types]"  -->
    <string-array translatable="false" name="radioAttributes">
        <item>"1,1"</item>
        <item>"0,1"</item>
    </string-array>

    <!-- Set of NetworkInfo.getType() that reflect data usage. -->
    <integer-array translatable="false" name="config_data_usage_network_types">
        <item>0</item> <!-- TYPE_MOBILE -->
        <item>2</item> <!-- TYPE_MOBILE_MMS -->
        <item>3</item> <!-- TYPE_MOBILE_SUPL -->
        <item>4</item> <!-- TYPE_MOBILE_DUN -->
        <item>5</item> <!-- TYPE_MOBILE_HIPRI -->
        <item>10</item> <!-- TYPE_MOBILE_FOTA -->
        <item>11</item> <!-- TYPE_MOBILE_IMS -->
        <item>12</item> <!-- TYPE_MOBILE_CBS -->
        <item>14</item> <!-- TYPE_MOBILE_IA -->
    </integer-array>

    <!-- The maximum duration (in milliseconds) we expect a network transition to take -->
    <integer name="config_networkTransitionTimeout">60000</integer>

    <!-- List of regexpressions describing the interface (if any) that represent tetherable
         USB interfaces.  If the device doesn't want to support tething over USB this should
         be empty.  An example would be "usb.*" -->
    <string-array translatable="false" name="config_tether_usb_regexs">
    </string-array>

    <!-- List of regexpressions describing the interface (if any) that represent tetherable
         Wifi interfaces.  If the device doesn't want to support tethering over Wifi this
         should be empty.  An example would be "softap.*" -->
    <string-array translatable="false" name="config_tether_wifi_regexs">
    </string-array>

    <!-- List of regexpressions describing the interface (if any) that represent tetherable
         WiMAX interfaces.  If the device doesn't want to support tethering over Wifi this
         should be empty.  An example would be "softap.*" -->
    <string-array translatable="false" name="config_tether_wimax_regexs">
    </string-array>

    <!-- List of regexpressions describing the interface (if any) that represent tetherable
         bluetooth interfaces.  If the device doesn't want to support tethering over bluetooth this
         should be empty. -->
    <string-array translatable="false" name="config_tether_bluetooth_regexs">
    </string-array>

    <!-- Max number of Bluetooth tethering connections allowed. If this is
         updated config_tether_dhcp_range has to be updated appropriately. -->
    <integer translateable="false" name="config_max_pan_devices">5</integer>

    <!-- Dhcp range (min, max) to use for tethering purposes -->
    <string-array translatable="false" name="config_tether_dhcp_range">
    </string-array>

    <!-- Regex of wired ethernet ifaces -->
    <string translatable="false" name="config_ethernet_iface_regex">eth\\d</string>

    <!-- If the mobile hotspot feature requires provisioning, a package name and class name
        can be provided to launch a supported application that provisions the devices.

        Example Usage:

        String[] appDetails = getStringArray(R.array.config_mobile_hotspot_provision_app);
        Intent intent = new Intent(Intent.ACTION_MAIN);
        intent.setClassName(appDetails[0], appDetails[1]);
        startActivityForResult(intent, 0);

        public void onActivityResult(int requestCode, int resultCode, Intent intent) {
            super.onActivityResult(requestCode, resultCode, intent);
            if (requestCode == 0) {
                if (resultCode == Activity.RESULT_OK) {
                    //Mobile hotspot provisioning successful
                } else {
                    //Mobile hotspot provisioning failed
                }
            }

        See src/com/android/settings/TetherSettings.java for more details.
        -->
    <!-- The first element is the package name and the second element is the class name
         of the provisioning app -->
    <string-array translatable="false" name="config_mobile_hotspot_provision_app">
    <!--
        <item>com.example.provisioning</item>
        <item>com.example.provisioning.Activity</item>
    -->
    </string-array>

    <!-- Array of ConnectivityManager.TYPE_xxxx values allowable for tethering -->
    <!-- Common options are [1, 4] for TYPE_WIFI and TYPE_MOBILE_DUN or
    <!== [0,1,5,7] for TYPE_MOBILE, TYPE_WIFI, TYPE_MOBILE_HIPRI and TYPE_BLUETOOTH -->
    <integer-array translatable="false" name="config_tether_upstream_types">
        <item>0</item>
        <item>1</item>
        <item>4</item>
        <item>5</item>
        <item>7</item>
        <item>9</item>
    </integer-array>

    <!-- If the DUN connection for this CDMA device supports more than just DUN -->
    <!-- traffic you should list them here. -->
    <!-- If this device is not CDMA this is ignored.  If this list is empty on -->
    <!-- a DUN-requiring CDMA device, the DUN APN will just support just DUN. -->
    <string-array translatable="false" name="config_cdma_dun_supported_types">
    </string-array>

    <!-- String containing the apn value for tethering.  May be overriden by secure settings
         TETHER_DUN_APN.  Value is a comma separated series of strings:
         "name,apn,proxy,port,username,password,server,mmsc,mmsproxy,mmsport,mcc,mnc,auth,type"
         note that empty fields can be ommitted: "name,apn,,,,,,,,,310,260,,DUN" -->
    <string translatable="false" name="config_tether_apndata"></string>

    <!-- Boolean indicating whether the wifi chipset has dual frequency band support -->
    <bool translatable="false" name="config_wifi_dual_band_support">false</bool>

    <!-- Device type information conforming to Annex B format in WiFi Direct specification.
         The default represents a dual-mode smartphone -->
    <string translatable="false" name="config_wifi_p2p_device_type">10-0050F204-5</string>

    <!-- Boolean indicating whether the wifi chipset supports background scanning mechanism.
         This mechanism allows the host to remain in suspend state and the dongle to actively
         scan and wake the host when a configured SSID is detected by the dongle. This chipset
         capability can provide power savings when wifi needs to be always kept on. -->
    <bool translatable="false" name="config_wifi_background_scan_support">false</bool>

    <!-- Boolean indicating we re-try re-associating once upon disconnection and RSSI is high failure  -->
    <bool translatable="true" name="config_wifi_enable_disconnection_debounce">true</bool>

    <!-- Boolean indicating autojoin will prefer 5GHz and choose 5GHz BSSIDs -->
    <bool translatable="true" name="config_wifi_enable_5GHz_preference">true</bool>

    <!-- Integer specifying the basic autojoin parameters -->
    <integer translatable="false" name="config_wifi_framework_5GHz_preference_boost_threshold">-65</integer>
    <integer translatable="false" name="config_wifi_framework_5GHz_preference_boost_factor">5</integer>
    <integer translatable="false" name="config_wifi_framework_current_association_hysteresis_high">16</integer>
    <integer translatable="false" name="config_wifi_framework_current_association_hysteresis_low">10</integer>
    <integer translatable="false" name="config_wifi_framework_5GHz_preference_penalty_threshold">-75</integer>
    <integer translatable="false" name="config_wifi_framework_5GHz_preference_penalty_factor">2</integer>

    <!-- Integer parameters of the wifi to cellular handover feature
         wifi should not stick to bad networks -->
    <integer translatable="false" name="config_wifi_framework_wifi_score_bad_rssi_threshold_5GHz">-82</integer>
    <integer translatable="false" name="config_wifi_framework_wifi_score_low_rssi_threshold_5GHz">-72</integer>
    <integer translatable="false" name="config_wifi_framework_wifi_score_good_rssi_threshold_5GHz">-60</integer>
    <integer translatable="false" name="config_wifi_framework_wifi_score_bad_rssi_threshold_24GHz">-87</integer>
    <integer translatable="false" name="config_wifi_framework_wifi_score_low_rssi_threshold_24GHz">-77</integer>
    <integer translatable="false" name="config_wifi_framework_wifi_score_good_rssi_threshold_24GHz">-65</integer>
    <integer translatable="false" name="config_wifi_framework_wifi_score_bad_link_speed_24">6</integer>
    <integer translatable="false" name="config_wifi_framework_wifi_score_bad_link_speed_5">12</integer>
    <integer translatable="false" name="config_wifi_framework_wifi_score_good_link_speed_24">24</integer>
    <integer translatable="false" name="config_wifi_framework_wifi_score_good_link_speed_5">36</integer>
    <string  translatable="false" name="config_wifi_random_mac_oui">DA-A1-19</string>

    <bool translatable="false" name="config_wifi_framework_cellular_handover_enable_user_triggered_adjustment">true</bool>

    <!-- Integer packet threshold used to allow scan while associated -->
    <integer translatable="false" name="config_wifi_framework_associated_full_scan_tx_packet_threshold">5</integer>
    <integer translatable="false" name="config_wifi_framework_associated_full_scan_rx_packet_threshold">10</integer>
    <integer translatable="false" name="config_wifi_framework_associated_partial_scan_tx_packet_threshold">40</integer>
    <integer translatable="false" name="config_wifi_framework_associated_partial_scan_rx_packet_threshold">80</integer>
    <integer translatable="false" name="config_wifi_framework_network_switch_tx_packet_threshold">2</integer>
    <integer translatable="false" name="config_wifi_framework_network_switch_rx_packet_threshold">20</integer>

    <!-- Integer indicating wpa_supplicant scan interval in milliseconds -->
    <integer translatable="false" name="config_wifi_supplicant_scan_interval">15000</integer>

    <!-- Integer indicating wpa_supplicant scan interval when p2p is connected in milliseconds -->
    <integer translatable="false" name="config_wifi_scan_interval_p2p_connected">60000</integer>

    <!-- Integer indicating wpa_supplicant scan intervel when WFD session established in milliseconds  -->
    <integer translatable="false" name="config_wifi_scan_interval_wfd_connected">300000</integer>

    <!-- Integer indicating the framework scan interval in milliseconds. This is used in the scenario
         where the chipset does not support background scanning (config_wifi_background_scan_suport
         is false) to set up a periodic wake up scan so that the device can connect to a new access
         point on the move. A value of 0 means no periodic scans will be used in the framework. -->
    <integer translatable="false" name="config_wifi_framework_scan_interval">300000</integer>

    <!-- Integer indicating associated partial scan interval in milliseconds -->
    <integer translatable="false" name="config_wifi_framework_associated_scan_interval">20000</integer>

    <!-- Integer indicating associated full scan backoff, representing a fraction: xx/8 -->
    <integer translatable="false" name="config_wifi_framework_associated_full_scan_backoff">12</integer>

    <!-- Integer indicating associated full scan max interval in milliseconds -->
    <integer translatable="false" name="config_wifi_framework_associated_full_scan_max_interval">300000</integer>

    <!-- Integer indicating associated full scan max total dwell time in milliseconds -->
    <integer translatable="false" name="config_wifi_framework_associated_full_scan_max_total_dwell_time">500</integer>

    <!-- Integer indicating associated full scan max num active channels -->
    <integer translatable="false" name="config_wifi_framework_associated_partial_scan_max_num_active_channels">6</integer>

    <!-- Integer indicating associated full scan max num passive channels -->
    <integer translatable="false" name="config_wifi_framework_associated_partial_scan_max_num_passive_channels">3</integer>

    <!-- Integer indicating number of association errors leading to blacklisting of the network -->
    <integer translatable="false" name="config_wifi_framework_max_connection_errors_to_blacklist">4</integer>

    <!-- Integer indicating number of authentication errors leading to blacklisting of the network -->
    <integer translatable="false" name="config_wifi_framework_max_auth_errors_to_blacklist">4</integer>

    <!-- Integer indicating minimum blacklisting delay of a wofo configuration due to connectin or auth errors -->
    <integer translatable="false" name="config_wifi_framework_network_black_list_min_time_milli">120000</integer>

    <!-- Boolean indicating associated scan are allowed -->
    <bool translatable="false" name="config_wifi_framework_enable_associated_autojoin_scan">true</bool>

    <!-- Boolean indicating associated network selection is allowed -->
    <bool translatable="false" name="config_wifi_framework_enable_associated_network_selection">true</bool>

    <!-- Boolean indicating that wifi only link configuratios that have exact same credentials (i.e PSK) -->
    <bool translatable="false" name="config_wifi_only_link_same_credential_configurations">true</bool>

    <!-- Wifi driver stop delay, in milliseconds.
         Default value is 2 minutes. -->
    <integer translatable="false" name="config_wifi_driver_stop_delay">120000</integer>

    <!-- Wifi driver supports batched scan -->
    <bool translatable="false" name="config_wifi_batched_scan_supported">false</bool>

    <!-- Flag indicating whether the we should enable the automatic brightness in Settings.
         Software implementation will be used if config_hardware_auto_brightness_available is not set -->
    <bool name="config_automatic_brightness_available">false</bool>

    <!-- Don't name config resources like this.  It should look like config_annoyDianne -->
    <bool name="config_annoy_dianne">true</bool>

    <!-- XXXXXX END OF RESOURCES USING WRONG NAMING CONVENTION -->

    <!-- If this is true, the screen will come on when you unplug usb/power/whatever. -->
    <bool name="config_unplugTurnsOnScreen">false</bool>

    <!-- Set this true only if the device has separate attention and notification lights. -->
    <bool name="config_useAttentionLight">false</bool>

    <!-- If this is true, the screen will fade off. -->
    <bool name="config_animateScreenLights">false</bool>

    <!-- If this is true, key chords can be used to take a screenshot on the device. -->
    <bool name="config_enableScreenshotChord">true</bool>

    <!-- Auto-rotation behavior -->

    <!-- If true, enables auto-rotation features using the accelerometer.
         Otherwise, auto-rotation is disabled.  Applications may still request
         to use specific orientations but the sensor is ignored and sensor-based
         orientations are not available.  Furthermore, all auto-rotation related
         settings are omitted from the system UI.  In certain situations we may
         still use the accelerometer to determine the orientation, such as when
         docked if the dock is configured to enable the accelerometer. -->
    <bool name="config_supportAutoRotation">true</bool>

    <!-- Configuration to support rotation lock toggle -->
    <bool name="config_forceSupportRotationLockToggle">false</bool>

    <!-- If true, the screen can be rotated via the accelerometer in all 4
         rotations as the default behavior. -->
    <bool name="config_allowAllRotations">false</bool>

    <!-- If true, the direction rotation is applied to get to an application's requested
         orientation is reversed.  Normally, the model is that landscape is
         clockwise from portrait; thus on a portrait device an app requesting
         landscape will cause a clockwise rotation, and on a landscape device an
         app requesting portrait will cause a counter-clockwise rotation.  Setting
         true here reverses that logic. -->
    <bool name="config_reverseDefaultRotation">false</bool>

    <!-- Lid switch behavior -->

    <!-- The number of degrees to rotate the display when the keyboard is open.
         A value of -1 means no change in orientation by default. -->
    <integer name="config_lidOpenRotation">-1</integer>

    <!-- Indicate whether the lid state impacts the accessibility of
         the physical keyboard.  0 means it doesn't, 1 means it is accessible
         when the lid is open, 2 means it is accessible when the lid is
         closed.  The default is 0. -->
    <integer name="config_lidKeyboardAccessibility">0</integer>

    <!-- Indicate whether the lid state impacts the accessibility of
         the navigation buttons.  0 means it doesn't, 1 means it is accessible
         when the lid is open, 2 means it is accessible when the lid is
         closed.  The default is 0. -->
    <integer name="config_lidNavigationAccessibility">0</integer>

    <!-- Indicate whether closing the lid causes the device to go to sleep and opening
         it causes the device to wake up.
         The default is false. -->
    <bool name="config_lidControlsSleep">false</bool>

    <!-- Desk dock behavior -->

    <!-- The number of degrees to rotate the display when the device is in a desk dock.
         A value of -1 means no change in orientation by default. -->
    <integer name="config_deskDockRotation">-1</integer>

    <!-- Control whether being in the desk dock (and powered) always
         keeps the screen on.  By default it stays on when plugged in to
         AC.  0 will not keep it on; or together 1 to stay on when plugged
         in to AC and 2 to stay on when plugged in to USB.  (So 3 for both.) -->
    <integer name="config_deskDockKeepsScreenOn">1</integer>

    <!-- Control whether being in the desk dock should enable accelerometer
         based screen orientation.  This defaults to true because it is
         common for desk docks to be sold in a variety of form factors
         with different orientations.  Since we cannot always tell these docks
         apart and the docks cannot report their true orientation on their own,
         we rely on gravity to determine the effective orientation. -->
    <bool name="config_deskDockEnablesAccelerometer">true</bool>

    <!-- Car dock behavior -->

    <!-- The number of degrees to rotate the display when the device is in a car dock.
         A value of -1 means no change in orientation by default. -->
    <integer name="config_carDockRotation">-1</integer>

    <!-- Control whether being in the car dock (and powered) always
         keeps the screen on.  By default it stays on when plugged in to
         AC.  0 will not keep it on; or together 1 to stay on when plugged
         in to AC and 2 to stay on when plugged in to USB.  (So 3 for both.) -->
    <integer name="config_carDockKeepsScreenOn">1</integer>

    <!-- Control whether being in the car dock should enable accelerometer based
         screen orientation.  This defaults to true because putting a device in
         a car dock make the accelerometer more a physical input (like a lid). -->

    <bool name="config_carDockEnablesAccelerometer">true</bool>

    <!-- HDMI behavior -->

    <!-- The number of degrees to rotate the display when the device has HDMI connected
         but is not in a dock.  A value of -1 means no change in orientation by default.
         Use -1 except on older devices whose Hardware Composer HAL does not
         provide full support for multiple displays.  -->
    <integer name="config_undockedHdmiRotation">-1</integer>

    <!-- Control the default UI mode type to use when there is no other type override
         happening.  One of the following values (See Configuration.java):
             1  UI_MODE_TYPE_NORMAL
             4  UI_MODE_TYPE_TELEVISION
             5  UI_MODE_TYPE_APPLIANCE
             6  UI_MODE_TYPE_WATCH
         Any other values will have surprising consequences. -->
    <integer name="config_defaultUiModeType">1</integer>

    <!-- Indicate whether to allow the device to suspend when the screen is off
         due to the proximity sensor.  This resource should only be set to true
         if the sensor HAL correctly handles the proximity sensor as a wake-up source.
         Otherwise, the device may fail to wake out of suspend reliably.
         The default is false. -->
    <bool name="config_suspendWhenScreenOffDueToProximity">false</bool>

    <!-- Control the behavior when the user long presses the power button.
            0 - Nothing
            1 - Global actions menu
            2 - Power off (with confirmation)
    -->
    <integer name="config_longPressOnPowerBehavior">1</integer>

    <!-- Control the behavior when the user short presses the power button.
            0 - Nothing
            1 - Go to sleep (doze)
            2 - Really go to sleep (don't doze)
            3 - Really go to sleep and go home (don't doze)
    -->
    <integer name="config_shortPressOnPowerBehavior">1</integer>

    <!-- Package name for default keyguard appwidget [DO NOT TRANSLATE] -->
    <string name="widget_default_package_name"></string>

    <!-- Class name for default keyguard appwidget [DO NOT TRANSLATE] -->
    <string name="widget_default_class_name"></string>

    <!-- Indicate whether the SD card is accessible without removing the battery. -->
    <bool name="config_batterySdCardAccessibility">false</bool>

    <!-- List of file paths for USB host busses to exclude from USB host support.
         For example, if the first USB bus on the device is used to communicate
         with the modem or some other restricted hardware, add "/dev/bus/usb/001/"
         to this list.  If this is empty, no parts of the host USB bus will be excluded.
    -->
    <string-array name="config_usbHostBlacklist" translatable="false">
    </string-array>

    <!-- List of paths to serial ports that are available to the serial manager.
         for example, /dev/ttyUSB0
    -->
    <string-array translatable="false" name="config_serialPorts">
    </string-array>

    <!-- Vibrator pattern for feedback about a long screen/key press -->
    <integer-array name="config_longPressVibePattern">
        <item>0</item>
        <item>1</item>
        <item>20</item>
        <item>21</item>
    </integer-array>

    <!-- Vibrator pattern for feedback about touching a virtual key -->
    <integer-array name="config_virtualKeyVibePattern">
        <item>0</item>
        <item>10</item>
        <item>20</item>
        <item>30</item>
    </integer-array>

    <!-- Vibrator pattern for a very short but reliable vibration for soft keyboard tap -->
    <integer-array name="config_keyboardTapVibePattern">
        <item>40</item>
    </integer-array>

    <!-- Vibrator pattern for feedback when selecting an hour/minute tick of a Clock -->
    <integer-array name="config_clockTickVibePattern">
        <item>125</item>
        <item>30</item>
    </integer-array>

    <!-- Vibrator pattern for feedback when selecting a day/month/year date of a Calendar -->
    <integer-array name="config_calendarDateVibePattern">
        <item>125</item>
        <item>30</item>
    </integer-array>

    <!-- Vibrator pattern for feedback about booting with safe mode disabled -->
    <integer-array name="config_safeModeDisabledVibePattern">
        <item>0</item>
        <item>1</item>
        <item>20</item>
        <item>21</item>
    </integer-array>

    <!-- Vibrator pattern for feedback about booting with safe mode disabled -->
    <integer-array name="config_safeModeEnabledVibePattern">
        <item>0</item>
        <item>1</item>
        <item>20</item>
        <item>21</item>
        <item>500</item>
        <item>600</item>
    </integer-array>

    <!-- Vibrator pattern for feedback about hitting a scroll barrier -->
    <integer-array name="config_scrollBarrierVibePattern">
        <item>0</item>
        <item>15</item>
        <item>10</item>
        <item>10</item>
    </integer-array>

    <bool name="config_use_strict_phone_number_comparation">false</bool>

    <!-- Display low battery warning when battery level dips to this value.
         Also, the battery stats are flushed to disk when we hit this level.  -->
    <integer name="config_criticalBatteryWarningLevel">5</integer>

    <!-- Shutdown if the battery temperature exceeds (this value * 0.1) Celsius. -->
    <integer name="config_shutdownBatteryTemperature">680</integer>

    <!-- Display low battery warning when battery level dips to this value -->
    <integer name="config_lowBatteryWarningLevel">15</integer>

    <!-- Close low battery warning when battery level reaches the lowBatteryWarningLevel
         plus this -->
    <integer name="config_lowBatteryCloseWarningBump">5</integer>

    <!-- Default color for notification LED. -->
    <color name="config_defaultNotificationColor">#ffffffff</color>

    <!-- Default LED on time for notification LED in milliseconds. -->
    <integer name="config_defaultNotificationLedOn">500</integer>

    <!-- Default LED off time for notification LED in milliseconds. -->
    <integer name="config_defaultNotificationLedOff">2000</integer>

    <!-- Default value for led color when battery is low on charge -->
    <integer name="config_notificationsBatteryLowARGB">0xFFFF0000</integer>

    <!-- Default value for led color when battery is medium charged -->
    <integer name="config_notificationsBatteryMediumARGB">0xFFFFFF00</integer>

    <!-- Default value for led color when battery is fully charged -->
    <integer name="config_notificationsBatteryFullARGB">0xFF00FF00</integer>

    <!-- Default value for LED on time when the battery is low on charge in miliseconds -->
    <integer name="config_notificationsBatteryLedOn">125</integer>

    <!-- Is the notification LED intrusive? Used to decide if there should be a disable option -->
    <bool name="config_intrusiveNotificationLed">false</bool>

    <!-- Default value for LED off time when the battery is low on charge in miliseconds -->
    <integer name="config_notificationsBatteryLedOff">2875</integer>

    <!-- Number of notifications to keep in the notification service historical archive -->
    <integer name="config_notificationServiceArchiveSize">100</integer>

    <!-- Allow the menu hard key to be disabled in LockScreen on some devices -->
    <bool name="config_disableMenuKeyInLockScreen">false</bool>

    <!-- Don't show lock screen before unlock screen (PIN/pattern/password) -->
    <bool name="config_enableLockBeforeUnlockScreen">false</bool>

    <!-- Disable lockscreen rotation by default -->
    <bool name="config_enableLockScreenRotation">false</bool>

    <!-- Enable lockscreen translucent decor by default -->
    <bool name="config_enableLockScreenTranslucentDecor">true</bool>

    <!-- Enable translucent decor by default -->
    <bool name="config_enableTranslucentDecor">true</bool>

    <!-- Is the device capable of hot swapping an UICC Card -->
    <bool name="config_hotswapCapable">false</bool>

    <!-- Enable puk unlockscreen by default.
         If unlock screen is disabled, the puk should be unlocked through Emergency Dialer -->
    <bool name="config_enable_puk_unlock_screen">true</bool>

    <!-- Enable emergency call when sim is locked or puk locked. Some countries/carriers do not
         allow emergency calls to be placed without the IMSI, which is locked in the SIM.
         If so, this should be set to 'false' in an overlay. -->
    <bool name="config_enable_emergency_call_while_sim_locked">true</bool>

    <!-- Control the behavior when the user long presses the home button.
            0 - Nothing
            1 - Recent apps view in SystemUI
            2 - Launch assist intent
         This needs to match the constants in
         policy/src/com/android/internal/policy/impl/PhoneWindowManager.java
    -->
    <integer name="config_longPressOnHomeBehavior">1</integer>

    <!-- Control the behavior when the user double-taps the home button.
            0 - Nothing
            1 - Recent apps view in SystemUI
         This needs to match the constants in
         policy/src/com/android/internal/policy/impl/PhoneWindowManager.java
    -->
    <integer name="config_doubleTapOnHomeBehavior">0</integer>

    <!-- Control the behavior when the user long presses the menu button.
            0 - Nothing
            1 - Menu key
            2 - Recent apps view in SystemUI
            3 - Launch assist intent
            4 - Voice Search
            5 - In-app Search
         This needs to match the constants in
         policy/src/com/android/internal/policy/impl/PhoneWindowManager.java
    -->
    <integer name="config_longPressOnMenuBehavior">3</integer>

    <!-- Hardware 'face' keys present on the device, stored as a bit field.
         This integer should equal the sum of the corresponding value for each
         of the following keys present:
             1 - Home
             2 - Back
             4 - Menu
             8 - Assistant (search)
            16 - App switch
            32 - Camera
         For example, a device with Home, Back and Menu keys would set this
         config to 7. -->
    <integer name="config_deviceHardwareKeys">15</integer>

    <!-- Minimum screen brightness setting allowed by the power manager.
         The user is forbidden from setting the brightness below this level. -->
    <integer name="config_screenBrightnessSettingMinimum">10</integer>

    <!-- Maximum screen brightness allowed by the power manager.
         The user is forbidden from setting the brightness above this level. -->
    <integer name="config_screenBrightnessSettingMaximum">255</integer>

    <!-- Default screen brightness setting.
         Must be in the range specified by minimum and maximum. -->
    <integer name="config_screenBrightnessSettingDefault">102</integer>

    <!-- Screen brightness used to dim the screen while dozing in a very low power state.
         May be less than the minimum allowed brightness setting
         that can be set by the user. -->
    <integer name="config_screenBrightnessDoze">1</integer>

    <!-- Screen brightness used to dim the screen when the user activity
         timeout expires.  May be less than the minimum allowed brightness setting
         that can be set by the user. -->
    <integer name="config_screenBrightnessDim">10</integer>

    <!-- Minimum allowable screen brightness to use in a very dark room.
         This value sets the floor for the darkest possible auto-brightness
         adjustment.  It is expected to be somewhat less than the first entry in
         config_autoBrightnessLcdBacklightValues so as to allow the user to have
         some range of adjustment to dim the screen further than usual in very
         dark rooms. The contents of the screen must still be clearly visible
         in darkness (although they may not be visible in a bright room). -->
    <integer name="config_screenBrightnessDark">1</integer>

    <!-- Array of light sensor LUX values to define our levels for auto backlight brightness support.
         The N entries of this array define N + 1 control points as follows:
         (1-based arrays)

         Point 1:            (0, value[1]):             lux <= 0
         Point 2:     (level[1], value[2]):  0        < lux <= level[1]
         Point 3:     (level[2], value[3]):  level[2] < lux <= level[3]
         ...
         Point N+1: (level[N], value[N+1]):  level[N] < lux

         The control points must be strictly increasing.  Each control point
         corresponds to an entry in the brightness backlight values arrays.
         For example, if LUX == level[1] (first element of the levels array)
         then the brightness will be determined by value[2] (second element
         of the brightness values array).

         Spline interpolation is used to determine the auto-brightness
         backlight values for LUX levels between these control points.

         Must be overridden in platform specific overlays -->
    <integer-array name="config_autoBrightnessLevels">
    </integer-array>

    <!-- Array of output values for LCD backlight corresponding to the LUX values
         in the config_autoBrightnessLevels array.  This array should have size one greater
         than the size of the config_autoBrightnessLevels array.
         The brightness values must be between 0 and 255 and be non-decreasing.
         This must be overridden in platform specific overlays -->
    <integer-array name="config_autoBrightnessLcdBacklightValues">
    </integer-array>

    <!-- Array of output values for button backlight corresponding to the LUX values
         in the config_autoBrightnessLevels array.  This array should have size one greater
         than the size of the config_autoBrightnessLevels array.
         The brightness values must be between 0 and 255 and be non-decreasing.
         This must be overridden in platform specific overlays -->
    <integer-array name="config_autoBrightnessButtonBacklightValues">
    </integer-array>

    <!-- Array of output values for keyboard backlight corresponding to the LUX values
         in the config_autoBrightnessLevels array.  This array should have size one greater
         than the size of the config_autoBrightnessLevels array.
         The brightness values must be between 0 and 255 and be non-decreasing.
         This must be overridden in platform specific overlays -->
    <integer-array name="config_autoBrightnessKeyboardBacklightValues">
    </integer-array>

    <!-- Amount of time it takes for the light sensor to warm up in milliseconds.
         For this time after the screen turns on, the Power Manager
         will not debounce light sensor readings -->
    <integer name="config_lightSensorWarmupTime">0</integer>

    <!-- Enables swipe versus poly-finger touch disambiguation in the KeyboardView -->
    <bool name="config_swipeDisambiguation">true</bool>

    <!-- Specifies the amount of time to disable virtual keys after the screen is touched
         in order to filter out accidental virtual key presses due to swiping gestures
         or taps near the edge of the display.  May be 0 to disable the feature.
         It is recommended that this value be no more than 250 ms.
         This feature should be disabled for most devices. -->
    <integer name="config_virtualKeyQuietTimeMillis">0</integer>

    <!-- Component name of the default wallpaper. This will be ImageWallpaper if not
         specified -->
    <string name="default_wallpaper_component" translatable="false">@null</string>

    <!-- Component name of the built in wallpaper used to display bitmap wallpapers. This must not be null. -->
    <string name="image_wallpaper_component" translatable="false">com.android.systemui/com.android.systemui.ImageWallpaper</string>

    <!-- True if WallpaperService is enabled -->
    <bool name="config_enableWallpaperService">true</bool>

    <!-- Whether to enable network location overlay which allows network
         location provider to be replaced by an app at run-time. When disabled,
         only the config_networkLocationProviderPackageName package will be
         searched for network location provider, otherwise packages whose
         signature matches the signatures of config_locationProviderPackageNames
         will be searched, and the service with the highest version number will
         be picked. Anyone who wants to disable the overlay mechanism can set it
         to false.
         -->
    <bool name="config_enableNetworkLocationOverlay" translatable="false">true</bool>
    <!-- Package name providing network location support. Used only when
         config_enableNetworkLocationOverlay is false. -->
    <string name="config_networkLocationProviderPackageName" translatable="false">@null</string>

    <!-- Whether to enable fused location provider overlay which allows fused
         location provider to be replaced by an app at run-time. When disabled,
         only the config_fusedLocationProviderPackageName package will be
         searched for fused location provider, otherwise packages whose
         signature matches the signatures of config_locationProviderPackageNames
         will be searched, and the service with the highest version number will
         be picked. Anyone who wants to disable the overlay mechanism can set it
         to false.
         -->
    <bool name="config_enableFusedLocationOverlay" translatable="false">true</bool>
    <!-- Package name providing fused location support. Used only when
         config_enableFusedLocationOverlay is false. -->
    <string name="config_fusedLocationProviderPackageName" translatable="false">com.android.location.fused</string>

    <!-- Whether to enable Hardware FLP overlay which allows Hardware FLP to be
         replaced by an app at run-time. When disabled, only the
         config_hardwareFlpPackageName package will be searched for Hardware Flp,
         otherwise packages whose signature matches the signatures of
         config_locationProviderPackageNames will be searched, and the service
         with the highest version number will be picked. Anyone who wants to
         disable the overlay mechanism can set it to false.
         -->
    <bool name="config_enableHardwareFlpOverlay" translatable="false">true</bool>
    <!-- Package name providing Hardware Flp. Used only when
         config_enableHardwareFlpOverlay is false. -->
    <string name="config_hardwareFlpPackageName" translatable="false">com.android.location.fused</string>

    <!-- Whether to enable geocoder overlay which allows geocoder to be replaced
         by an app at run-time. When disabled, only the
         config_geocoderProviderPackageName package will be searched for
         geocoder, otherwise packages whose signature matches the signatures of
         config_locationProviderPackageNames will be searched, and the service
         with the highest version number will be picked. Anyone who wants to
         disable the overlay mechanism can set it to false.
         -->
    <bool name="config_enableGeocoderOverlay" translatable="false">true</bool>
    <!-- Package name providing geocoder API support. Used only when
         config_enableGeocoderOverlay is false. -->
    <string name="config_geocoderProviderPackageName" translatable="false">@null</string>

    <!-- Whether to enable geofence overlay which allows geofence to be replaced
         by an app at run-time. When disabled, only the
         config_geofenceProviderPackageName package will be searched for
         geofence implementation, otherwise packages whose signature matches the
         signatures of config_locationProviderPackageNames will be searched, and
         the service with the highest version number will be picked. Anyone who
         wants to disable the overlay mechanism can set it to false.
         -->
    <bool name="config_enableGeofenceOverlay" translatable="false">true</bool>
    <!-- Package name providing geofence API support. Used only when
         config_enableGeofenceOverlay is false. -->
    <string name="config_geofenceProviderPackageName" translatable="false">@null</string>

    <!-- Whether to enable Hardware Activity-Recognition overlay which allows Hardware
         Activity-Recognition to be replaced by an app at run-time. When disabled, only the
         config_activityRecognitionHardwarePackageName package will be searched for
         its implementation, otherwise packages whose signature matches the
         signatures of config_locationProviderPackageNames will be searched, and
         the service with the highest version number will be picked. Anyone who
         wants to disable the overlay mechanism can set it to false.
         -->
    <bool name="config_enableActivityRecognitionHardwareOverlay" translatable="false">true</bool>
    <!-- Package name providing Hardware Activity-Recognition API support. Used only when
         config_enableActivityRecognitionHardwareOverlay is false. -->
    <string name="config_activityRecognitionHardwarePackageName" translatable="false">@null</string>

    <!-- Package name(s) containing location provider support.
         These packages can contain services implementing location providers,
         such as the Geocode Provider, Network Location Provider, and
         Fused Location Provider. They will each be searched for
         service components implementing these providers.
         It is strongly recommended that the packages explicitly named
         below are on the system image, so that they will not map to
         a 3rd party application.
         The location framework also has support for installation
         of new location providers at run-time. The new package does not
         have to be explicitly listed here, however it must have a signature
         that matches the signature of at least one package on this list.
         -->
    <string-array name="config_locationProviderPackageNames" translatable="false">
        <!-- The standard AOSP fused location provider -->
        <item>com.android.location.fused</item>
    </string-array>

    <!-- This string array can be overriden to enable test location providers initially. -->
    <!-- Array of "[locationProviderName],[requiresNetwork],
         [requiresSatellite],[requiresCell],[hasMonetaryCost],
         [supportAltitute],[supportsSpeed],[supportsBearing],
         [powerRequirement],[accuracy]" -->
    <!-- powerRequirement is defined in android.location.Criteria
         0 = NO_REQUIREMENT / 1 = POWER_LOW / 2 = POWER_MEDIUM / 3 = POWER_HIGH -->
    <!-- accuracy is defined in anroid.location.Criteria
         1 = ACCURACY_FINE / 2 = ACCURACY_COARSE -->
    <string-array name="config_testLocationProviders" translatable="false">
        <!-- Example test network location provider
        <item>network,false,false,false,false,true,true,true,1,2</item>
        -->
    </string-array>

    <!-- Component name of the geofence services provider. -->
    <string name="config_geofenceServicesProvider" translatable="false">com.qualcomm.location</string>

    <!-- Component name of the combo network location provider. -->
    <string name="config_comboNetworkLocationProvider" translatable="false">com.qualcomm.location</string>

    <!-- Boolean indicating if current platform supports bluetooth SCO for off call
    use cases -->
    <bool name="config_bluetooth_sco_off_call">true</bool>

    <!-- Boolean indicating if current platform supports bluetooth wide band
         speech -->
    <bool name="config_bluetooth_wide_band_speech">true</bool>

    <!-- Boolean indicating if current platform need do one-time bluetooth address
         re-validation -->
    <bool name="config_bluetooth_address_validation">false</bool>

    <!-- Boolean indicating if current platform supports BLE peripheral mode -->
    <bool name="config_bluetooth_le_peripheral_mode_supported">false</bool>

    <!-- Max number of scan filters supported by blutooth controller. 0 if the
         device does not support hardware scan filters-->
    <integer translatable="false" name="config_bluetooth_max_scan_filters">0</integer>

    <!-- Max number of advertisers supported by bluetooth controller. 0 if the
         device does not support multiple advertisement-->
    <integer translatable="false" name="config_bluetooth_max_advertisers">0</integer>

    <!-- The default data-use polling period. -->
    <integer name="config_datause_polling_period_sec">600</integer>

    <!-- The default data-use threshold in bytes. 0 disables-->
    <integer name="config_datause_threshold_bytes">0</integer>

    <!-- The default reduced-datarate value in kilobits per sec -->
    <integer name="config_datause_throttle_kbitsps">300</integer>

    <!-- The default iface on which to monitor data use -->
    <string name="config_datause_iface" translatable="false">rmnet0</string>

    <!-- The default reduced-datarate notification mask -->
    <!-- 2 means give warning -->
    <integer name="config_datause_notification_type">2</integer>

    <!-- If Voice Radio Technology is RIL_RADIO_TECHNOLOGY_LTE:14 or
         RIL_RADIO_TECHNOLOGY_UNKNOWN:0 this is the value that should be used instead.
         A configuration value of RIL_RADIO_TECHNOLOGY_UNKNOWN:0 means
         there is no replacement value and that the default assumption
         for phone type (GSM) should be used. -->
    <integer name="config_volte_replacement_rat">0</integer>

    <!-- Flag indicating whether the current device is "voice capable".
         If true, this means that the device supports circuit-switched
         (i.e. voice) phone calls over the telephony network, and is
         allowed to display the in-call UI while a cellular voice call is
         active.  This can be overridden to false for "data only" devices
         which can't make voice calls and don't support any in-call UI.

         Note: this flag is subtly different from the
         PackageManager.FEATURE_TELEPHONY system feature, which is
         available on *any* device with a telephony radio, even if the
         device is data-only. -->
    <bool name="config_voice_capable">true</bool>

    <!-- Flag indicating whether the current device allows sms service.
         If true, this means that the device supports both sending and
         receiving sms via the telephony network.
         This can be overridden to false for "data only" devices
         which can't send and receive sms message.

         Note: Disable SMS also disable voicemail waiting sms,
               cell broadcasting sms, and MMS. -->
    <bool name="config_sms_capable">true</bool>

    <!-- Default SMS Application. This will be the default SMS application when
         the phone first boots. The user can then change the default app to oe
         of their choosing.
         This can be overridden for devices where a different default SMS
         application is desired. -->
    <string name="default_sms_application" translatable="false">com.android.mms</string>

    <!-- Enable/disable default bluetooth profiles:
        HSP_AG, ObexObjectPush, Audio, NAP -->
    <bool name="config_bluetooth_default_profiles">true</bool>

    <!-- IP address of the dns server to use if nobody else suggests one -->
    <string name="config_default_dns_server" translatable="false">8.8.8.8</string>

    <!-- The default mobile provisioning apn. Empty by default, maybe overridden by
         an mcc/mnc specific config.xml -->
    <string name="mobile_provisioning_apn" translatable="false"></string>

    <!-- The default mobile provisioning url. Empty by default, maybe overridden by
         an mcc/mnc specific config.xml -->
    <string name="mobile_provisioning_url" translatable="false"></string>

    <!-- This url is used as the default url when redirection is detected. Any
         should work as all url's get redirected. But maybe overridden by
         if needed. -->
    <string name="mobile_redirected_provisioning_url" translatable="false">http://google.com</string>

    <!-- The default character set for GsmAlphabet -->
    <!-- Empty string means MBCS is not considered -->
    <string name="gsm_alphabet_default_charset" translatable="false"></string>

    <!-- Enables SIP on WIFI only -->
    <bool name="config_sip_wifi_only">false</bool>

    <!-- Enables built-in SIP phone capability -->
    <bool name="config_built_in_sip_phone">true</bool>

    <!-- Boolean indicating if restoring network selection should be skipped -->
    <!-- The restoring is handled by modem if it is true-->
    <bool translatable="false" name="skip_restoring_network_selection">false</bool>

    <!-- Maximum number of database connections opened and managed by framework layer
         to handle queries on each database when using Write-Ahead Logging. -->
    <integer name="db_connection_pool_size">4</integer>

    <!-- The default journal mode to use use when Write-Ahead Logging is not active.
         Choices are: OFF, DELETE, TRUNCATE, PERSIST and MEMORY.
         PERSIST may improve performance by reducing how often journal blocks are
         reallocated (compared to truncation) resulting in better data block locality
         and less churn of the storage media. -->
    <string name="db_default_journal_mode">PERSIST</string>

    <!-- Maximum size of the persistent journal file in bytes.
         If the journal file grows to be larger than this amount then SQLite will
         truncate it after committing the transaction. -->
    <integer name="db_journal_size_limit">524288</integer>

    <!-- The database synchronization mode when using the default journal mode.
         FULL is safest and preserves durability at the cost of extra fsyncs.
         NORMAL also preserves durability in non-WAL modes and uses checksums to ensure
         integrity although there is a small chance that an error might go unnoticed.
         Choices are: FULL, NORMAL, OFF. -->
    <string name="db_default_sync_mode">FULL</string>

    <!-- The database synchronization mode when using Write-Ahead Logging.
         FULL is safest and preserves durability at the cost of extra fsyncs.
         NORMAL sacrifices durability in WAL mode because syncs are only performed before
         and after checkpoint operations.  If checkpoints are infrequent and power loss
         occurs, then committed transactions could be lost and applications might break.
         Choices are: FULL, NORMAL, OFF. -->
    <string name="db_wal_sync_mode">FULL</string>

    <!-- The Write-Ahead Log auto-checkpoint interval in database pages (typically 1 to 4KB).
         The log is checkpointed automatically whenever it exceeds this many pages.
         When a database is reopened, its journal mode is set back to the default
         journal mode, which may cause a checkpoint operation to occur.  Checkpoints
         can also happen at other times when transactions are committed.
         The bigger the WAL file, the longer a checkpoint operation takes, so we try
         to keep the WAL file relatively small to avoid long delays.
         The size of the WAL file is also constrained by 'db_journal_size_limit'. -->
    <integer name="db_wal_autocheckpoint">100</integer>

    <!-- Max space (in MB) allocated to DownloadManager to store the downloaded
         files if they are to be stored in DownloadManager's data dir,
         which typically is /data/data/com.android.providers.downloads/files -->
    <integer name="config_downloadDataDirSize">200</integer>

    <!-- Max number of downloads allowed to proceed concurrently -->
    <integer name="config_MaxConcurrentDownloadsAllowed">5</integer>

    <!-- When the free space available in DownloadManager's data dir falls
         below the percentage value specified by this param, DownloadManager
         starts removing files to try to make percentage of available
         free space above this threshold value. -->
    <integer name="config_downloadDataDirLowSpaceThreshold">10</integer>

    <!-- The URL that should be sent in an x-wap-profile header with an HTTP request,
         as defined in the Open Mobile Alliance User Agent Profile specification
         OMA-TS-UAProf-V2_0-20060206-A Section 8.1.1.1. If the URL contains a '%s'
         format string then that substring will be replaced with the value of
         Build.MODEL. The format string shall not be escaped. -->
    <string name="config_useragentprofile_url" translatable="false"></string>

    <!-- When a database query is executed, the results retuned are paginated
         in pages of size (in KB) indicated by this value -->
    <integer name="config_cursorWindowSize">2048</integer>

    <!-- Sets whether menu shortcuts should be displayed on panel menus when
         a keyboard is present. -->
    <bool name="config_showMenuShortcutsWhenKeyboardPresent">false</bool>

    <!-- Do not translate. Defines the slots is Two Digit Number for dialing normally not USSD -->
    <string-array name="config_twoDigitNumberPattern" translatable="false">
    </string-array>

    <!-- The VoiceMail default value is displayed to my own number if it is true -->
    <bool name="config_telephony_use_own_number_for_voicemail">false</bool>

    <!-- If this value is true, Sms encoded as octet is decoded by utf8 decoder.
         If false, decoded by Latin decoder. -->
    <bool name="config_sms_utf8_support">false</bool>

    <!-- If this value is true, The mms content-disposition field is supported correctly.
         If false, Content-disposition fragments are ignored -->
    <bool name="config_mms_content_disposition_support">true</bool>

    <!-- MMS user agent string -->
    <string name="config_mms_user_agent" translatable="false"></string>

    <!-- MMS user agent prolfile url -->
    <string name="config_mms_user_agent_profile_url" translatable="false"></string>

    <!-- National Language Identifier codes for the following two config items.
         (from 3GPP TS 23.038 V9.1.1 Table 6.2.1.2.4.1):
          0  - reserved
          1  - Turkish
          2  - Spanish (single shift table only)
          3  - Portuguese
          4  - Bengali
          5  - Gujarati
          6  - Hindi
          7  - Kannada
          8  - Malayalam
          9  - Oriya
         10  - Punjabi
         11  - Tamil
         12  - Telugu
         13  - Urdu
         14+ - reserved -->

    <!-- National language single shift tables to enable for SMS encoding.
         Decoding is always enabled. 3GPP TS 23.038 states that this feature
         should not be enabled until a formal request is issued by the relevant
         national regulatory body. Array elements are codes from the table above.
         Example 1: devices sold in Turkey must include table 1 to conform with
           By-Law Number 27230. (http://www.btk.gov.tr/eng/pdf/2009/BY-LAW_SMS.pdf)
         Example 2: devices sold in India should include tables 4 through 13
           to enable use of the new Release 9 tables for Indic languages. -->
    <integer-array name="config_sms_enabled_single_shift_tables"></integer-array>

    <!-- National language locking shift tables to enable for SMS encoding.
         Decoding is always enabled. 3GPP TS 23.038 states that this feature
         should not be enabled until a formal request is issued by the relevant
         national regulatory body. Array elements are codes from the table above.
         Example 1: devices sold in Turkey must include table 1 after the
           Turkish Telecommunication Authority requires locking shift encoding
           to be enabled (est. July 2012). (http://www.btk.gov.tr/eng/pdf/2009/BY-LAW_SMS.pdf)
           See also: http://www.mobitech.com.tr/tr/ersanozturkblog_en/index.php?entry=entry090223-160014
         Example 2: devices sold in India should include tables 4 through 13
         to enable use of the new Release 9 tables for Indic languages. -->
    <integer-array name="config_sms_enabled_locking_shift_tables"></integer-array>

    <!-- Set to true if the RSSI should always display CDMA signal strength even on EVDO -->
    <bool name="config_alwaysUseCdmaRssi">false</bool>


    <!-- If this value is true, duplicate Source/Destination port fields
         in WDP header of some carriers OMADM wap push are supported.
         ex: MSGTYPE-TotalSegments-CurrentSegment
             -SourcePortDestPort-SourcePortDestPort-OMADM PDU
         If false, not supported. -->
    <bool name="config_duplicate_port_omadm_wappush">false</bool>

    <!-- Maximum numerical value that will be shown in a status bar
         notification icon or in the notification itself. Will be replaced
         with @string/status_bar_notification_info_overflow when shown in the
         UI. -->
    <integer name="status_bar_notification_info_maxnum">999</integer>

    <!-- Path to an ISO image to be shared with via USB mass storage.
         This is intended to allow packaging drivers or tools for installation on a PC. -->
    <string translatable="false" name="config_isoImagePath"></string>

    <!-- Whether a software navigation bar should be shown. NOTE: in the future this may be
         autodetected from the Configuration. -->
    <bool name="config_showNavigationBar">false</bool>

    <!-- Whether action menu items should be displayed in ALLCAPS or not.
         Defaults to true. If this is not appropriate for specific locales
         it should be disabled in that locale's resources. -->
    <bool name="config_actionMenuItemAllCaps">true</bool>

    <!-- Whether action menu items should obey the "withText" showAsAction
         flag. This may be set to false for situations where space is
         extremely limited. -->
    <bool name="config_allowActionMenuItemTextWithIcon">false</bool>

    <!-- Remote server that can provide NTP responses. -->
    <string translatable="false" name="config_ntpServer">2.android.pool.ntp.org</string>
    <!-- Normal polling frequency in milliseconds -->
    <integer name="config_ntpPollingInterval">864000000</integer>
    <!-- Try-again polling interval in milliseconds, in case the network request failed -->
    <integer name="config_ntpPollingIntervalShorter">60000</integer>
    <!-- Number of times to try again with the shorter interval, before backing
         off until the normal polling interval. A value < 0 indicates infinite. -->
    <integer name="config_ntpRetry">3</integer>
    <!-- If the time difference is greater than this threshold in milliseconds,
         then update the time. -->
    <integer name="config_ntpThreshold">5000</integer>
    <!-- Timeout to wait for NTP server response. -->
    <integer name="config_ntpTimeout">20000</integer>

    <!-- Default network policy warning threshold, in megabytes. -->
    <integer name="config_networkPolicyDefaultWarning">2048</integer>

    <!-- Set and Unsets WiMAX -->
    <bool name="config_wimaxEnabled">false</bool>
    <!-- Location of the wimax framwork jar location -->
    <string name="config_wimaxServiceJarLocation" translatable="false"></string>
    <!-- Location of the wimax native library locaiton -->
    <string name="config_wimaxNativeLibLocation" translatable="false"></string>
    <!-- Name of the wimax manager class -->
    <string name="config_wimaxManagerClassname" translatable="false"></string>
    <!-- Name of the wimax service class -->
    <string name="config_wimaxServiceClassname" translatable="false"></string>
    <!-- Name of the wimax state tracker clas -->
    <string name="config_wimaxStateTrackerClassname" translatable="false"></string>

    <!-- Specifies whether the dreams feature should be supported.
         When true, the system will allow the user to configure dreams (screensavers)
         to launch when a user activity timeout occurs or the system is told to nap.
         When false, the dreams feature will be disabled (this does not affect dozing).

         Consider setting this resource to false or disabling dreams by default when a
         doze component is specified below since dreaming will supercede dozing and
         will prevent the system from entering a low power state until the dream ends. -->
    <bool name="config_dreamsSupported">true</bool>

    <!-- If supported, are dreams enabled? (by default) -->
    <bool name="config_dreamsEnabledByDefault">true</bool>
    <!-- If supported and enabled, are dreams activated when docked? (by default) -->
    <bool name="config_dreamsActivatedOnDockByDefault">true</bool>
    <!-- If supported and enabled, are dreams activated when asleep and charging? (by default) -->
    <bool name="config_dreamsActivatedOnSleepByDefault">false</bool>
    <!-- ComponentName of the default dream (Settings.Secure.DEFAULT_SCREENSAVER_COMPONENT) -->
    <string name="config_dreamsDefaultComponent">com.google.android.deskclock/com.android.deskclock.Screensaver</string>

    <!-- Are we allowed to dream while not plugged in? -->
    <bool name="config_dreamsEnabledOnBattery">false</bool>
    <!-- Minimum battery level to allow dreaming when powered.
         Use -1 to disable this safety feature. -->
    <integer name="config_dreamsBatteryLevelMinimumWhenPowered">-1</integer>
    <!-- Minimum battery level to allow dreaming when not powered.
         Use -1 to disable this safety feature. -->
    <integer name="config_dreamsBatteryLevelMinimumWhenNotPowered">15</integer>
    <!-- If the battery level drops by this percentage and the user activity timeout
         has expired, then assume the device is receiving insufficient current to charge
         effectively and terminate the dream.  Use -1 to disable this safety feature.  -->
    <integer name="config_dreamsBatteryLevelDrainCutoff">5</integer>

    <!-- ComponentName of a dream to show whenever the system would otherwise have
         gone to sleep.  When the PowerManager is asked to go to sleep, it will instead
         try to start this dream if possible.  The dream should typically call startDozing()
         to put the display into a low power state and allow the application processor
         to be suspended.  When the dream ends, the system will go to sleep as usual.
         Specify the component name or an empty string if none.

         Note that doze dreams are not subject to the same start conditions as ordinary dreams.
         Doze dreams will run whenever the power manager is in a dozing state. -->
    <string name="config_dozeComponent"></string>

    <!-- If true, the doze component is not started until after the screen has been
         turned off and the screen off animation has been performed. -->
    <bool name="config_dozeAfterScreenOff">false</bool>

    <!-- Power Management: Specifies whether to decouple the auto-suspend state of the
         device from the display on/off state.

         When false, autosuspend_disable() will be called before the display is turned on
         and autosuspend_enable() will be called after the display is turned off.
         This mode provides best compatibility for devices using legacy power management
         features such as early suspend / late resume.

         When true, autosuspend_display() and autosuspend_enable() will be called
         independently of whether the display is being turned on or off.  This mode
         enables the power manager to suspend the application processor while the
         display is on.

         This resource should be set to "true" when a doze component has been specified
         to maximize power savings but not all devices support it.

         Refer to autosuspend.h for details.
    -->
    <bool name="config_powerDecoupleAutoSuspendModeFromDisplay">false</bool>

    <!-- Power Management: Specifies whether to decouple the interactive state of the
         device from the display on/off state.

         When false, setInteractive(..., true) will be called before the display is turned on
         and setInteractive(..., false) will be called after the display is turned off.
         This mode provides best compatibility for devices that expect the interactive
         state to be tied to the display state.

         When true, setInteractive(...) will be called independently of whether the display
         is being turned on or off.  This mode enables the power manager to reduce
         clocks and disable the touch controller while the display is on.

         This resource should be set to "true" when a doze component has been specified
         to maximize power savings but not all devices support it.

         Refer to power.h for details.
    -->
    <bool name="config_powerDecoupleInteractiveModeFromDisplay">false</bool>

    <!-- User activity timeout: Minimum screen off timeout in milliseconds.

         Sets a lower bound for the {@link Settings.System#SCREEN_OFF_TIMEOUT} setting
         which determines how soon the device will go to sleep when there is no
         user activity.

         This value must be greater than zero, otherwise the device will immediately
         fall asleep again as soon as it is awoken.
    -->
    <integer name="config_minimumScreenOffTimeout">10000</integer>

    <!-- User activity timeout: Maximum screen dim duration in milliseconds.

         Sets an upper bound for how long the screen will dim before the device goes
         to sleep when there is no user activity.  The dim duration is subtracted from
         the overall screen off timeout to determine the screen dim timeout.
         When the screen dim timeout expires, the screen will dim, shortly thereafter
         the device will go to sleep.

         If the screen off timeout is very short, the dim duration may be reduced
         proportionally.  See config_maximumScreenDimRatio.

         This value may be zero in which case the screen will not dim before the
         device goes to sleep.
    -->
    <integer name="config_maximumScreenDimDuration">7000</integer>

    <!-- User activity timeout: Maximum screen dim duration as a percentage of screen off timeout.

         This resource is similar to config_maximumScreenDimDuration but the maximum
         screen dim duration is defined as a ratio of the overall screen off timeout
         instead of as an absolute value in milliseconds.  This is useful for reducing
         the dim duration when the screen off timeout is very short.

         When computing the screen dim duration, the power manager uses the lesser
         of the effective durations expressed by config_maximumScreenDimDuration and
         config_maximumScreenDimRatio.

         This value must be between 0% and 100%.  If the value is zero, the screen will not
         dim before the device goes to sleep.
    -->
    <fraction name="config_maximumScreenDimRatio">20%</fraction>

    <!-- Base "touch slop" value used by ViewConfiguration as a
         movement threshold where scrolling should begin. -->
    <dimen name="config_viewConfigurationTouchSlop">8dp</dimen>

    <!-- Minimum velocity to initiate a fling, as measured in dips per second. -->
    <dimen name="config_viewMinFlingVelocity">50dp</dimen>

    <!-- Maximum velocity to initiate a fling, as measured in dips per second. -->
    <dimen name="config_viewMaxFlingVelocity">8000dp</dimen>

    <!-- Amount of time in ms the user needs to press the relevant key to bring up the global actions dialog -->
    <integer name="config_globalActionsKeyTimeout">500</integer>

    <!-- Maximum number of grid columns permitted in the ResolverActivity
         used for picking activities to handle an intent. -->
    <integer name="config_maxResolverActivityColumns">3</integer>

    <!-- Array of OEM specific USB mode override config.
         OEM can override a certain USB mode depending on ro.bootmode.
         Specify an array of below items to set override rule.
         [bootmode]:[original USB mode]:[USB mode used]-->
    <integer-array translatable="false" name="config_oemUsbModeOverride">
    </integer-array>

    <!-- Set to true to add links to Cell Broadcast app from Settings and MMS app. -->
    <bool name="config_cellBroadcastAppLinks">false</bool>

    <!-- Boolean indicating if RADIO POWER OFF should be skipped on receiving SIM REFRESH with RESET-->
    <!-- This will be handled by modem if it is true-->
    <bool translatable="false" name="skip_radio_power_off_on_sim_refresh_reset">true</bool>

    <!-- The default value if the SyncStorageEngine should sync automatically or not -->
    <bool name="config_syncstorageengine_masterSyncAutomatically">true</bool>

    <!--  Maximum number of supported users -->
    <integer name="config_multiuserMaximumUsers">1</integer>
    <!-- Whether UI for multi user should be shown -->
    <bool name="config_enableMultiUserUI">false</bool>

    <!-- If true, then we do not ask user for permission for apps to connect to USB devices.
         Do not set this to true for production devices. Doing so will cause you to fail CTS. -->
    <bool name="config_disableUsbPermissionDialogs">false</bool>

    <!-- Minimum span needed to begin a touch scaling gesture.
         If the span is equal to or greater than this size, a scaling gesture
         will begin, where supported. (See android.view.ScaleGestureDetector)

         This also takes into account the size of any active touch points.
         Devices with screens that deviate too far from their assigned density
         bucket should consider tuning this value in a device-specific overlay.
         For best results, care should be taken such that this value remains
         larger than the minimum reported touchMajor/touchMinor values
         reported by the hardware. -->
    <dimen name="config_minScalingSpan">27mm</dimen>

    <!-- Minimum accepted value for touchMajor while scaling. This may be tuned
         per-device in overlays. -->
    <dimen name="config_minScalingTouchMajor">48dp</dimen>

    <!-- Safe headphone volume index. When music stream volume is below this index
    the SPL on headphone output is compliant to EN 60950 requirements for portable music
    players. -->
    <integer name="config_safe_media_volume_index">10</integer>

    <!-- Configure mobile network MTU. The standard default is set here but each carrier
         may have a specific value set in an overlay config.xml file. -->
    <integer name="config_mobile_mtu">1500</integer>

    <!-- Configure mobile tcp buffer sizes in the form:
         rat-name:rmem_min,rmem_def,rmem_max,wmem_min,wmem_def,wmem_max
         If no value is found for the rat-name in use, the system default will be applied.
    -->
    <string-array name="config_mobile_tcp_buffers">
    </string-array>

    <!-- Configure ethernet tcp buffersizes in the form:
         rmem_min,rmem_def,rmem_max,wmem_min,wmem_def,wmem_max -->
    <string name="config_ethernet_tcp_buffers" translatable="false">524288,1048576,3145728,524288,1048576,2097152</string>

    <!-- Configure wifi tcp buffersizes in the form:
         rmem_min,rmem_def,rmem_max,wmem_min,wmem_def,wmem_max -->
    <string name="config_wifi_tcp_buffers" translatable="false">524288,1048576,2097152,262144,524288,1048576</string>
    <!-- Configuration to send sms on 1x when UE is attached to eHRPD and there is an active
         1xRTT voice call, irrespective of IMS registration state  -->
    <bool name="config_send_sms1x_on_voice_call">true</bool>

    <!-- Whether WiFi display is supported by this device.
         There are many prerequisites for this feature to work correctly.
         Here are a few of them:
         * The WiFi radio must support WiFi P2P.
         * The WiFi radio must support concurrent connections to the WiFi display and
           to an access point.
         * The Audio Flinger audio_policy.conf file must specify a rule for the "r_submix"
           remote submix module.  This module is used to record and stream system
           audio output to the WiFi display encoder in the media server.
         * The remote submix module "audio.r_submix.default" must be installed on the device.
         * The device must be provisioned with HDCP keys (for protected content).
    -->
    <bool name="config_enableWifiDisplay">false</bool>

    <!-- When true use the linux /dev/input/event subsystem to detect the switch changes
         on the headphone/microphone jack. When false use the older uevent framework. -->
    <bool name="config_useDevInputEventForAudioJack">false</bool>

    <!-- Whether safe headphone volume is enabled or not (country specific). -->
    <bool name="config_safe_media_volume_enabled">true</bool>

    <!-- Set to true if the wifi display supports compositing content stored
         in gralloc protected buffers.  For this to be true, there must exist
         a protected hardware path for surface flinger to composite and send
         protected buffers to the wifi display video encoder.

         If this flag is false, we advise applications not to use protected
         buffers (if possible) when presenting content to a wifi display because
         the content may be blanked.

         This flag controls whether the {@link Display#FLAG_SUPPORTS_PROTECTED_BUFFERS}
         flag is set for wifi displays.
    -->
    <bool name="config_wifiDisplaySupportsProtectedBuffers">false</bool>

    <!-- Whether camera shutter sound is forced or not  (country specific). -->
    <bool name="config_camera_sound_forced">false</bool>

    <!-- Set to true if we need to not prefer an APN.
         This is being added to enable a simple scenario of pre-paid
         provisioning on some carriers, working around a bug (7305641)
         where if the preferred is used we don't try the others. -->
    <bool name="config_dontPreferApn">false</bool>

    <!-- The list of ril radio technologies (see ServiceState.java) which only support
         a single data connection at one time.  This may change by carrier via
         overlays (some don't support multiple pdp on UMTS).  All unlisted radio
         tech types support unlimited types (practically only 2-4 used). -->
    <integer-array name="config_onlySingleDcAllowed">
        <item>4</item>  <!-- IS95A -->
        <item>5</item>  <!-- IS95B -->
        <item>6</item>  <!-- 1xRTT -->
        <item>7</item>  <!-- EVDO_0 -->
        <item>8</item>  <!-- EVDO_A -->
        <item>12</item> <!-- EVDO_B -->
    </integer-array>

    <!-- Set to true if after a provisioning apn the radio should be restarted -->
    <bool name="config_restartRadioAfterProvisioning">false</bool>

    <!-- Boolean indicating if RADIO POWER OFF is required on receiving SIM REFRESH with RESET.
         This will be handled by modem if it is false. -->
    <bool name="config_requireRadioPowerOffOnSimRefreshReset">false</bool>

    <!-- Vibrator pattern to be used as the default for notifications
         that specify DEFAULT_VIBRATE.
     -->
    <integer-array name="config_defaultNotificationVibePattern">
        <item>0</item>
        <item>350</item>
        <item>250</item>
        <item>350</item>
    </integer-array>

    <!-- Vibrator pattern to be used as the default for notifications
         that do not specify vibration but vibrate anyway because the device
         is in vibrate mode.
     -->
    <integer-array name="config_notificationFallbackVibePattern">
        <item>0</item>
        <item>100</item>
        <item>150</item>
        <item>100</item>
    </integer-array>

    <!-- Flag indicating if the speed up audio on mt call code should be executed -->
    <bool name="config_speed_up_audio_on_mt_calls">false</bool>

    <!-- Class name of the framework account picker activity.
         Can be customized for other product types -->
    <string name="config_chooseAccountActivity"
            >android/android.accounts.ChooseAccountActivity</string>
    <!-- Class name of the account type and account picker activity.
         Can be customized for other product types -->
    <string name="config_chooseTypeAndAccountActivity"
            >android/android.accounts.ChooseTypeAndAccountActivity</string>

    <!-- Component name of a custom ResolverActivity (Intent resolver) to be used instead of
         the default framework version. If left empty, then the framework version will be used.
         Example: com.google.android.myapp/.resolver.MyResolverActivity  -->
    <string name="config_customResolverActivity"></string>

    <!-- Name of the activity or service that prompts the user to reject, accept, or whitelist
         an adb host's public key, when an unwhitelisted host connects to the local adbd.
         Can be customized for other product types -->
    <string name="config_customAdbPublicKeyConfirmationComponent"
            >com.android.systemui/com.android.systemui.usb.UsbDebuggingActivity</string>

    <!-- Name of the CustomDialog that is used for VPN -->
    <string name="config_customVpnConfirmDialogComponent"
            >com.android.vpndialogs/com.android.vpndialogs.ConfirmDialog</string>

    <!-- Apps that are authorized to access shared accounts, overridden by product overlays -->
    <string name="config_appsAuthorizedForSharedAccounts">;com.android.settings;</string>

    <!-- Flag indicating that the media framework should not allow changes or mute on any
         stream or master volumes. -->
    <bool name="config_useFixedVolume">false</bool>

    <!-- The list of IMEs which should be disabled until used.
         This function suppresses update notifications for these pre-installed apps.
         We need to set this configuration carefully that they should not have functionarities
         other than "IME" or "Spell Checker". In InputMethodManagerService,
         the listed IMEs are disabled until used when all of the following conditions are met.
         1. Not selected as an enabled IME in the Settings
         2. Not selected as a spell checker in the Settings
         3. Installed
         4. A pre-installed IME
         5. Not enabled
         And the disabled_until_used state for an IME is released by InputMethodManagerService
         when the IME is selected as an enabled IME. -->
    <string-array name="config_disabledUntilUsedPreinstalledImes" translatable="false">
        <item>com.android.inputmethod.latin</item>
    </string-array>

    <!-- Button back light brightness value, 2 means 10 mA, friendly user light brightness -->
    <integer name="config_button_light_bright_level">2</integer>
    <!-- Button back light brightness friendly time break. -->
    <integer name="config_button_light_timeout_msec">4000</integer>
    <bool name="config_button_light_enabled">false</bool>

    <!-- The list of classes that should be added to the notification ranking pipline.
     See {@link com.android.server.notification.NotificationSignalExtractor} -->
    <string-array name="config_notificationSignalExtractors">
        <item>com.android.server.notification.ValidateNotificationPeople</item>
        <item>com.android.server.notification.PackagePriorityExtractor</item>
        <item>com.android.server.notification.NotificationIntrusivenessExtractor</item>
        <item>com.android.server.notification.PackageVisibilityExtractor</item>
    </string-array>

    <!-- Flag indicating that this device does not rotate and will always remain in its default
         orientation. Activities that desire to run in a non-compatible orientation will be run
         from an emulated display within the physical display. -->
    <bool name="config_forceDefaultOrientation">false</bool>

    <!-- Default Gravity setting for the system Toast view. Equivalent to: Gravity.CENTER_HORIZONTAL | Gravity.BOTTOM -->
    <integer name="config_toastDefaultGravity">0x00000051</integer>

    <!-- set to false if we need to show user confirmation
         when alpha identifier is not provided by the UICC -->
    <bool name="config_stkNoAlphaUsrCnf">true</bool>

    <!-- Don't use roaming icon for considered operators.
         A match on config_sameNamedOperatorConsideredRoaming supersedes a match on this.
         Can use mcc or mcc+mnc as item. For example, 302 or 21407.
         If operators, 21404 and 21407, make roaming agreements, user of 21404 should not see
         the roaming icon as using 21407 network.
         To do this, add 21407 item to values-mcc214-mnc04/config.xml -->
    <string-array translatable="false" name="config_operatorConsideredNonRoaming">
    </string-array>

    <!-- Threshold (in ms) under which a screen off / screen on will be considered a reset of the
         immersive mode confirmation prompt.-->
    <integer name="config_immersive_mode_confirmation_panic">5000</integer>

    <!-- For some operators, PDU has garbages. To fix it, need to use valid index -->
    <integer name="config_valid_wappush_index">-1</integer>

    <!-- This is NOT just for same named operators unlike the name suggests (will blacklist regardless of name).
         A match on this supersedes a match on config_operatorConsideredNonRoaming.
         Uses "startsWith" so you can use a leading substring like the mcc or
         use the complete mcc+mnc string.
         For a given mcc/mcc-mnc, some operators may want to roam (even if
         config_operatorConsideredNonRoaming has the mcc/mcc-mnc).
         user of 40485 should see the roaming icon as using 40483 network
         though same Reliance network.
         To do this, add 40483 item to values-mcc404-mnc85/config.xml -->
    <string-array translatable="false" name="config_sameNamedOperatorConsideredRoaming">
    </string-array>
    <!-- call barring MMI code from TS 22.030 Annex B -->
    <string-array translatable="false" name="config_callBarringMMI">
        <item>33</item>
        <item>331</item>
        <item>332</item>
        <item>35</item>
        <item>351</item>
        <item>330</item>
        <item>333</item>
        <item>353</item>
    </string-array>

    <!-- Override the default detection behavior for the framework method
         android.view.ViewConfiguration#hasPermanentMenuKey().
         Valid settings are:
         0 - No change. Use the default autodetection behavior.
         1 - The device DOES have a permanent menu key; ignore autodetection.
         2 - The device DOES NOT have a permanent menu key; ignore autodetection. -->
    <integer name="config_overrideHasPermanentMenuKey">0</integer>

    <!-- Override the DPad detection behavior for configuration purposes -->
    <bool name="config_hasPermanentDpad">false</bool>

    <!-- default window inset isRound property -->
    <bool name="config_windowIsRound">false</bool>

    <!-- Package name for default network scorer app; overridden by product overlays. -->
    <string name="config_defaultNetworkScorerPackageName"></string>

    <!-- default device has recents property -->
    <bool name="config_hasRecents">true</bool>

    <!-- default window ShowCircularMask property -->
    <bool name="config_windowShowCircularMask">false</bool>

    <!-- default value for whether circular emulators (ro.emulator.circular)
         should show a display overlay on the screen -->
    <bool name="config_windowEnableCircularEmulatorDisplayOverlay">false</bool>

    <!-- Defines the default set of global actions. Actions may still be disabled or hidden based
         on the current state of the device.
         Each item must be one of the following strings:
         "power" = Power off
         "settings" = An action to launch settings
         "airplane" = Airplane mode toggle
         "bugreport" = Take bug report, if available
         "silent" = silent mode
         "users" = list of users
         -->
    <string-array translatable="false" name="config_globalActionsList">
        <item>power</item>
        <item>profile</item>
        <item>bugreport</item>
        <item>users</item>
    </string-array>

    <!-- default telephony hardware configuration for this platform.
    -->
    <!-- this string array should be overridden by the device to present a list
         telephony hardware resource.  this is used by the telephony device controller
         (TDC) to offer the basic capabilities of the hardware to the telephony
         framework
    -->
    <!-- an array of "[hardware type],[hardware-uuid],[state],[[hardware-type specific]]"
         with, [[hardware-type specific]] in:
            - "[[ril-model],[rat],[max-active-voice],[max-active-data],[max-active-standby]]"
              for 'modem' hardware
            - "[[associated-modem-uuid]]"
              for 'sim' hardware.
         refer to HardwareConfig in com.android.internal.telephony for specific details/values
         those elements can carry.
    -->
    <string-array translatable="false" name="config_telephonyHardware">
        <!-- modem -->
        <item>"0,modem,0,0,0,1,1,1"</item>
        <!-- sim -->
        <item>"1,sim,0,modem"</item>
    </string-array>

    <!-- This string array can be overriden to add an additional DRM support for WebView EME. -->
    <!-- Array of "[keySystemName],[UuidOfMediaDrm]" @hide @SystemApi -->
    <string-array name="config_keySystemUuidMapping" translatable="false">
        <!-- Example:
        <item>"x-com.microsoft.playready,9A04F079-9840-4286-AB92-E65BE0885F95"</item>
        -->
    </string-array>

    <!-- Flag indicating which package name can access the persistent data partition -->
    <string name="config_persistentDataPackageName" translatable="false"></string>

    <!-- Flag indicating apps will skip sending hold request before merge. In this case
        IMS service implementation will do both.i.e.hold followed by merge. -->
    <bool name="skipHoldBeforeMerge">true</bool>

    <!-- Flag indicating emergency calls will always use IMS irrespective of the state of
    the IMS connection -->
    <bool name="useImsAlwaysForEmergencyCall">true</bool>

    <!-- Flag indicating whether the IMS service can be turned off. If false then
        the service will not be turned-off completely (the ImsManager.turnOffIms() will
        be disabled) but individual Features can be disabled using ImsConfig.setFeatureValue() -->
    <bool name="imsServiceAllowTurnOff">true</bool>

    <!-- Flag specifying whether VoLTE & VT is availasble on device -->
    <bool name="config_device_volte_vt_available">false</bool>

    <!-- Flag specifying whether VoLTE & VT should be available for carrier: independent of
         carrier provisioning. If false: hard disabled. If true: then depends on carrier
         provisioning, availability etc -->
    <bool name="config_carrier_volte_vt_available">false</bool>

    <bool name="config_networkSamplingWakesDevice">true</bool>

    <string-array translatable="false" name="config_cdma_home_system" />

    <!--From SmsMessage-->
    <!--Support decoding the user data payload as pack GSM 8-bit (a GSM alphabet
        string that's stored in 8-bit unpacked format) characters.-->
    <bool translatable="false" name="config_sms_decode_gsm_8bit_data">false</bool>

    <!-- Package name providing WebView implementation. -->
    <string name="config_webViewPackageName" translatable="false">com.android.webview</string>

    <!-- If EMS is not supported, framework breaks down EMS into single segment SMS
         and adds page info " x/y". This config is used to set which carrier doesn't
         support EMS and whether page info should be added at the beginning or the end.
         We use tag 'prefix' for position beginning and 'suffix' for position end.
         And use gid to distinguish different carriers which using same mcc and mnc.
         Examples: <item>simOperatorNumber;position;gid(optional)</item>>
    -->
    <string-array translatable="false" name="no_ems_support_sim_operators">
        <!-- VZW -->
        <item>20404;suffix;BAE0000000000000</item>
    </string-array>

    <bool name="config_auto_attach_data_on_creation">true</bool>

    <!-- Values for GPS configuration -->
    <string-array translatable="false" name="config_gpsParameters">
        <item>SUPL_HOST=supl.google.com</item>
        <item>SUPL_PORT=7275</item>
        <item>NTP_SERVER=north-america.pool.ntp.org</item>
        <item>SUPL_VER=0x20000</item>
        <item>SUPL_MODE=1</item>
    </string-array>

    <!-- If there is no preload VM number in the sim card, carriers such as
         Verizon require to load a default vm number from the configurantion.
         Define config_default_vm_number for this purpose. And there are two
         optional formats for this configuration as below:
         (1)<item>voicemail number</item>
         (2)<item>voicemail number;gid</item>
         The logic to pick up the correct voicemail number:
         (1) If the config_default_vm_number array has no gid special item, the last one will be
         picked
         (2) If the config_default_vm_number array has gid special item and  it matches the current
         sim's gid, it will be picked.
         (3) If the config_default_vm_number array has gid special item but it doesn't match the
         current sim's gid, the last one without gid will be picked -->
    <string-array translatable="false" name="config_default_vm_number" />

    <!-- Sprint need a 70 ms delay for 3way call -->
    <integer name="config_cdma_3waycall_flash_delay">0</integer>

    <!--SIM does not save, but the voice mail number to be changed. -->
    <bool name="editable_voicemailnumber">false</bool>

    <!-- service number convert map in roaming network. -->
    <!-- [dialstring],[replacement][,optional gid] -->
    <string-array translatable="false" name="dial_string_replace">
    </string-array>

    <!-- Flag indicating whether radio is to be restarted on the error of
         PDP_FAIL_REGULAR_DEACTIVATION/0x24 -->
    <bool name="config_restart_radio_on_pdp_fail_regular_deactivation">false</bool>

    <!-- networks that don't want data deactivate when shutdown the phone
         note this is dependent on the operator of the network we're on,
         not operator on the SIM -->
    <string-array translatable="false" name="networks_not_clear_data">
        <item>71203</item>
        <item>71606</item>
        <item>71610</item>
        <item>732101</item>
    </string-array>

    <!-- Config determines whether to update phone object when voice registration
         state changes. Voice radio tech change will always trigger an update of
         phone object irrespective of this config -->
    <bool name="config_switch_phone_on_voice_reg_state_change">true</bool>

    <bool name="config_sms_force_7bit_encoding">false</bool>
<<<<<<< HEAD
    <!-- Configuartion to support 7bit Ascii encoding and decoding
         for long messages. -->
    <bool name="config_ascii_7bit_support_for_long_message">false</bool>

    <!-- Configuration to set delete any partial segments expire age -->
    <!-- 30 days by default (60 * 60 * 1000) * 24 * 30 , no long so use string-->
    <string name="config_partial_segment_expire_age">2592000000</string>

    <!-- Is the device LTE capable -->
    <bool name="config_lte_capable">true</bool>

    <!-- set this value to true to set network mode as global during boot up -->
    <bool name="config_global_phone_enabled">false</bool>

    <!-- Is the device capable of supporting digital pen -->
    <bool name="config_digitalPenCapable">false</bool>

    <!-- Configuartion to support SIM refresh in STK command for dual mode card.-->
    <bool name="config_sim_refresh_for_dual_mode_card">true</bool>

    <string-array name="origin_carrier_names">
        <item>CHINA\u0020\u0020MOBILE</item>
        <item>CMCC</item>
        <item>CHN-UNICOM</item>
        <item>China Mobile</item>
        <item>China Unicom</item>
        <item>China Telecom</item>
        <item>中国移动</item>
        <item>中国联通</item>
        <item>中国电信</item>
        <item>中國移動</item>
        <item>中國聯通</item>
        <item>中國電信</item>
        <item>Searching for Service</item>
    </string-array>

    <string-array name="locale_carrier_names">
        <item>China_Mobile</item>
        <item>China_Mobile</item>
        <item>China_Unicom</item>
        <item>China_Mobile</item>
        <item>China_Unicom</item>
        <item>China_Telecom</item>
        <item>China_Mobile</item>
        <item>China_Unicom</item>
        <item>China_Telecom</item>
        <item>China_Mobile</item>
        <item>China_Unicom</item>
        <item>China_Telecom</item>
        <item>roamingTextSearching</item>
    </string-array>

    <!-- monitor locale change -->
    <bool name="config_monitor_locale_change">false</bool>

    <!-- display for radio tech -->
    <bool name="config_display_rat">false</bool>

    <!-- spn display control -->
    <bool name="config_spn_display_control">false</bool>

    <!-- config 2G/3G/4G RAT strings for carriers -->
    <string name="config_rat_2g" translatable="false">2G</string>
    <string name="config_rat_3g" translatable="false">3G</string>
    <string name="config_rat_4g" translatable="false">4G</string>

    <!-- Configuration that determines if ACTIVATE_REJECT_GGSN is to be treated as
         a permanent error -->
    <bool name="config_reject_ggsn_perm_failure">true</bool>
    <!-- Configuration that determines if PROTOCOL_ERRORS is to be treated as a
         permanent error -->
    <bool name="config_protocol_errors_perm_failure">true</bool>

    <!-- Configuration to restart radio upon PDP_DEACTIVATE with
         error cause as Regular deactivation(36). -->
    <bool name="config_radio_reset_on_regular_deactivation">true</bool>

    <!-- bool value to for enabling motion accelerometer -->
    <bool name="use_motion_accel">false</bool>

    <!-- Configuration to sending and receiving Mms when mobile data is disable.-->
    <bool name="config_enable_mms_with_mobile_data_off">false</bool>

    <!-- User display names for app ops codes -->
    <string-array name="app_ops_labels">
        <item>Trying to access location</item>
        <item>Trying to access location</item>
        <item>Trying to access location</item>
        <item>Trying to use vibrate</item>
        <item>Trying to read contacts</item>
        <item>Trying to write contacts</item>
        <item>Trying to read call log</item>
        <item>Trying to write call log</item>
        <item>Trying to read calendar</item>
        <item>Trying to modify calendar</item>
        <item>Trying to access location</item>
        <item>Trying to post notification</item>
        <item>Trying to access location</item>
        <item>Trying to make phone call</item>
        <item>Trying to read SMS</item>
        <item>Trying to write SMS</item>
        <item>Trying to receive SMS</item>
        <item>Trying to receive emergency SMS</item>
        <item>Trying to receive MMS</item>
        <item>Trying to receive WAP push</item>
        <item>Trying to send SMS</item>
        <item>Trying to read ICC SMS</item>
        <item>Trying to write ICC SMS</item>
        <item>Trying to modify settings</item>
        <item>Trying to draw on top</item>
        <item>Trying to access notifications</item>
        <item>Trying to access Camera</item>
        <item>Trying to record audio</item>
        <item>Trying to play audio</item>
        <item>Trying to read clipboard</item>
        <item>Trying to modify clipboard</item>
        <item>Trying to use media buttons</item>
        <item>Trying to use audio focus</item>
        <item>Trying to use master volume</item>
        <item>Trying to use voice volume</item>
        <item>Trying to use ring volume</item>
        <item>Trying to use media volume</item>
        <item>Trying to use alarm volume</item>
        <item>Trying to use notification volume</item>
        <item>Trying to use bluetooth volume</item>
        <item>Trying to Keep device awake</item>
        <item>Trying to access location</item>
        <item>Trying to access location</item>
        <item>Trying to get usage stats</item>
        <item>Trying to mute microphone</item>
        <item>Trying to toast window</item>
        <item>Trying to project media</item>
        <item>Trying to activate vpn</item>
        <item>Trying to turn on/off WLAN</item>
        <item>Trying to trun on/off bluetooth</item>
        <item>Trying to send MMS</item>
        <item>Trying to read MMS</item>
        <item>Trying to write MMS</item>
        <item>Trying to start at bootup</item>
        <item>Trying to turn on/off NFC</item>
        <item>Trying to delete SMS</item>
        <item>Trying to delete MMS</item>
        <item>Trying to delete contacts</item>
        <item>Trying to delete call log</item>
        <item>Trying to turn on mobile data</item>

    </string-array>

    <!-- Configuartion to set zen mode when silent mode is on -->
    <bool name="config_setZenModeWhenSilentModeOn">false</bool>

    <!-- Configuartion to support ESN Tracker -->
    <bool name="config_telephony_ESN_Tracker_enabled">false</bool>

    <!-- Whether cpu boost is enabled for overscroller fling. -->
    <bool name="config_enableCpuBoostForOverScrollerFling">false</bool>
    <integer name="flingboost_timeout_param">0</integer>
    <integer name="flingboost_schedboost_param">0</integer>
    <integer name="flingboost_cpuboost_param">0</integer>
    <integer name="flingboost_pcdisbl_param">0</integer>
    <integer name="flingboost_ksmboost_param">0</integer>
    <integer name="flingboost_preferidle_param">0</integer>

    <!-- Whether cpu boost is enabled for horizontal scroll. -->
    <bool name="config_enableCpuBoostForScroller">false</bool>
    <integer name="scrollboost_timeout_param">0</integer>
    <integer name="scrollboost_schedboost_param">0</integer>
    <integer name="scrollboost_cpuboost_param">0</integer>
    <integer name="scrollboost_pcdisbl_param">0</integer>
    <integer name="scrollboost_ksmboost_param">0</integer>
    <integer name="scrollboost_preferidle_param">0</integer>

    <!-- Configuration to enable non-default PDP during IWLAN -->
    <bool name="config_feature_iwlan_enabled">false</bool>
    <!-- set to false if we dont need to consider data
         service state to display signal strength bars -->
    <bool name="config_combined_signal">true</bool>

    <!-- Whether cpu boost is enabled for AppLaunch -->
    <bool name="config_enableCpuBoostForAppLaunch">false</bool>
    <integer name="launchboost_timeout_param">0</integer>
    <integer name="launchboost_schedboost_param">0</integer>
    <integer name="launchboost_cpuboost_param">0</integer>
    <integer name="launchboost_pcdisbl_param">0</integer>
    <integer name="launchboost_ksmboost_param">0</integer>

    <!-- Support for disabling to fetch APN from OMH card
         for some cdma carriers -->
    <bool name="config_fetch_apn_from_omh_card">true</bool>
   <bool name="config_enablePerfBoostForAnimation">false</bool>
   <integer name="animationboost_timeout_param">0</integer>
   <integer name="animationboost_schedboost_param">0</integer>
   <integer name="animationboost_cpuboost_param">0</integer>

   <!-- Activities list for boost -->
   <string-array translatable="false" name="boost_activityList">
   </string-array>

   <!-- Activity scroll boost params -->
   <integer name="ascrollboost_timeout">0</integer>
   <integer name="ascrollboost_schedboost">0</integer>
   <integer name="ascrollboost_cpuboost">0</integer>
   <integer name="ascrollboost_pcdisbl">0</integer>

   <!-- Controlling respond call via sms feature via config item -->
   <bool name="config_reject_call_via_sms_enabled">true</bool>

   <!-- Should the device show AM/PM in unlock screen -->
   <bool name="config_show_ampm_in_unlock_screen">false</bool>
   <!-- Configuration to play sms ringtone during MO/MT call -->
   <bool name="config_sms_ringtone_incall">false</bool>
=======

    <!-- This config is used to check if the carrier requires converting destination
         number before sending out a SMS.
         Formats for this configuration as below:
         [true or false][;optional gid]
         The logic to pick up the configuration:
         (1) If the "config_sms_convert_destination_number_support" array has no gid
             special item, the last one will be picked
         (2) If the "config_sms_convert_destination_number_support" array has gid special
             item and it matches the current sim's gid, it will be picked.
         (3) If the "config_sms_convert_destination_number_support" array has gid special
             item but it doesn't match the current sim's gid, the last one without gid
             will be picked -->
    <string-array translatable="false" name="config_sms_convert_destination_number_support">
        <item>false</item>
    </string-array>
>>>>>>> 0ac9664a
</resources><|MERGE_RESOLUTION|>--- conflicted
+++ resolved
@@ -1909,7 +1909,6 @@
     <bool name="config_switch_phone_on_voice_reg_state_change">true</bool>
 
     <bool name="config_sms_force_7bit_encoding">false</bool>
-<<<<<<< HEAD
     <!-- Configuartion to support 7bit Ascii encoding and decoding
          for long messages. -->
     <bool name="config_ascii_7bit_support_for_long_message">false</bool>
@@ -2121,7 +2120,6 @@
    <bool name="config_show_ampm_in_unlock_screen">false</bool>
    <!-- Configuration to play sms ringtone during MO/MT call -->
    <bool name="config_sms_ringtone_incall">false</bool>
-=======
 
     <!-- This config is used to check if the carrier requires converting destination
          number before sending out a SMS.
@@ -2138,5 +2136,4 @@
     <string-array translatable="false" name="config_sms_convert_destination_number_support">
         <item>false</item>
     </string-array>
->>>>>>> 0ac9664a
 </resources>