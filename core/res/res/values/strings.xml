--- conflicted
+++ resolved
@@ -2054,7 +2054,6 @@
     <!-- This string appears (on two lines) when you type a number into contacts search, to let you create a contact whose phone number is the number you typed.  The first line will be in bigger type than the second. -->
     <string name="create_contact_using">Create contact\nusing <xliff:g id="number" example="555">%s</xliff:g></string>
 
-<<<<<<< HEAD
     <!-- This string array should be overridden by the manufacture to present a list of carrier-id,locale,wifi-channel sets.  This is used at startup to set system defaults by checking the system property ro.carrier for the carrier-id and searching through this array -->
     <!-- An Array of [[Carrier-ID]                     -->
     <!--              [default-locale]                 -->
@@ -2101,14 +2100,9 @@
     <string name="l2tp_vpn_description">Layer 2 Tunneling Protocol</string>
     <string name="l2tp_ipsec_psk_vpn_description">Pre-shared key based L2TP/IPSec VPN</string>
     <string name="l2tp_ipsec_crt_vpn_description">Certificate based L2TP/IPSec VPN</string>
-=======
-    <!-- This string array should be overridden by the manufacture to present a list of carrier-id,locale pairs.  This is used at startup to set a default locale by checking the system property ro.carrier for the carrier-id and searching through this array -->
-    <string-array translatable="false" name="carrier_locales">
-    </string-array>    
     
     <string name="ringtone_button_done">Done</string>
     <string name="ringtone_button_cancel">Cancel</string>
     <string name="ringtone_header">Select Ringtone</string>
     <string name="buy_ringtones">Buy Ringtones</string>
->>>>>>> 9effa6db
 </resources>