--- conflicted
+++ resolved
@@ -1873,7 +1873,6 @@
   </plurals>
     <string name="zen_mode_until" msgid="7336308492289875088">"到<xliff:g id="FORMATTEDTIME">%1$s</xliff:g>"</string>
     <string name="zen_mode_forever" msgid="4316804956488785559">"无限期"</string>
-<<<<<<< HEAD
     <!-- App Ops -->
     <string name="permission_remember_choice">记住</string>
     <string name="permission">权限</string>
@@ -1944,7 +1943,6 @@
     <string name="China_Mobile">中国移动</string>
     <string name="China_Unicom">中国联通</string>
     <string name="China_Telecom">中国电信</string>
-=======
     <string name="toolbar_collapse_description" msgid="2821479483960330739">"收起"</string>
     <string name="zen_mode_next_alarm_summary" msgid="5915140424683747372">"到下次闹钟时间（<xliff:g id="FORMATTEDTIME">%1$s</xliff:g>）"</string>
     <string name="zen_mode_next_alarm_line_one" msgid="5537042951553420916">"到下次闹钟时间"</string>
@@ -1957,5 +1955,4 @@
     <string name="stk_cc_ss_to_dial" msgid="2151304435775557162">"SS 请求已修改为 DIAL 请求。"</string>
     <string name="stk_cc_ss_to_ussd" msgid="3951862188105305589">"SS 请求已修改为 USSD 请求。"</string>
     <string name="stk_cc_ss_to_ss" msgid="5470768854991452695">"SS 请求已修改为新的 SS 请求。"</string>
->>>>>>> d0f748a7
 </resources>