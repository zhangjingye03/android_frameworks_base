/*
 * Copyright (C) 2009 The Android Open Source Project
 *
 * Licensed under the Apache License, Version 2.0 (the "License");
 * you may not use this file except in compliance with the License.
 * You may obtain a copy of the License at
 *
 *      http://www.apache.org/licenses/LICENSE-2.0
 *
 * Unless required by applicable law or agreed to in writing, software
 * distributed under the License is distributed on an "AS IS" BASIS,
 * WITHOUT WARRANTIES OR CONDITIONS OF ANY KIND, either express or implied.
 * See the License for the specific language governing permissions and
 * limitations under the License.
 */

package com.android.systemui;

import android.app.ActivityManager;
import android.app.WallpaperManager;
import android.content.BroadcastReceiver;
import android.content.ComponentCallbacks2;
import android.content.Context;
import android.content.Intent;
import android.graphics.Bitmap;
import android.graphics.Canvas;
import android.graphics.Rect;
import android.graphics.Region.Op;
import android.opengl.GLUtils;
import android.os.SystemProperties;
import android.renderscript.Matrix4f;
import android.service.wallpaper.WallpaperService;
import android.util.Log;
import android.view.MotionEvent;
import android.view.SurfaceHolder;
import android.view.WindowManager;

import javax.microedition.khronos.egl.EGL10;
import javax.microedition.khronos.egl.EGLConfig;
import javax.microedition.khronos.egl.EGLContext;
import javax.microedition.khronos.egl.EGLDisplay;
import javax.microedition.khronos.egl.EGLSurface;
import java.io.IOException;
import java.nio.ByteBuffer;
import java.nio.ByteOrder;
import java.nio.FloatBuffer;

import static android.opengl.GLES20.*;
import static javax.microedition.khronos.egl.EGL10.*;

/**
 * Default built-in wallpaper that simply shows a static image.
 */
@SuppressWarnings({"UnusedDeclaration"})
public class ImageWallpaper extends WallpaperService {
    private static final String TAG = "ImageWallpaper";
    private static final String GL_LOG_TAG = "ImageWallpaperGL";
    private static final boolean DEBUG = false;
    private static final String PROPERTY_KERNEL_QEMU = "ro.kernel.qemu";

    static final boolean FIXED_SIZED_SURFACE = true;
    static final boolean USE_OPENGL = true;

    WallpaperManager mWallpaperManager;

    DrawableEngine mEngine;

    boolean mIsHwAccelerated;

    @Override
    public void onCreate() {
        super.onCreate();
        mWallpaperManager = (WallpaperManager) getSystemService(WALLPAPER_SERVICE);

        //noinspection PointlessBooleanExpression,ConstantConditions
        if (FIXED_SIZED_SURFACE && USE_OPENGL) {
            if (!isEmulator()) {
                mIsHwAccelerated = ActivityManager.isHighEndGfx();
            }
        }
    }

    @Override
    public void onTrimMemory(int level) {
        if (mEngine != null) {
            mEngine.trimMemory(level);
        }
    }

    private static boolean isEmulator() {
        return "1".equals(SystemProperties.get(PROPERTY_KERNEL_QEMU, "0"));
    }

    @Override
    public Engine onCreateEngine() {
        mEngine = new DrawableEngine();
        return mEngine;
    }

    class DrawableEngine extends Engine {
        static final int EGL_CONTEXT_CLIENT_VERSION = 0x3098;
        static final int EGL_OPENGL_ES2_BIT = 4;

        // TODO: Not currently used, keeping around until we know we don't need it
        @SuppressWarnings({"UnusedDeclaration"})
        private WallpaperObserver mReceiver;

        Bitmap mBackground;
        int mLastSurfaceWidth = -1, mLastSurfaceHeight = -1;
        int mLastRotation = -1;
        float mXOffset;
        float mYOffset;

        boolean mVisible = true;
        boolean mRedrawNeeded;
        boolean mOffsetsChanged;
        int mLastXTranslation;
        int mLastYTranslation;

        private EGL10 mEgl;
        private EGLDisplay mEglDisplay;
        private EGLConfig mEglConfig;
        private EGLContext mEglContext;
        private EGLSurface mEglSurface;

        private static final String sSimpleVS =
                "attribute vec4 position;\n" +
                "attribute vec2 texCoords;\n" +
                "varying vec2 outTexCoords;\n" +
                "uniform mat4 projection;\n" +
                "\nvoid main(void) {\n" +
                "    outTexCoords = texCoords;\n" +
                "    gl_Position = projection * position;\n" +
                "}\n\n";
        private static final String sSimpleFS =
                "precision mediump float;\n\n" +
                "varying vec2 outTexCoords;\n" +
                "uniform sampler2D texture;\n" +
                "\nvoid main(void) {\n" +
                "    gl_FragColor = texture2D(texture, outTexCoords);\n" +
                "}\n\n";
    
        private static final int FLOAT_SIZE_BYTES = 4;
        private static final int TRIANGLE_VERTICES_DATA_STRIDE_BYTES = 5 * FLOAT_SIZE_BYTES;
        private static final int TRIANGLE_VERTICES_DATA_POS_OFFSET = 0;
        private static final int TRIANGLE_VERTICES_DATA_UV_OFFSET = 3;

        class WallpaperObserver extends BroadcastReceiver {
            @Override
            public void onReceive(Context context, Intent intent) {
                if (DEBUG) {
                    Log.d(TAG, "onReceive");
                }

                mLastSurfaceWidth = mLastSurfaceHeight = -1;
                mBackground = null;
                mRedrawNeeded = true;
                drawFrame();
            }
        }

        public DrawableEngine() {
            super();
            setFixedSizeAllowed(true);
        }

        public void trimMemory(int level) {
            if (level >= ComponentCallbacks2.TRIM_MEMORY_RUNNING_LOW &&
                    mBackground != null && mIsHwAccelerated) {
                if (DEBUG) {
                    Log.d(TAG, "trimMemory");
                }
                mBackground.recycle();
                mBackground = null;
                mWallpaperManager.forgetLoadedWallpaper();
            }
        }

        @Override
        public void onCreate(SurfaceHolder surfaceHolder) {
            if (DEBUG) {
                Log.d(TAG, "onCreate");
            }

            super.onCreate(surfaceHolder);
            
            // TODO: Don't need this currently because the wallpaper service
            // will restart the image wallpaper whenever the image changes.
            //IntentFilter filter = new IntentFilter(Intent.ACTION_WALLPAPER_CHANGED);
            //mReceiver = new WallpaperObserver();
            //registerReceiver(mReceiver, filter, null, mHandler);

            updateSurfaceSize(surfaceHolder);

            setOffsetNotificationsEnabled(false);
        }

        @Override
        public void onDestroy() {
            super.onDestroy();
            if (mReceiver != null) {
                unregisterReceiver(mReceiver);
            }
        }

        @Override
        public void onDesiredSizeChanged(int desiredWidth, int desiredHeight) {
            super.onDesiredSizeChanged(desiredWidth, desiredHeight);
            SurfaceHolder surfaceHolder = getSurfaceHolder();
            if (surfaceHolder != null) {
                updateSurfaceSize(surfaceHolder);
            }
        }

        void updateSurfaceSize(SurfaceHolder surfaceHolder) {
            if (FIXED_SIZED_SURFACE) {
                // Used a fixed size surface, because we are special.  We can do
                // this because we know the current design of window animations doesn't
                // cause this to break.
                surfaceHolder.setFixedSize(getDesiredMinimumWidth(), getDesiredMinimumHeight());
            } else {
                surfaceHolder.setSizeFromLayout();
            }
        }

        @Override
        public void onVisibilityChanged(boolean visible) {
            if (DEBUG) {
                Log.d(TAG, "onVisibilityChanged: mVisible, visible=" + mVisible + ", " + visible);
            }

            if (mVisible != visible) {
                if (DEBUG) {
                    Log.d(TAG, "Visibility changed to visible=" + visible);
                }
                mVisible = visible;
                drawFrame();
            }
        }

        @Override
        public void onTouchEvent(MotionEvent event) {
            super.onTouchEvent(event);
        }

        @Override
        public void onOffsetsChanged(float xOffset, float yOffset,
                float xOffsetStep, float yOffsetStep,
                int xPixels, int yPixels) {
            if (DEBUG) {
                Log.d(TAG, "onOffsetsChanged: xOffset=" + xOffset + ", yOffset=" + yOffset
                        + ", xOffsetStep=" + xOffsetStep + ", yOffsetStep=" + yOffsetStep
                        + ", xPixels=" + xPixels + ", yPixels=" + yPixels);
            }

            if (mXOffset != xOffset || mYOffset != yOffset) {
                if (DEBUG) {
                    Log.d(TAG, "Offsets changed to (" + xOffset + "," + yOffset + ").");
                }
                mXOffset = xOffset;
                mYOffset = yOffset;
                mOffsetsChanged = true;
            }
            drawFrame();
        }

        @Override
        public void onSurfaceChanged(SurfaceHolder holder, int format, int width, int height) {
            if (DEBUG) {
                Log.d(TAG, "onSurfaceChanged: width=" + width + ", height=" + height);
            }

            super.onSurfaceChanged(holder, format, width, height);

            drawFrame();
        }

        @Override
        public void onSurfaceDestroyed(SurfaceHolder holder) {
            super.onSurfaceDestroyed(holder);
            mLastSurfaceWidth = mLastSurfaceHeight = -1;
        }

        @Override
        public void onSurfaceCreated(SurfaceHolder holder) {
            super.onSurfaceCreated(holder);
            mLastSurfaceWidth = mLastSurfaceHeight = -1;
        }

        @Override
        public void onSurfaceRedrawNeeded(SurfaceHolder holder) {
            if (DEBUG) {
                Log.d(TAG, "onSurfaceRedrawNeeded");
            }
            super.onSurfaceRedrawNeeded(holder);

            drawFrame();
        }

        void drawFrame() {
            SurfaceHolder sh = getSurfaceHolder();
            final Rect frame = sh.getSurfaceFrame();
            final int dw = frame.width();
            final int dh = frame.height();
            int newRotation = ((WindowManager) getSystemService(WINDOW_SERVICE)).
                    getDefaultDisplay().getRotation();
            boolean surfaceDimensionsChanged = dw != mLastSurfaceWidth || dh != mLastSurfaceHeight;

            boolean redrawNeeded = surfaceDimensionsChanged || newRotation != mLastRotation;
            if (!redrawNeeded && !mOffsetsChanged) {
                if (DEBUG) {
                    Log.d(TAG, "Suppressed drawFrame since redraw is not needed "
                            + "and offsets have not changed.");
                }
                return;
            }
            mLastRotation = newRotation;

            // Load bitmap if it is not yet loaded or if it was loaded at a different size
            if (mBackground == null || surfaceDimensionsChanged) {
                if (DEBUG) {
                    Log.d(TAG, "Reloading bitmap: mBackground, bgw, bgh, dw, dh = " +
                            mBackground + ", " +
                            ((mBackground == null) ? 0 : mBackground.getWidth()) + ", " +
                            ((mBackground == null) ? 0 : mBackground.getHeight()) + ", " +
                            dw + ", " + dh);
                }
                updateWallpaperLocked();
                if (mBackground == null) {
                    if (DEBUG) {
                        Log.d(TAG, "Unable to load bitmap");
                    }
                    return;
                }
                if (DEBUG) {
                    if (dw != mBackground.getWidth() || dh != mBackground.getHeight()) {
                        Log.d(TAG, "Surface != bitmap dimensions: surface w/h, bitmap w/h: " +
                                dw + ", " + dh + ", " + mBackground.getWidth() + ", " +
                                mBackground.getHeight());
                    }
                }
            }

            final int availw = dw - mBackground.getWidth();
            final int availh = dh - mBackground.getHeight();
            int xPixels = availw < 0 ? (int)(availw * mXOffset + .5f) : (availw / 2);
            int yPixels = availh < 0 ? (int)(availh * mYOffset + .5f) : (availh / 2);

            mOffsetsChanged = false;
            mRedrawNeeded = false;
            if (surfaceDimensionsChanged) {
                mLastSurfaceWidth = dw;
                mLastSurfaceHeight = dh;
            }
            mLastXTranslation = xPixels;
            mLastYTranslation = yPixels;
            if (!redrawNeeded && xPixels == mLastXTranslation && yPixels == mLastYTranslation) {
                if (DEBUG) {
                    Log.d(TAG, "Suppressed drawFrame since the image has not "
                            + "actually moved an integral number of pixels.");
                }
                return;
            }

            if (DEBUG) {
                Log.d(TAG, "Redrawing wallpaper");
            }

            if (mIsHwAccelerated) {
                if (!drawWallpaperWithOpenGL(sh, availw, availh, xPixels, yPixels)) {
                    drawWallpaperWithCanvas(sh, availw, availh, xPixels, yPixels);
                }
            } else {
                drawWallpaperWithCanvas(sh, availw, availh, xPixels, yPixels);
                if (FIXED_SIZED_SURFACE) {
                    // If the surface is fixed-size, we should only need to
                    // draw it once and then we'll let the window manager
                    // position it appropriately.  As such, we no longer needed
                    // the loaded bitmap.  Yay!
                    // hw-accelerated path retains bitmap for faster rotation
                    mBackground = null;
                    mWallpaperManager.forgetLoadedWallpaper();
                }
            }

        }

        private void updateWallpaperLocked() {
            Throwable exception = null;
            try {
                mBackground = null;
                mBackground = mWallpaperManager.getBitmap();
            } catch (RuntimeException e) {
                exception = e;
            } catch (OutOfMemoryError e) {
                exception = e;
            }

            if (exception != null) {
                mBackground = null;
                // Note that if we do fail at this, and the default wallpaper can't
                // be loaded, we will go into a cycle.  Don't do a build where the
                // default wallpaper can't be loaded.
                Log.w(TAG, "Unable to load wallpaper!", exception);
                try {
                    mWallpaperManager.clear();
                } catch (IOException ex) {
                    // now we're really screwed.
                    Log.w(TAG, "Unable reset to default wallpaper!", ex);
                }
            }
        }

        private void drawWallpaperWithCanvas(SurfaceHolder sh, int w, int h, int x, int y) {
            Canvas c = sh.lockCanvas();
            if (c != null) {
                try {
                    if (DEBUG) {
                        Log.d(TAG, "Redrawing: x=" + x + ", y=" + y);
                    }

                    c.translate(x, y);
                    if (w < 0 || h < 0) {
                        c.save(Canvas.CLIP_SAVE_FLAG);
                        c.clipRect(0, 0, mBackground.getWidth(), mBackground.getHeight(),
                                Op.DIFFERENCE);
                        c.drawColor(0xff000000);
                        c.restore();
                    }
                    if (mBackground != null) {
                        c.drawBitmap(mBackground, 0, 0, null);
                    }
                } finally {
                    sh.unlockCanvasAndPost(c);
                }
            }
        }

        private boolean drawWallpaperWithOpenGL(SurfaceHolder sh, int w, int h, int left, int top) {
            if (!initGL(sh)) return false;

            final float right = left + mBackground.getWidth();
            final float bottom = top + mBackground.getHeight();

            final Rect frame = sh.getSurfaceFrame();
            final Matrix4f ortho = new Matrix4f();
            ortho.loadOrtho(0.0f, frame.width(), frame.height(), 0.0f, -1.0f, 1.0f);

            final FloatBuffer triangleVertices = createMesh(left, top, right, bottom);

            final int texture = loadTexture(mBackground);
            final int program = buildProgram(sSimpleVS, sSimpleFS);

            final int attribPosition = glGetAttribLocation(program, "position");
            final int attribTexCoords = glGetAttribLocation(program, "texCoords");
            final int uniformTexture = glGetUniformLocation(program, "texture");
            final int uniformProjection = glGetUniformLocation(program, "projection");

            checkGlError();

            glViewport(0, 0, frame.width(), frame.height());
            glBindTexture(GL_TEXTURE_2D, texture);

            glUseProgram(program);
            glEnableVertexAttribArray(attribPosition);
            glEnableVertexAttribArray(attribTexCoords);
            glUniform1i(uniformTexture, 0);
            glUniformMatrix4fv(uniformProjection, 1, false, ortho.getArray(), 0);

            checkGlError();

            if (w < 0 || h < 0) {
                glClearColor(0.0f, 0.0f, 0.0f, 0.0f);
                glClear(GL_COLOR_BUFFER_BIT);
            }

            // drawQuad
            triangleVertices.position(TRIANGLE_VERTICES_DATA_POS_OFFSET);
            glVertexAttribPointer(attribPosition, 3, GL_FLOAT, false,
                    TRIANGLE_VERTICES_DATA_STRIDE_BYTES, triangleVertices);

            triangleVertices.position(TRIANGLE_VERTICES_DATA_UV_OFFSET);
            glVertexAttribPointer(attribTexCoords, 3, GL_FLOAT, false,
                    TRIANGLE_VERTICES_DATA_STRIDE_BYTES, triangleVertices);

            glDrawArrays(GL_TRIANGLE_STRIP, 0, 4);

            boolean status = mEgl.eglSwapBuffers(mEglDisplay, mEglSurface);
            checkEglError();

            finishGL();

            return status;
        }

        private FloatBuffer createMesh(int left, int top, float right, float bottom) {
            final float[] verticesData = {
                    // X, Y, Z, U, V
                     left,  bottom, 0.0f, 0.0f, 1.0f,
                     right, bottom, 0.0f, 1.0f, 1.0f,
                     left,  top,    0.0f, 0.0f, 0.0f,
                     right, top,    0.0f, 1.0f, 0.0f,
            };

            final int bytes = verticesData.length * FLOAT_SIZE_BYTES;
            final FloatBuffer triangleVertices = ByteBuffer.allocateDirect(bytes).order(
                    ByteOrder.nativeOrder()).asFloatBuffer();
            triangleVertices.put(verticesData).position(0);
            return triangleVertices;
        }

        private int loadTexture(Bitmap bitmap) {
            int[] textures = new int[1];
    
            glActiveTexture(GL_TEXTURE0);
            glGenTextures(1, textures, 0);
            checkGlError();
    
            int texture = textures[0];
            glBindTexture(GL_TEXTURE_2D, texture);
            checkGlError();
            
            glTexParameteri(GL_TEXTURE_2D, GL_TEXTURE_MIN_FILTER, GL_LINEAR);
            glTexParameteri(GL_TEXTURE_2D, GL_TEXTURE_MAG_FILTER, GL_LINEAR);
    
            glTexParameteri(GL_TEXTURE_2D, GL_TEXTURE_WRAP_S, GL_CLAMP_TO_EDGE);
            glTexParameteri(GL_TEXTURE_2D, GL_TEXTURE_WRAP_T, GL_CLAMP_TO_EDGE);
    
            GLUtils.texImage2D(GL_TEXTURE_2D, 0, GL_RGBA, bitmap, GL_UNSIGNED_BYTE, 0);
            checkGlError();

            return texture;
        }
        
        private int buildProgram(String vertex, String fragment) {
            int vertexShader = buildShader(vertex, GL_VERTEX_SHADER);
            if (vertexShader == 0) return 0;
    
            int fragmentShader = buildShader(fragment, GL_FRAGMENT_SHADER);
            if (fragmentShader == 0) return 0;
    
            int program = glCreateProgram();
            glAttachShader(program, vertexShader);
            checkGlError();
    
            glAttachShader(program, fragmentShader);
            checkGlError();
    
            glLinkProgram(program);
            checkGlError();
    
            int[] status = new int[1];
            glGetProgramiv(program, GL_LINK_STATUS, status, 0);
            if (status[0] != GL_TRUE) {
                String error = glGetProgramInfoLog(program);
                Log.d(GL_LOG_TAG, "Error while linking program:\n" + error);
                glDeleteShader(vertexShader);
                glDeleteShader(fragmentShader);
                glDeleteProgram(program);
                return 0;
            }
    
            return program;
        }

        private int buildShader(String source, int type) {
            int shader = glCreateShader(type);
    
            glShaderSource(shader, source);
            checkGlError();
    
            glCompileShader(shader);
            checkGlError();
    
            int[] status = new int[1];
            glGetShaderiv(shader, GL_COMPILE_STATUS, status, 0);
            if (status[0] != GL_TRUE) {
                String error = glGetShaderInfoLog(shader);
                Log.d(GL_LOG_TAG, "Error while compiling shader:\n" + error);
                glDeleteShader(shader);
                return 0;
            }
            
            return shader;
        }

        private void checkEglError() {
            int error = mEgl.eglGetError();
            if (error != EGL_SUCCESS) {
                Log.w(GL_LOG_TAG, "EGL error = " + GLUtils.getEGLErrorString(error));
            }
        }

        private void checkGlError() {
            int error = glGetError();
            if (error != GL_NO_ERROR) {
                Log.w(GL_LOG_TAG, "GL error = 0x" + Integer.toHexString(error), new Throwable());
            }
        }

        private void finishGL() {
            mEgl.eglMakeCurrent(mEglDisplay, EGL_NO_SURFACE, EGL_NO_SURFACE, EGL_NO_CONTEXT);
            mEgl.eglDestroySurface(mEglDisplay, mEglSurface);
            mEgl.eglDestroyContext(mEglDisplay, mEglContext);
            mEgl.eglTerminate(mEglDisplay);
        }

        private boolean initGL(SurfaceHolder surfaceHolder) {
            mEgl = (EGL10) EGLContext.getEGL();
    
            mEglDisplay = mEgl.eglGetDisplay(EGL_DEFAULT_DISPLAY);
            if (mEglDisplay == EGL_NO_DISPLAY) {
                throw new RuntimeException("eglGetDisplay failed " +
                        GLUtils.getEGLErrorString(mEgl.eglGetError()));
            }
            
            int[] version = new int[2];
            if (!mEgl.eglInitialize(mEglDisplay, version)) {
                throw new RuntimeException("eglInitialize failed " +
                        GLUtils.getEGLErrorString(mEgl.eglGetError()));
            }
    
            mEglConfig = chooseEglConfig();
            if (mEglConfig == null) {
                throw new RuntimeException("eglConfig not initialized");
            }
            
            mEglContext = createContext(mEgl, mEglDisplay, mEglConfig);
<<<<<<< HEAD
=======
            if (mEglContext == EGL_NO_CONTEXT) {
                throw new RuntimeException("createContext failed " +
                        GLUtils.getEGLErrorString(mEgl.eglGetError()));
            }

            int attribs[] = {
                EGL_WIDTH, 1,
                EGL_HEIGHT, 1,
                EGL_NONE
            };
            EGLSurface tmpSurface = mEgl.eglCreatePbufferSurface(mEglDisplay, mEglConfig, attribs);
            mEgl.eglMakeCurrent(mEglDisplay, tmpSurface, tmpSurface, mEglContext);
>>>>>>> a34a64d2

            int[] maxSize = new int[1];
            Rect frame = surfaceHolder.getSurfaceFrame();
            glGetIntegerv(GL_MAX_TEXTURE_SIZE, maxSize, 0);
<<<<<<< HEAD
=======

            mEgl.eglMakeCurrent(mEglDisplay, EGL_NO_SURFACE, EGL_NO_SURFACE, EGL_NO_CONTEXT);
            mEgl.eglDestroySurface(mEglDisplay, tmpSurface);

>>>>>>> a34a64d2
            if(frame.width() > maxSize[0] || frame.height() > maxSize[0]) {
                mEgl.eglDestroyContext(mEglDisplay, mEglContext);
                mEgl.eglTerminate(mEglDisplay);
                Log.e(GL_LOG_TAG, "requested  texture size " +
                    frame.width() + "x" + frame.height() + " exceeds the support maximum of " +
                    maxSize[0] + "x" + maxSize[0]);
                return false;
            }
<<<<<<< HEAD
    
=======

>>>>>>> a34a64d2
            mEglSurface = mEgl.eglCreateWindowSurface(mEglDisplay, mEglConfig, surfaceHolder, null);
            if (mEglSurface == null || mEglSurface == EGL_NO_SURFACE) {
                int error = mEgl.eglGetError();
                if (error == EGL_BAD_NATIVE_WINDOW || error == EGL_BAD_ALLOC) {
                    Log.e(GL_LOG_TAG, "createWindowSurface returned " +
                                         GLUtils.getEGLErrorString(error) + ".");
                    return false;
                }
                throw new RuntimeException("createWindowSurface failed " +
                        GLUtils.getEGLErrorString(error));
            }
    
            if (!mEgl.eglMakeCurrent(mEglDisplay, mEglSurface, mEglSurface, mEglContext)) {
                throw new RuntimeException("eglMakeCurrent failed " +
                        GLUtils.getEGLErrorString(mEgl.eglGetError()));
            }

            return true;
        }
        
    
        EGLContext createContext(EGL10 egl, EGLDisplay eglDisplay, EGLConfig eglConfig) {
            int[] attrib_list = { EGL_CONTEXT_CLIENT_VERSION, 2, EGL_NONE };
            return egl.eglCreateContext(eglDisplay, eglConfig, EGL_NO_CONTEXT, attrib_list);            
        }
    
        private EGLConfig chooseEglConfig() {
            int[] configsCount = new int[1];
            EGLConfig[] configs = new EGLConfig[1];
            int[] configSpec = getConfig();
            if (!mEgl.eglChooseConfig(mEglDisplay, configSpec, configs, 1, configsCount)) {
                throw new IllegalArgumentException("eglChooseConfig failed " +
                        GLUtils.getEGLErrorString(mEgl.eglGetError()));
            } else if (configsCount[0] > 0) {
                return configs[0];
            }
            return null;
        }

        private int[] getConfig() {
            return new int[] {
                    EGL_RENDERABLE_TYPE, EGL_OPENGL_ES2_BIT,
                    EGL_RED_SIZE, 8,
                    EGL_GREEN_SIZE, 8,
                    EGL_BLUE_SIZE, 8,
                    EGL_ALPHA_SIZE, 0,
                    EGL_DEPTH_SIZE, 0,
                    EGL_STENCIL_SIZE, 0,
                    EGL_CONFIG_CAVEAT, EGL_NONE,
                    EGL_NONE
            };
        }
    }
}<|MERGE_RESOLUTION|>--- conflicted
+++ resolved
@@ -626,8 +626,7 @@
             }
             
             mEglContext = createContext(mEgl, mEglDisplay, mEglConfig);
-<<<<<<< HEAD
-=======
+
             if (mEglContext == EGL_NO_CONTEXT) {
                 throw new RuntimeException("createContext failed " +
                         GLUtils.getEGLErrorString(mEgl.eglGetError()));
@@ -640,18 +639,14 @@
             };
             EGLSurface tmpSurface = mEgl.eglCreatePbufferSurface(mEglDisplay, mEglConfig, attribs);
             mEgl.eglMakeCurrent(mEglDisplay, tmpSurface, tmpSurface, mEglContext);
->>>>>>> a34a64d2
 
             int[] maxSize = new int[1];
             Rect frame = surfaceHolder.getSurfaceFrame();
             glGetIntegerv(GL_MAX_TEXTURE_SIZE, maxSize, 0);
-<<<<<<< HEAD
-=======
 
             mEgl.eglMakeCurrent(mEglDisplay, EGL_NO_SURFACE, EGL_NO_SURFACE, EGL_NO_CONTEXT);
             mEgl.eglDestroySurface(mEglDisplay, tmpSurface);
 
->>>>>>> a34a64d2
             if(frame.width() > maxSize[0] || frame.height() > maxSize[0]) {
                 mEgl.eglDestroyContext(mEglDisplay, mEglContext);
                 mEgl.eglTerminate(mEglDisplay);
@@ -660,11 +655,7 @@
                     maxSize[0] + "x" + maxSize[0]);
                 return false;
             }
-<<<<<<< HEAD
-    
-=======
-
->>>>>>> a34a64d2
+
             mEglSurface = mEgl.eglCreateWindowSurface(mEglDisplay, mEglConfig, surfaceHolder, null);
             if (mEglSurface == null || mEglSurface == EGL_NO_SURFACE) {
                 int error = mEgl.eglGetError();
