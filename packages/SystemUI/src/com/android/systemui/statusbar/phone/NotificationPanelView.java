/*
 * Copyright (C) 2012 The Android Open Source Project
 *
 * Licensed under the Apache License, Version 2.0 (the "License");
 * you may not use this file except in compliance with the License.
 * You may obtain a copy of the License at
 *
 *      http://www.apache.org/licenses/LICENSE-2.0
 *
 * Unless required by applicable law or agreed to in writing, software
 * distributed under the License is distributed on an "AS IS" BASIS,
 * WITHOUT WARRANTIES OR CONDITIONS OF ANY KIND, either express or implied.
 * See the License for the specific language governing permissions and
 * limitations under the License.
 */

package com.android.systemui.statusbar.phone;

import android.animation.Animator;
import android.animation.AnimatorListenerAdapter;
import android.animation.ObjectAnimator;
import android.animation.PropertyValuesHolder;
import android.animation.ValueAnimator;
<<<<<<< HEAD
import android.content.ContentResolver;
=======
import android.app.ActivityManager;
import android.app.StatusBarManager;
>>>>>>> 25b5096f
import android.content.Context;
import android.content.pm.ResolveInfo;
import android.content.res.Configuration;
import android.database.ContentObserver;
import android.graphics.Canvas;
import android.graphics.Color;
import android.graphics.Paint;
import android.graphics.Rect;
import android.net.Uri;
import android.os.Handler;
import android.os.PowerManager;
import android.provider.Settings;
import android.util.AttributeSet;
import android.util.MathUtils;
import android.view.GestureDetector;
import android.view.MotionEvent;
import android.view.VelocityTracker;
import android.view.View;
import android.view.ViewTreeObserver;
import android.view.WindowInsets;
import android.view.accessibility.AccessibilityEvent;
import android.view.animation.AnimationUtils;
import android.view.animation.Interpolator;
import android.view.animation.PathInterpolator;
import android.widget.FrameLayout;
import android.widget.TextView;

import com.android.internal.logging.MetricsLogger;
import com.android.keyguard.KeyguardStatusView;
import com.android.systemui.DejankUtils;
import com.android.systemui.EventLogConstants;
import com.android.systemui.EventLogTags;
import com.android.systemui.R;
import com.android.systemui.qs.QSContainer;
import com.android.systemui.qs.QSPanel;
import com.android.systemui.statusbar.ExpandableNotificationRow;
import com.android.systemui.statusbar.ExpandableView;
import com.android.systemui.statusbar.FlingAnimationUtils;
import com.android.systemui.statusbar.GestureRecorder;
import com.android.systemui.statusbar.KeyguardAffordanceView;
import com.android.systemui.statusbar.NotificationData;
import com.android.systemui.statusbar.StatusBarState;
import com.android.systemui.statusbar.policy.HeadsUpManager;
import com.android.systemui.statusbar.policy.KeyguardUserSwitcher;
import com.android.systemui.statusbar.stack.NotificationStackScrollLayout;
import com.android.systemui.statusbar.stack.StackStateAnimator;

import java.util.List;

public class NotificationPanelView extends PanelView implements
        ExpandableView.OnHeightChangedListener, ObservableScrollView.Listener,
        View.OnClickListener, NotificationStackScrollLayout.OnOverscrollTopChangedListener,
        KeyguardAffordanceHelper.Callback, NotificationStackScrollLayout.OnEmptySpaceClickListener,
        HeadsUpManager.OnHeadsUpChangedListener {

    private static final boolean DEBUG = false;

    // Cap and total height of Roboto font. Needs to be adjusted when font for the big clock is
    // changed.
    private static final int CAP_HEIGHT = 1456;
    private static final int FONT_HEIGHT = 2163;

    private static final float HEADER_RUBBERBAND_FACTOR = 2.05f;
    private static final float LOCK_ICON_ACTIVE_SCALE = 1.2f;

    private static final String COUNTER_PANEL_OPEN = "panel_open";
    private static final String COUNTER_PANEL_OPEN_QS = "panel_open_qs";
    private static final String COUNTER_PANEL_OPEN_PEEK = "panel_open_peek";

    private static final Rect mDummyDirtyRect = new Rect(0, 0, 1, 1);

    public static final long DOZE_ANIMATION_DURATION = 700;

    private KeyguardAffordanceHelper mAfforanceHelper;
    private StatusBarHeaderView mHeader;
    private KeyguardUserSwitcher mKeyguardUserSwitcher;
    private KeyguardStatusBarView mKeyguardStatusBar;
    private QSContainer mQsContainer;
    private QSPanel mQsPanel;
    private KeyguardStatusView mKeyguardStatusView;
    private ObservableScrollView mScrollView;
    private TextView mClockView;
    private View mReserveNotificationSpace;
    private View mQsNavbarScrim;
    private NotificationsQuickSettingsContainer mNotificationContainerParent;
    private NotificationStackScrollLayout mNotificationStackScroller;
    private int mNotificationTopPadding;
    private boolean mAnimateNextTopPaddingChange;

    private int mTrackingPointer;
    private VelocityTracker mVelocityTracker;
    private boolean mQsTracking;

    /**
     * If set, the ongoing touch gesture might both trigger the expansion in {@link PanelView} and
     * the expansion for quick settings.
     */
    private boolean mConflictingQsExpansionGesture;

    /**
     * Whether we are currently handling a motion gesture in #onInterceptTouchEvent, but haven't
     * intercepted yet.
     */
    private boolean mIntercepting;
    private boolean mPanelExpanded;
    private boolean mQsExpanded;
    private boolean mQsExpandedWhenExpandingStarted;
    private boolean mQsFullyExpanded;
    private boolean mKeyguardShowing;
    private boolean mDozing;
    private boolean mDozingOnDown;
    private int mStatusBarState;
    private float mInitialHeightOnTouch;
    private float mInitialTouchX;
    private float mInitialTouchY;
    private float mLastTouchX;
    private float mLastTouchY;
    private float mQsExpansionHeight;
    private int mQsMinExpansionHeight;
    private int mQsMaxExpansionHeight;
    private int mQsPeekHeight;
    private boolean mStackScrollerOverscrolling;
    private boolean mQsExpansionFromOverscroll;
    private float mLastOverscroll;
    private boolean mQsExpansionEnabled = true;
    private ValueAnimator mQsExpansionAnimator;
    private FlingAnimationUtils mFlingAnimationUtils;
    private int mStatusBarMinHeight;
    private boolean mUnlockIconActive;
    private int mNotificationsHeaderCollideDistance;
    private int mUnlockMoveDistance;
    private float mEmptyDragAmount;

    private Interpolator mFastOutSlowInInterpolator;
    private Interpolator mFastOutLinearInterpolator;
    private Interpolator mDozeAnimationInterpolator;
    private ObjectAnimator mClockAnimator;
    private int mClockAnimationTarget = -1;
    private int mTopPaddingAdjustment;
    private KeyguardClockPositionAlgorithm mClockPositionAlgorithm =
            new KeyguardClockPositionAlgorithm();
    private KeyguardClockPositionAlgorithm.Result mClockPositionResult =
            new KeyguardClockPositionAlgorithm.Result();
    private boolean mIsExpanding;

    private boolean mBlockTouches;
    private int mNotificationScrimWaitDistance;
    // Used for two finger gesture as well as accessibility shortcut to QS.
    private boolean mQsExpandImmediate;
    private boolean mTwoFingerQsExpandPossible;

    /**
     * If we are in a panel collapsing motion, we reset scrollY of our scroll view but still
     * need to take this into account in our panel height calculation.
     */
    private int mScrollYOverride = -1;
    private boolean mQsAnimatorExpand;
    private boolean mIsLaunchTransitionFinished;
    private boolean mIsLaunchTransitionRunning;
    private Runnable mLaunchAnimationEndRunnable;
    private boolean mOnlyAffordanceInThisMotion;
    private boolean mKeyguardStatusViewAnimating;
    private boolean mHeaderAnimating;
    private ObjectAnimator mQsContainerAnimator;
    private ValueAnimator mQsSizeChangeAnimator;

    private boolean mShadeEmpty;

    private boolean mQsScrimEnabled = true;
    private boolean mLastAnnouncementWasQuickSettings;
    private boolean mQsTouchAboveFalsingThreshold;
    private int mQsFalsingThreshold;

    private float mKeyguardStatusBarAnimateAlpha = 1f;
    private int mOldLayoutDirection;
    private HeadsUpTouchHelper mHeadsUpTouchHelper;
    private boolean mIsExpansionFromHeadsUp;
    private boolean mListenForHeadsUp;
    private int mNavigationBarBottomHeight;
    private boolean mExpandingFromHeadsUp;
    private boolean mCollapsedOnDown;
    private int mPositionMinSideMargin;
    private int mLastOrientation = -1;
    private boolean mClosingWithAlphaFadeOut;
    private boolean mHeadsUpAnimatingAway;
    private boolean mLaunchingAffordance;
    private String mLastCameraLaunchSource = KeyguardBottomAreaView.CAMERA_LAUNCH_SOURCE_AFFORDANCE;

    private Runnable mHeadsUpExistenceChangedRunnable = new Runnable() {
        @Override
        public void run() {
            mHeadsUpAnimatingAway = false;
            notifyBarPanelExpansionChanged();
        }
    };

    /** Interpolator to be used for animations that respond directly to a touch */
    private final Interpolator mTouchResponseInterpolator =
            new PathInterpolator(0.3f, 0f, 0.1f, 1f);

    private Handler mHandler = new Handler();
    private SettingsObserver mSettingsObserver;

    private boolean mOneFingerQuickSettingsIntercept;
    private boolean mDoubleTapToSleepEnabled;
    private int mStatusBarHeaderHeight;
    private GestureDetector mDoubleTapGesture;

    public NotificationPanelView(Context context, AttributeSet attrs) {
        super(context, attrs);
        setWillNotDraw(!DEBUG);

        mSettingsObserver = new SettingsObserver(mHandler);
        mDoubleTapGesture = new GestureDetector(mContext, new GestureDetector.SimpleOnGestureListener() {
            @Override
            public boolean onDoubleTap(MotionEvent e) {
                PowerManager pm = (PowerManager) mContext.getSystemService(Context.POWER_SERVICE);
                if(pm != null)
                    pm.goToSleep(e.getEventTime());
                return true;
            }
        });
    }

    public void setStatusBar(PhoneStatusBar bar) {
        mStatusBar = bar;
    }

    @Override
    protected void onFinishInflate() {
        super.onFinishInflate();
        mHeader = (StatusBarHeaderView) findViewById(R.id.header);
        mHeader.setOnClickListener(this);
        mKeyguardStatusBar = (KeyguardStatusBarView) findViewById(R.id.keyguard_header);
        mKeyguardStatusView = (KeyguardStatusView) findViewById(R.id.keyguard_status_view);
        mQsContainer = (QSContainer) findViewById(R.id.quick_settings_container);
        mQsPanel = (QSPanel) findViewById(R.id.quick_settings_panel);
        mClockView = (TextView) findViewById(R.id.clock_view);
        mScrollView = (ObservableScrollView) findViewById(R.id.scroll_view);
        mScrollView.setListener(this);
        mScrollView.setFocusable(false);
        mReserveNotificationSpace = findViewById(R.id.reserve_notification_space);
        mNotificationContainerParent = (NotificationsQuickSettingsContainer)
                findViewById(R.id.notification_container_parent);
        mNotificationStackScroller = (NotificationStackScrollLayout)
                findViewById(R.id.notification_stack_scroller);
        mNotificationStackScroller.setOnHeightChangedListener(this);
        mNotificationStackScroller.setOverscrollTopChangedListener(this);
        mNotificationStackScroller.setOnEmptySpaceClickListener(this);
        mNotificationStackScroller.setScrollView(mScrollView);
        mFastOutSlowInInterpolator = AnimationUtils.loadInterpolator(getContext(),
                android.R.interpolator.fast_out_slow_in);
        mFastOutLinearInterpolator = AnimationUtils.loadInterpolator(getContext(),
                android.R.interpolator.fast_out_linear_in);
        mDozeAnimationInterpolator = AnimationUtils.loadInterpolator(getContext(),
                android.R.interpolator.linear_out_slow_in);
        mKeyguardBottomArea = (KeyguardBottomAreaView) findViewById(R.id.keyguard_bottom_area);
        mQsNavbarScrim = findViewById(R.id.qs_navbar_scrim);
        mAfforanceHelper = new KeyguardAffordanceHelper(this, getContext());
        mLastOrientation = getResources().getConfiguration().orientation;

        // recompute internal state when qspanel height changes
        mQsContainer.addOnLayoutChangeListener(new OnLayoutChangeListener() {
            @Override
            public void onLayoutChange(View v, int left, int top, int right, int bottom,
                    int oldLeft, int oldTop, int oldRight, int oldBottom) {
                final int height = bottom - top;
                final int oldHeight = oldBottom - oldTop;
                if (height != oldHeight) {
                    onScrollChanged();
                }
            }
        });
    }

    @Override
    protected void loadDimens() {
        super.loadDimens();
        mNotificationTopPadding = getResources().getDimensionPixelSize(
                R.dimen.notifications_top_padding);
        mFlingAnimationUtils = new FlingAnimationUtils(getContext(), 0.4f);
        mStatusBarMinHeight = getResources().getDimensionPixelSize(
                com.android.internal.R.dimen.status_bar_height);
        mQsPeekHeight = getResources().getDimensionPixelSize(R.dimen.qs_peek_height);
        mNotificationsHeaderCollideDistance =
                getResources().getDimensionPixelSize(R.dimen.header_notifications_collide_distance);
        mUnlockMoveDistance = getResources().getDimensionPixelOffset(R.dimen.unlock_move_distance);
        mClockPositionAlgorithm.loadDimens(getResources());
        mNotificationScrimWaitDistance =
                getResources().getDimensionPixelSize(R.dimen.notification_scrim_wait_distance);
        mQsFalsingThreshold = getResources().getDimensionPixelSize(
                R.dimen.qs_falsing_threshold);
        mPositionMinSideMargin = getResources().getDimensionPixelSize(
                R.dimen.notification_panel_min_side_margin);
        mStatusBarHeaderHeight = getResources().getDimensionPixelSize(R.dimen.status_bar_header_height);
    }

    public void updateResources() {
        int panelWidth = getResources().getDimensionPixelSize(R.dimen.notification_panel_width);
        int panelGravity = getResources().getInteger(R.integer.notification_panel_layout_gravity);
        FrameLayout.LayoutParams lp = (FrameLayout.LayoutParams) mHeader.getLayoutParams();
        if (lp.width != panelWidth) {
            lp.width = panelWidth;
            lp.gravity = panelGravity;
            mHeader.setLayoutParams(lp);
            mHeader.post(mUpdateHeader);
        }

        lp = (FrameLayout.LayoutParams) mNotificationStackScroller.getLayoutParams();
        if (lp.width != panelWidth) {
            lp.width = panelWidth;
            lp.gravity = panelGravity;
            mNotificationStackScroller.setLayoutParams(lp);
        }

        lp = (FrameLayout.LayoutParams) mScrollView.getLayoutParams();
        if (lp.width != panelWidth) {
            lp.width = panelWidth;
            lp.gravity = panelGravity;
            mScrollView.setLayoutParams(lp);
        }
    }

    @Override
    protected void onLayout(boolean changed, int left, int top, int right, int bottom) {
        super.onLayout(changed, left, top, right, bottom);

        // Update Clock Pivot
        mKeyguardStatusView.setPivotX(getWidth() / 2);
        mKeyguardStatusView.setPivotY((FONT_HEIGHT - CAP_HEIGHT) / 2048f * mClockView.getTextSize());

        // Calculate quick setting heights.
        int oldMaxHeight = mQsMaxExpansionHeight;
        mQsMinExpansionHeight = mKeyguardShowing ? 0 : mHeader.getCollapsedHeight() + mQsPeekHeight;
        mQsMaxExpansionHeight = mHeader.getExpandedHeight() + mQsContainer.getDesiredHeight();
        positionClockAndNotifications();
        if (mQsExpanded && mQsFullyExpanded) {
            mQsExpansionHeight = mQsMaxExpansionHeight;
            requestScrollerTopPaddingUpdate(false /* animate */);
            requestPanelHeightUpdate();

            // Size has changed, start an animation.
            if (mQsMaxExpansionHeight != oldMaxHeight) {
                startQsSizeChangeAnimation(oldMaxHeight, mQsMaxExpansionHeight);
            }
        } else if (!mQsExpanded) {
            setQsExpansion(mQsMinExpansionHeight + mLastOverscroll);
        }
        updateStackHeight(getExpandedHeight());
        updateHeader();
        mNotificationStackScroller.updateIsSmallScreen(
                mHeader.getCollapsedHeight() + mQsPeekHeight);

        // If we are running a size change animation, the animation takes care of the height of
        // the container. However, if we are not animating, we always need to make the QS container
        // the desired height so when closing the QS detail, it stays smaller after the size change
        // animation is finished but the detail view is still being animated away (this animation
        // takes longer than the size change animation).
        if (mQsSizeChangeAnimator == null) {
            mQsContainer.setHeightOverride(mQsContainer.getDesiredHeight());
        }
        updateMaxHeadsUpTranslation();
    }

<<<<<<< HEAD
    @Override
    public void onAttachedToWindow() {
        mSecureCameraLaunchManager.create();
        mSettingsObserver.observe();

    }

    @Override
    public void onDetachedFromWindow() {
        mSecureCameraLaunchManager.destroy();
        mSettingsObserver.unobserve();
    }

=======
>>>>>>> 25b5096f
    private void startQsSizeChangeAnimation(int oldHeight, final int newHeight) {
        if (mQsSizeChangeAnimator != null) {
            oldHeight = (int) mQsSizeChangeAnimator.getAnimatedValue();
            mQsSizeChangeAnimator.cancel();
        }
        mQsSizeChangeAnimator = ValueAnimator.ofInt(oldHeight, newHeight);
        mQsSizeChangeAnimator.setDuration(300);
        mQsSizeChangeAnimator.setInterpolator(mFastOutSlowInInterpolator);
        mQsSizeChangeAnimator.addUpdateListener(new ValueAnimator.AnimatorUpdateListener() {
            @Override
            public void onAnimationUpdate(ValueAnimator animation) {
                requestScrollerTopPaddingUpdate(false /* animate */);
                requestPanelHeightUpdate();
                int height = (int) mQsSizeChangeAnimator.getAnimatedValue();
                mQsContainer.setHeightOverride(height - mHeader.getExpandedHeight());
            }
        });
        mQsSizeChangeAnimator.addListener(new AnimatorListenerAdapter() {
            @Override
            public void onAnimationEnd(Animator animation) {
                mQsSizeChangeAnimator = null;
            }
        });
        mQsSizeChangeAnimator.start();
    }

    /**
     * Positions the clock and notifications dynamically depending on how many notifications are
     * showing.
     */
    private void positionClockAndNotifications() {
        boolean animate = mNotificationStackScroller.isAddOrRemoveAnimationPending();
        int stackScrollerPadding;
        if (mStatusBarState != StatusBarState.KEYGUARD) {
            int bottom = mHeader.getCollapsedHeight();
            stackScrollerPadding = mStatusBarState == StatusBarState.SHADE
                    ? bottom + mQsPeekHeight + mNotificationTopPadding
                    : mKeyguardStatusBar.getHeight() + mNotificationTopPadding;
            mTopPaddingAdjustment = 0;
        } else {
            mClockPositionAlgorithm.setup(
                    mStatusBar.getMaxKeyguardNotifications(),
                    getMaxPanelHeight(),
                    getExpandedHeight(),
                    mNotificationStackScroller.getNotGoneChildCount(),
                    getHeight(),
                    mKeyguardStatusView.getHeight(),
                    mEmptyDragAmount);
            mClockPositionAlgorithm.run(mClockPositionResult);
            if (animate || mClockAnimator != null) {
                startClockAnimation(mClockPositionResult.clockY);
            } else {
                mKeyguardStatusView.setY(mClockPositionResult.clockY);
            }
            updateClock(mClockPositionResult.clockAlpha, mClockPositionResult.clockScale);
            stackScrollerPadding = mClockPositionResult.stackScrollerPadding;
            mTopPaddingAdjustment = mClockPositionResult.stackScrollerPaddingAdjustment;
        }
        mNotificationStackScroller.setIntrinsicPadding(stackScrollerPadding);
        requestScrollerTopPaddingUpdate(animate);
    }

    private void startClockAnimation(int y) {
        if (mClockAnimationTarget == y) {
            return;
        }
        mClockAnimationTarget = y;
        getViewTreeObserver().addOnPreDrawListener(new ViewTreeObserver.OnPreDrawListener() {
            @Override
            public boolean onPreDraw() {
                getViewTreeObserver().removeOnPreDrawListener(this);
                if (mClockAnimator != null) {
                    mClockAnimator.removeAllListeners();
                    mClockAnimator.cancel();
                }
                mClockAnimator = ObjectAnimator
                        .ofFloat(mKeyguardStatusView, View.Y, mClockAnimationTarget);
                mClockAnimator.setInterpolator(mFastOutSlowInInterpolator);
                mClockAnimator.setDuration(StackStateAnimator.ANIMATION_DURATION_STANDARD);
                mClockAnimator.addListener(new AnimatorListenerAdapter() {
                    @Override
                    public void onAnimationEnd(Animator animation) {
                        mClockAnimator = null;
                        mClockAnimationTarget = -1;
                    }
                });
                mClockAnimator.start();
                return true;
            }
        });
    }

    private void updateClock(float alpha, float scale) {
        if (!mKeyguardStatusViewAnimating) {
            mKeyguardStatusView.setAlpha(alpha);
        }
        mKeyguardStatusView.setScaleX(scale);
        mKeyguardStatusView.setScaleY(scale);
    }

    public void animateToFullShade(long delay) {
        mAnimateNextTopPaddingChange = true;
        mNotificationStackScroller.goToFullShade(delay);
        requestLayout();
    }

    public void setQsExpansionEnabled(boolean qsExpansionEnabled) {
        mQsExpansionEnabled = qsExpansionEnabled;
        mHeader.setClickable(qsExpansionEnabled);
    }

    @Override
    public void resetViews() {
        mIsLaunchTransitionFinished = false;
        mBlockTouches = false;
        mUnlockIconActive = false;
        if (!mLaunchingAffordance) {
            mAfforanceHelper.reset(false);
            mLastCameraLaunchSource = KeyguardBottomAreaView.CAMERA_LAUNCH_SOURCE_AFFORDANCE;
        }
        closeQs();
        mStatusBar.dismissPopups();
        mNotificationStackScroller.setOverScrollAmount(0f, true /* onTop */, false /* animate */,
                true /* cancelAnimators */);
        mNotificationStackScroller.resetScrollPosition();
    }

    public void closeQs() {
        cancelQsAnimation();
        setQsExpansion(mQsMinExpansionHeight);
    }

    public void animateCloseQs() {
        if (mQsExpansionAnimator != null) {
            if (!mQsAnimatorExpand) {
                return;
            }
            float height = mQsExpansionHeight;
            mQsExpansionAnimator.cancel();
            setQsExpansion(height);
        }
        flingSettings(0 /* vel */, false);
    }

    public void openQs() {
        cancelQsAnimation();
        if (mQsExpansionEnabled) {
            setQsExpansion(mQsMaxExpansionHeight);
        }
    }

    public void expandWithQs() {
        if (mQsExpansionEnabled) {
            mQsExpandImmediate = true;
        }
        expand();
    }

    @Override
    public void fling(float vel, boolean expand) {
        GestureRecorder gr = ((PhoneStatusBarView) mBar).mBar.getGestureRecorder();
        if (gr != null) {
            gr.tag("fling " + ((vel > 0) ? "open" : "closed"), "notifications,v=" + vel);
        }
        super.fling(vel, expand);
    }

    @Override
    protected void flingToHeight(float vel, boolean expand, float target,
            float collapseSpeedUpFactor, boolean expandBecauseOfFalsing) {
        mHeadsUpTouchHelper.notifyFling(!expand);
        setClosingWithAlphaFadeout(!expand && getFadeoutAlpha() == 1.0f);
        super.flingToHeight(vel, expand, target, collapseSpeedUpFactor, expandBecauseOfFalsing);
    }

    @Override
    public boolean dispatchPopulateAccessibilityEventInternal(AccessibilityEvent event) {
        if (event.getEventType() == AccessibilityEvent.TYPE_WINDOW_STATE_CHANGED) {
            event.getText().add(getKeyguardOrLockScreenString());
            mLastAnnouncementWasQuickSettings = false;
            return true;
        }
        return super.dispatchPopulateAccessibilityEventInternal(event);
    }

    @Override
    public boolean onInterceptTouchEvent(MotionEvent event) {
        if (mBlockTouches) {
            return false;
        }
        initDownStates(event);
        if (mHeadsUpTouchHelper.onInterceptTouchEvent(event)) {
            mIsExpansionFromHeadsUp = true;
            MetricsLogger.count(mContext, COUNTER_PANEL_OPEN, 1);
            MetricsLogger.count(mContext, COUNTER_PANEL_OPEN_PEEK, 1);
            return true;
        }
        if (!isFullyCollapsed() && onQsIntercept(event)) {
            return true;
        }
        return super.onInterceptTouchEvent(event);
    }

    private boolean onQsIntercept(MotionEvent event) {
        int pointerIndex = event.findPointerIndex(mTrackingPointer);
        if (pointerIndex < 0) {
            pointerIndex = 0;
            mTrackingPointer = event.getPointerId(pointerIndex);
        }
        final float x = event.getX(pointerIndex);
        final float y = event.getY(pointerIndex);

        switch (event.getActionMasked()) {
            case MotionEvent.ACTION_DOWN:
                mIntercepting = true;
                mInitialTouchY = y;
                mInitialTouchX = x;
                initVelocityTracker();
                trackMovement(event);
                if (shouldQuickSettingsIntercept(mInitialTouchX, mInitialTouchY, 0)) {
                    getParent().requestDisallowInterceptTouchEvent(true);
                }
                if (mQsExpansionAnimator != null) {
                    onQsExpansionStarted();
                    mInitialHeightOnTouch = mQsExpansionHeight;
                    mQsTracking = true;
                    mIntercepting = false;
                    mNotificationStackScroller.removeLongPressCallback();
                }
                break;
            case MotionEvent.ACTION_POINTER_UP:
                final int upPointer = event.getPointerId(event.getActionIndex());
                if (mTrackingPointer == upPointer) {
                    // gesture is ongoing, find a new pointer to track
                    final int newIndex = event.getPointerId(0) != upPointer ? 0 : 1;
                    mTrackingPointer = event.getPointerId(newIndex);
                    mInitialTouchX = event.getX(newIndex);
                    mInitialTouchY = event.getY(newIndex);
                }
                break;

            case MotionEvent.ACTION_MOVE:
                final float h = y - mInitialTouchY;
                trackMovement(event);
                if (mQsTracking) {

                    // Already tracking because onOverscrolled was called. We need to update here
                    // so we don't stop for a frame until the next touch event gets handled in
                    // onTouchEvent.
                    setQsExpansion(h + mInitialHeightOnTouch);
                    trackMovement(event);
                    mIntercepting = false;
                    return true;
                }
                if (Math.abs(h) > mTouchSlop && Math.abs(h) > Math.abs(x - mInitialTouchX)
                        && shouldQuickSettingsIntercept(mInitialTouchX, mInitialTouchY, h)) {
                    mQsTracking = true;
                    onQsExpansionStarted();
                    notifyExpandingFinished();
                    mInitialHeightOnTouch = mQsExpansionHeight;
                    mInitialTouchY = y;
                    mInitialTouchX = x;
                    mIntercepting = false;
                    mNotificationStackScroller.removeLongPressCallback();
                    return true;
                }
                break;

            case MotionEvent.ACTION_CANCEL:
            case MotionEvent.ACTION_UP:
                trackMovement(event);
                if (mQsTracking) {
                    flingQsWithCurrentVelocity(y,
                            event.getActionMasked() == MotionEvent.ACTION_CANCEL);
                    mQsTracking = false;
                }
                mIntercepting = false;
                break;
        }
        return false;
    }

    @Override
    protected boolean isInContentBounds(float x, float y) {
        float stackScrollerX = mNotificationStackScroller.getX();
        return !mNotificationStackScroller.isBelowLastNotification(x - stackScrollerX, y)
                && stackScrollerX < x && x < stackScrollerX + mNotificationStackScroller.getWidth();
    }

    private void initDownStates(MotionEvent event) {
        if (event.getActionMasked() == MotionEvent.ACTION_DOWN) {
            mOnlyAffordanceInThisMotion = false;
            mQsTouchAboveFalsingThreshold = mQsFullyExpanded;
            mDozingOnDown = isDozing();
            mCollapsedOnDown = isFullyCollapsed();
            mListenForHeadsUp = mCollapsedOnDown && mHeadsUpManager.hasPinnedHeadsUp();
        }
    }

    @Override
    public void requestDisallowInterceptTouchEvent(boolean disallowIntercept) {

        // Block request when interacting with the scroll view so we can still intercept the
        // scrolling when QS is expanded.
        if (mScrollView.isHandlingTouchEvent()) {
            return;
        }
        super.requestDisallowInterceptTouchEvent(disallowIntercept);
    }

    private void flingQsWithCurrentVelocity(float y, boolean isCancelMotionEvent) {
        float vel = getCurrentVelocity();
        final boolean expandsQs = flingExpandsQs(vel);
        if (expandsQs) {
            logQsSwipeDown(y);
        }
        flingSettings(vel, expandsQs && !isCancelMotionEvent);
    }

    private void logQsSwipeDown(float y) {
        float vel = getCurrentVelocity();
        final int gesture = mStatusBarState == StatusBarState.KEYGUARD
                ? EventLogConstants.SYSUI_LOCKSCREEN_GESTURE_SWIPE_DOWN_QS
                : EventLogConstants.SYSUI_SHADE_GESTURE_SWIPE_DOWN_QS;
        EventLogTags.writeSysuiLockscreenGesture(
                gesture,
                (int) ((y - mInitialTouchY) / mStatusBar.getDisplayDensity()),
                (int) (vel / mStatusBar.getDisplayDensity()));
    }

    private boolean flingExpandsQs(float vel) {
        if (isBelowFalsingThreshold()) {
            return false;
        }
        if (Math.abs(vel) < mFlingAnimationUtils.getMinVelocityPxPerSecond()) {
            return getQsExpansionFraction() > 0.5f;
        } else {
            return vel > 0;
        }
    }

    private boolean isBelowFalsingThreshold() {
        return !mQsTouchAboveFalsingThreshold && mStatusBarState == StatusBarState.KEYGUARD;
    }

    private float getQsExpansionFraction() {
        return Math.min(1f, (mQsExpansionHeight - mQsMinExpansionHeight)
                / (getTempQsMaxExpansion() - mQsMinExpansionHeight));
    }

    @Override
    public boolean onTouchEvent(MotionEvent event) {
        if (mBlockTouches) {
            return false;
        }
        if (mDoubleTapToSleepEnabled
                && mStatusBarState == StatusBarState.KEYGUARD
                && event.getY() < mStatusBarHeaderHeight) {
            mDoubleTapGesture.onTouchEvent(event);
        }
        initDownStates(event);
        if (mListenForHeadsUp && !mHeadsUpTouchHelper.isTrackingHeadsUp()
                && mHeadsUpTouchHelper.onInterceptTouchEvent(event)) {
            mIsExpansionFromHeadsUp = true;
            MetricsLogger.count(mContext, COUNTER_PANEL_OPEN_PEEK, 1);
        }
        if ((!mIsExpanding || mHintAnimationRunning)
                && !mQsExpanded
                && mStatusBar.getBarState() != StatusBarState.SHADE) {
            mAfforanceHelper.onTouchEvent(event);
        }
        if (mOnlyAffordanceInThisMotion) {
            return true;
        }
        mHeadsUpTouchHelper.onTouchEvent(event);
        if (!mHeadsUpTouchHelper.isTrackingHeadsUp() && handleQsTouch(event)) {
            return true;
        }
        if (event.getActionMasked() == MotionEvent.ACTION_DOWN && isFullyCollapsed()) {
            MetricsLogger.count(mContext, COUNTER_PANEL_OPEN, 1);
            updateVerticalPanelPosition(event.getX());
        }
        super.onTouchEvent(event);
        return true;
    }

    private boolean handleQsTouch(MotionEvent event) {
        final int action = event.getActionMasked();
        if (action == MotionEvent.ACTION_DOWN && getExpandedFraction() == 1f
                && mStatusBar.getBarState() != StatusBarState.KEYGUARD && !mQsExpanded
                && mQsExpansionEnabled) {

            // Down in the empty area while fully expanded - go to QS.
            mQsTracking = true;
            mConflictingQsExpansionGesture = true;
            onQsExpansionStarted();
            mInitialHeightOnTouch = mQsExpansionHeight;
            mInitialTouchY = event.getX();
            mInitialTouchX = event.getY();
        }
        if (!isFullyCollapsed()) {
            handleQsDown(event);
        }
        if (!mQsExpandImmediate && mQsTracking) {
            onQsTouch(event);
            if (!mConflictingQsExpansionGesture) {
                return true;
            }
        }
        if (action == MotionEvent.ACTION_CANCEL || action == MotionEvent.ACTION_UP) {
            mConflictingQsExpansionGesture = false;
        }
        if (action == MotionEvent.ACTION_DOWN && isFullyCollapsed()
                && mQsExpansionEnabled) {
            mTwoFingerQsExpandPossible = true;
        }
        boolean twoFingerQsEvent = mTwoFingerQsExpandPossible
                && (event.getActionMasked() == MotionEvent.ACTION_POINTER_DOWN
                && event.getPointerCount() == 2);
        boolean oneFingerQsOverride = mOneFingerQuickSettingsIntercept
                && event.getActionMasked() == MotionEvent.ACTION_DOWN
                && shouldQuickSettingsIntercept(event.getX(), event.getY(), -1, false);
        if ((twoFingerQsEvent || oneFingerQsOverride) && isOpenQsEvent(event)
                && event.getY(event.getActionIndex()) < mStatusBarMinHeight) {
            MetricsLogger.count(mContext, COUNTER_PANEL_OPEN_QS, 1);
            mQsExpandImmediate = true;
            requestPanelHeightUpdate();

            // Normally, we start listening when the panel is expanded, but here we need to start
            // earlier so the state is already up to date when dragging down.
            setListening(true);
        }
        return false;
    }

    private boolean isInQsArea(float x, float y) {
        return (x >= mScrollView.getX() && x <= mScrollView.getX() + mScrollView.getWidth()) &&
                (y <= mNotificationStackScroller.getBottomMostNotificationBottom()
                || y <= mQsContainer.getY() + mQsContainer.getHeight());
    }

    private boolean isOpenQsEvent(MotionEvent event) {
        final int pointerCount = event.getPointerCount();
        final int action = event.getActionMasked();

        final boolean twoFingerDrag = action == MotionEvent.ACTION_POINTER_DOWN
                && pointerCount == 2;

        final boolean stylusButtonClickDrag = action == MotionEvent.ACTION_DOWN
                && (event.isButtonPressed(MotionEvent.BUTTON_STYLUS_PRIMARY)
                        || event.isButtonPressed(MotionEvent.BUTTON_STYLUS_SECONDARY));

        final boolean mouseButtonClickDrag = action == MotionEvent.ACTION_DOWN
                && (event.isButtonPressed(MotionEvent.BUTTON_SECONDARY)
                        || event.isButtonPressed(MotionEvent.BUTTON_TERTIARY));

        return twoFingerDrag || stylusButtonClickDrag || mouseButtonClickDrag;
    }

    private void handleQsDown(MotionEvent event) {
        if (event.getActionMasked() == MotionEvent.ACTION_DOWN
                && shouldQuickSettingsIntercept(event.getX(), event.getY(), -1)) {
            mQsTracking = true;
            onQsExpansionStarted();
            mInitialHeightOnTouch = mQsExpansionHeight;
            mInitialTouchY = event.getX();
            mInitialTouchX = event.getY();

            // If we interrupt an expansion gesture here, make sure to update the state correctly.
            notifyExpandingFinished();
        }
    }

    @Override
    protected boolean flingExpands(float vel, float vectorVel, float x, float y) {
        boolean expands = super.flingExpands(vel, vectorVel, x, y);

        // If we are already running a QS expansion, make sure that we keep the panel open.
        if (mQsExpansionAnimator != null) {
            expands = true;
        }
        return expands;
    }

    @Override
    protected boolean hasConflictingGestures() {
        return mStatusBar.getBarState() != StatusBarState.SHADE;
    }

    @Override
    protected boolean shouldGestureIgnoreXTouchSlop(float x, float y) {
        return !mAfforanceHelper.isOnAffordanceIcon(x, y);
    }

    private void onQsTouch(MotionEvent event) {
        int pointerIndex = event.findPointerIndex(mTrackingPointer);
        if (pointerIndex < 0) {
            pointerIndex = 0;
            mTrackingPointer = event.getPointerId(pointerIndex);
        }
        final float y = event.getY(pointerIndex);
        final float x = event.getX(pointerIndex);
        final float h = y - mInitialTouchY;

        switch (event.getActionMasked()) {
            case MotionEvent.ACTION_DOWN:
                mQsTracking = true;
                mInitialTouchY = y;
                mInitialTouchX = x;
                onQsExpansionStarted();
                mInitialHeightOnTouch = mQsExpansionHeight;
                initVelocityTracker();
                trackMovement(event);
                break;

            case MotionEvent.ACTION_POINTER_UP:
                final int upPointer = event.getPointerId(event.getActionIndex());
                if (mTrackingPointer == upPointer) {
                    // gesture is ongoing, find a new pointer to track
                    final int newIndex = event.getPointerId(0) != upPointer ? 0 : 1;
                    final float newY = event.getY(newIndex);
                    final float newX = event.getX(newIndex);
                    mTrackingPointer = event.getPointerId(newIndex);
                    mInitialHeightOnTouch = mQsExpansionHeight;
                    mInitialTouchY = newY;
                    mInitialTouchX = newX;
                }
                break;

            case MotionEvent.ACTION_MOVE:
                setQsExpansion(h + mInitialHeightOnTouch);
                if (h >= getFalsingThreshold()) {
                    mQsTouchAboveFalsingThreshold = true;
                }
                trackMovement(event);
                break;

            case MotionEvent.ACTION_UP:
            case MotionEvent.ACTION_CANCEL:
                mQsTracking = false;
                mTrackingPointer = -1;
                trackMovement(event);
                float fraction = getQsExpansionFraction();
                if ((fraction != 0f || y >= mInitialTouchY)
                        && (fraction != 1f || y <= mInitialTouchY)) {
                    flingQsWithCurrentVelocity(y,
                            event.getActionMasked() == MotionEvent.ACTION_CANCEL);
                } else {
                    logQsSwipeDown(y);
                    mScrollYOverride = -1;
                }
                if (mVelocityTracker != null) {
                    mVelocityTracker.recycle();
                    mVelocityTracker = null;
                }
                break;
        }
    }

    private int getFalsingThreshold() {
        float factor = mStatusBar.isWakeUpComingFromTouch() ? 1.5f : 1.0f;
        return (int) (mQsFalsingThreshold * factor);
    }

    @Override
    public void onOverscrolled(float lastTouchX, float lastTouchY, int amount) {
        if (mIntercepting && shouldQuickSettingsIntercept(lastTouchX, lastTouchY,
                -1 /* yDiff: Not relevant here */)) {
            mQsTracking = true;
            onQsExpansionStarted(amount);
            mInitialHeightOnTouch = mQsExpansionHeight;
            mInitialTouchY = mLastTouchY;
            mInitialTouchX = mLastTouchX;
        }
    }

    @Override
    public void onOverscrollTopChanged(float amount, boolean isRubberbanded) {
        cancelQsAnimation();
        if (!mQsExpansionEnabled) {
            amount = 0f;
        }
        float rounded = amount >= 1f ? amount : 0f;
        mStackScrollerOverscrolling = rounded != 0f && isRubberbanded;
        mQsExpansionFromOverscroll = rounded != 0f;
        mLastOverscroll = rounded;
        updateQsState();
        setQsExpansion(mQsMinExpansionHeight + rounded);
    }

    @Override
    public void flingTopOverscroll(float velocity, boolean open) {
        mLastOverscroll = 0f;
        setQsExpansion(mQsExpansionHeight);
        flingSettings(!mQsExpansionEnabled && open ? 0f : velocity, open && mQsExpansionEnabled,
                new Runnable() {
                    @Override
                    public void run() {
                        mStackScrollerOverscrolling = false;
                        mQsExpansionFromOverscroll = false;
                        updateQsState();
                    }
                }, false /* isClick */);
    }

    private void onQsExpansionStarted() {
        onQsExpansionStarted(0);
    }

    private void onQsExpansionStarted(int overscrollAmount) {
        cancelQsAnimation();
        cancelHeightAnimator();

        // Reset scroll position and apply that position to the expanded height.
        float height = mQsExpansionHeight - mScrollView.getScrollY() - overscrollAmount;
        if (mScrollView.getScrollY() != 0) {
            mScrollYOverride = mScrollView.getScrollY();
        }
        mScrollView.scrollTo(0, 0);
        setQsExpansion(height);
        requestPanelHeightUpdate();
    }

    private void setQsExpanded(boolean expanded) {
        boolean changed = mQsExpanded != expanded;
        if (changed) {
            mQsExpanded = expanded;
            updateQsState();
            requestPanelHeightUpdate();
            mNotificationStackScroller.setInterceptDelegateEnabled(expanded);
            mStatusBar.setQsExpanded(expanded);
            mQsPanel.setExpanded(expanded);
            mNotificationContainerParent.setQsExpanded(expanded);
        }
    }

    public void setBarState(int statusBarState, boolean keyguardFadingAway,
            boolean goingToFullShade) {
        int oldState = mStatusBarState;
        boolean keyguardShowing = statusBarState == StatusBarState.KEYGUARD;
        setKeyguardStatusViewVisibility(statusBarState, keyguardFadingAway, goingToFullShade);
        setKeyguardBottomAreaVisibility(statusBarState, goingToFullShade);

        mStatusBarState = statusBarState;
        mKeyguardShowing = keyguardShowing;

        if (goingToFullShade || (oldState == StatusBarState.KEYGUARD
                && statusBarState == StatusBarState.SHADE_LOCKED)) {
            animateKeyguardStatusBarOut();
            animateHeaderSlidingIn();
        } else if (oldState == StatusBarState.SHADE_LOCKED
                && statusBarState == StatusBarState.KEYGUARD) {
            animateKeyguardStatusBarIn(StackStateAnimator.ANIMATION_DURATION_STANDARD);
            animateHeaderSlidingOut();
        } else {
            mKeyguardStatusBar.setAlpha(1f);
            mKeyguardStatusBar.setVisibility(keyguardShowing ? View.VISIBLE : View.INVISIBLE);
            if (keyguardShowing && oldState != mStatusBarState) {
                mKeyguardBottomArea.updateLeftAffordance();
                mAfforanceHelper.updatePreviews();
            }
        }
        if (keyguardShowing) {
            updateDozingVisibilities(false /* animate */);
        }
        resetVerticalPanelPosition();
        updateQsState();
    }

    private final Runnable mAnimateKeyguardStatusViewInvisibleEndRunnable = new Runnable() {
        @Override
        public void run() {
            mKeyguardStatusViewAnimating = false;
            mKeyguardStatusView.setVisibility(View.GONE);
        }
    };

    private final Runnable mAnimateKeyguardStatusViewVisibleEndRunnable = new Runnable() {
        @Override
        public void run() {
            mKeyguardStatusViewAnimating = false;
        }
    };

    private final Animator.AnimatorListener mAnimateHeaderSlidingInListener
            = new AnimatorListenerAdapter() {
        @Override
        public void onAnimationEnd(Animator animation) {
            mHeaderAnimating = false;
            mQsContainerAnimator = null;
            mQsContainer.removeOnLayoutChangeListener(mQsContainerAnimatorUpdater);
        }
    };

    private final OnLayoutChangeListener mQsContainerAnimatorUpdater
            = new OnLayoutChangeListener() {
        @Override
        public void onLayoutChange(View v, int left, int top, int right, int bottom, int oldLeft,
                int oldTop, int oldRight, int oldBottom) {
            int oldHeight = oldBottom - oldTop;
            int height = bottom - top;
            if (height != oldHeight && mQsContainerAnimator != null) {
                PropertyValuesHolder[] values = mQsContainerAnimator.getValues();
                float newEndValue = mHeader.getCollapsedHeight() + mQsPeekHeight - height - top;
                float newStartValue = -height - top;
                values[0].setFloatValues(newStartValue, newEndValue);
                mQsContainerAnimator.setCurrentPlayTime(mQsContainerAnimator.getCurrentPlayTime());
            }
        }
    };

    private final ViewTreeObserver.OnPreDrawListener mStartHeaderSlidingIn
            = new ViewTreeObserver.OnPreDrawListener() {
        @Override
        public boolean onPreDraw() {
            getViewTreeObserver().removeOnPreDrawListener(this);
            long delay = mStatusBarState == StatusBarState.SHADE_LOCKED
                    ? 0
                    : mStatusBar.calculateGoingToFullShadeDelay();
            mHeader.setTranslationY(-mHeader.getCollapsedHeight() - mQsPeekHeight);
            mHeader.animate()
                    .translationY(0f)
                    .setStartDelay(delay)
                    .setDuration(StackStateAnimator.ANIMATION_DURATION_GO_TO_FULL_SHADE)
                    .setInterpolator(mFastOutSlowInInterpolator)
                    .start();
            mQsContainer.setY(-mQsContainer.getHeight());
            mQsContainerAnimator = ObjectAnimator.ofFloat(mQsContainer, View.TRANSLATION_Y,
                    mQsContainer.getTranslationY(),
                    mHeader.getCollapsedHeight() + mQsPeekHeight - mQsContainer.getHeight()
                            - mQsContainer.getTop());
            mQsContainerAnimator.setStartDelay(delay);
            mQsContainerAnimator.setDuration(StackStateAnimator.ANIMATION_DURATION_GO_TO_FULL_SHADE);
            mQsContainerAnimator.setInterpolator(mFastOutSlowInInterpolator);
            mQsContainerAnimator.addListener(mAnimateHeaderSlidingInListener);
            mQsContainerAnimator.start();
            mQsContainer.addOnLayoutChangeListener(mQsContainerAnimatorUpdater);
            return true;
        }
    };

    private void animateHeaderSlidingIn() {
        // If the QS is already expanded we don't need to slide in the header as it's already
        // visible.
        if (!mQsExpanded) {
            mHeaderAnimating = true;
            getViewTreeObserver().addOnPreDrawListener(mStartHeaderSlidingIn);
        }
    }

    private void animateHeaderSlidingOut() {
        mHeaderAnimating = true;
        mHeader.animate().y(-mHeader.getHeight())
                .setStartDelay(0)
                .setDuration(StackStateAnimator.ANIMATION_DURATION_STANDARD)
                .setInterpolator(mFastOutSlowInInterpolator)
                .setListener(new AnimatorListenerAdapter() {
                    @Override
                    public void onAnimationEnd(Animator animation) {
                        mHeader.animate().setListener(null);
                        mHeaderAnimating = false;
                        updateQsState();
                    }
                })
                .start();
        mQsContainer.animate()
                .y(-mQsContainer.getHeight())
                .setStartDelay(0)
                .setDuration(StackStateAnimator.ANIMATION_DURATION_STANDARD)
                .setInterpolator(mFastOutSlowInInterpolator)
                .start();
    }

    private final Runnable mAnimateKeyguardStatusBarInvisibleEndRunnable = new Runnable() {
        @Override
        public void run() {
            mKeyguardStatusBar.setVisibility(View.INVISIBLE);
            mKeyguardStatusBar.setAlpha(1f);
            mKeyguardStatusBarAnimateAlpha = 1f;
        }
    };

    private void animateKeyguardStatusBarOut() {
        ValueAnimator anim = ValueAnimator.ofFloat(mKeyguardStatusBar.getAlpha(), 0f);
        anim.addUpdateListener(mStatusBarAnimateAlphaListener);
        anim.setStartDelay(mStatusBar.isKeyguardFadingAway()
                ? mStatusBar.getKeyguardFadingAwayDelay()
                : 0);
        anim.setDuration(mStatusBar.isKeyguardFadingAway()
                ? mStatusBar.getKeyguardFadingAwayDuration() / 2
                : StackStateAnimator.ANIMATION_DURATION_STANDARD);
        anim.setInterpolator(mDozeAnimationInterpolator);
        anim.addListener(new AnimatorListenerAdapter() {
            @Override
            public void onAnimationEnd(Animator animation) {
                mAnimateKeyguardStatusBarInvisibleEndRunnable.run();
            }
        });
        anim.start();
    }

    private final ValueAnimator.AnimatorUpdateListener mStatusBarAnimateAlphaListener =
            new ValueAnimator.AnimatorUpdateListener() {
        @Override
        public void onAnimationUpdate(ValueAnimator animation) {
            mKeyguardStatusBarAnimateAlpha = (float) animation.getAnimatedValue();
            updateHeaderKeyguardAlpha();
        }
    };

    private void animateKeyguardStatusBarIn(long duration) {
        mKeyguardStatusBar.setVisibility(View.VISIBLE);
        mKeyguardStatusBar.setAlpha(0f);
        ValueAnimator anim = ValueAnimator.ofFloat(0f, 1f);
        anim.addUpdateListener(mStatusBarAnimateAlphaListener);
        anim.setDuration(duration);
        anim.setInterpolator(mDozeAnimationInterpolator);
        anim.start();
    }

    private final Runnable mAnimateKeyguardBottomAreaInvisibleEndRunnable = new Runnable() {
        @Override
        public void run() {
            mKeyguardBottomArea.setVisibility(View.GONE);
        }
    };

    private void setKeyguardBottomAreaVisibility(int statusBarState,
            boolean goingToFullShade) {
        if (goingToFullShade) {
            mKeyguardBottomArea.animate().cancel();
            mKeyguardBottomArea.animate()
                    .alpha(0f)
                    .setStartDelay(mStatusBar.getKeyguardFadingAwayDelay())
                    .setDuration(mStatusBar.getKeyguardFadingAwayDuration() / 2)
                    .setInterpolator(PhoneStatusBar.ALPHA_OUT)
                    .withEndAction(mAnimateKeyguardBottomAreaInvisibleEndRunnable)
                    .start();
        } else if (statusBarState == StatusBarState.KEYGUARD
                || statusBarState == StatusBarState.SHADE_LOCKED) {
            mKeyguardBottomArea.animate().cancel();
            if (!mDozing) {
                mKeyguardBottomArea.setVisibility(View.VISIBLE);
            }
            mKeyguardBottomArea.setAlpha(1f);
        } else {
            mKeyguardBottomArea.animate().cancel();
            mKeyguardBottomArea.setVisibility(View.GONE);
            mKeyguardBottomArea.setAlpha(1f);
        }
    }

    private void setKeyguardStatusViewVisibility(int statusBarState, boolean keyguardFadingAway,
            boolean goingToFullShade) {
        if ((!keyguardFadingAway && mStatusBarState == StatusBarState.KEYGUARD
                && statusBarState != StatusBarState.KEYGUARD) || goingToFullShade) {
            mKeyguardStatusView.animate().cancel();
            mKeyguardStatusViewAnimating = true;
            mKeyguardStatusView.animate()
                    .alpha(0f)
                    .setStartDelay(0)
                    .setDuration(160)
                    .setInterpolator(PhoneStatusBar.ALPHA_OUT)
                    .withEndAction(mAnimateKeyguardStatusViewInvisibleEndRunnable);
            if (keyguardFadingAway) {
                mKeyguardStatusView.animate()
                        .setStartDelay(mStatusBar.getKeyguardFadingAwayDelay())
                        .setDuration(mStatusBar.getKeyguardFadingAwayDuration()/2)
                        .start();
            }
        } else if (mStatusBarState == StatusBarState.SHADE_LOCKED
                && statusBarState == StatusBarState.KEYGUARD) {
            mKeyguardStatusView.animate().cancel();
            mKeyguardStatusView.setVisibility(View.VISIBLE);
            mKeyguardStatusViewAnimating = true;
            mKeyguardStatusView.setAlpha(0f);
            mKeyguardStatusView.animate()
                    .alpha(1f)
                    .setStartDelay(0)
                    .setDuration(320)
                    .setInterpolator(PhoneStatusBar.ALPHA_IN)
                    .withEndAction(mAnimateKeyguardStatusViewVisibleEndRunnable);
        } else if (statusBarState == StatusBarState.KEYGUARD) {
            mKeyguardStatusView.animate().cancel();
            mKeyguardStatusViewAnimating = false;
            mKeyguardStatusView.setVisibility(View.VISIBLE);
            mKeyguardStatusView.setAlpha(1f);
        } else {
            mKeyguardStatusView.animate().cancel();
            mKeyguardStatusViewAnimating = false;
            mKeyguardStatusView.setVisibility(View.GONE);
            mKeyguardStatusView.setAlpha(1f);
        }
    }

    private void updateQsState() {
        boolean expandVisually = mQsExpanded || mStackScrollerOverscrolling || mHeaderAnimating;
        mHeader.setVisibility((mQsExpanded || !mKeyguardShowing || mHeaderAnimating)
                ? View.VISIBLE
                : View.INVISIBLE);
        mHeader.setExpanded((mKeyguardShowing && !mHeaderAnimating)
                || (mQsExpanded && !mStackScrollerOverscrolling));
        mNotificationStackScroller.setScrollingEnabled(
                mStatusBarState != StatusBarState.KEYGUARD && (!mQsExpanded
                        || mQsExpansionFromOverscroll));
        mQsPanel.setVisibility(expandVisually ? View.VISIBLE : View.INVISIBLE);
        mQsContainer.setVisibility(
                mKeyguardShowing && !expandVisually ? View.INVISIBLE : View.VISIBLE);
        mScrollView.setTouchEnabled(mQsExpanded);
        updateEmptyShadeView();
        mQsNavbarScrim.setVisibility(mStatusBarState == StatusBarState.SHADE && mQsExpanded
                && !mStackScrollerOverscrolling && mQsScrimEnabled
                        ? View.VISIBLE
                        : View.INVISIBLE);
        if (mKeyguardUserSwitcher != null && mQsExpanded && !mStackScrollerOverscrolling) {
            mKeyguardUserSwitcher.hideIfNotSimple(true /* animate */);
        }
    }

    private void setQsExpansion(float height) {
        height = Math.min(Math.max(height, mQsMinExpansionHeight), mQsMaxExpansionHeight);
        mQsFullyExpanded = height == mQsMaxExpansionHeight;
        if (height > mQsMinExpansionHeight && !mQsExpanded && !mStackScrollerOverscrolling) {
            setQsExpanded(true);
        } else if (height <= mQsMinExpansionHeight && mQsExpanded) {
            setQsExpanded(false);
            if (mLastAnnouncementWasQuickSettings && !mTracking && !isCollapsing()) {
                announceForAccessibility(getKeyguardOrLockScreenString());
                mLastAnnouncementWasQuickSettings = false;
            }
        }
        mQsExpansionHeight = height;
        mHeader.setExpansion(getHeaderExpansionFraction());
        setQsTranslation(height);
        requestScrollerTopPaddingUpdate(false /* animate */);
        updateNotificationScrim(height);
        if (mKeyguardShowing) {
            updateHeaderKeyguard();
        }
        if (mStatusBarState == StatusBarState.SHADE_LOCKED
                || mStatusBarState == StatusBarState.KEYGUARD) {
            updateKeyguardBottomAreaAlpha();
        }
        if (mStatusBarState == StatusBarState.SHADE && mQsExpanded
                && !mStackScrollerOverscrolling && mQsScrimEnabled) {
            mQsNavbarScrim.setAlpha(getQsExpansionFraction());
        }

        // Upon initialisation when we are not layouted yet we don't want to announce that we are
        // fully expanded, hence the != 0.0f check.
        if (height != 0.0f && mQsFullyExpanded && !mLastAnnouncementWasQuickSettings) {
            announceForAccessibility(getContext().getString(
                    R.string.accessibility_desc_quick_settings));
            mLastAnnouncementWasQuickSettings = true;
        }
        if (DEBUG) {
            invalidate();
        }
    }

    private String getKeyguardOrLockScreenString() {
        if (mStatusBarState == StatusBarState.KEYGUARD) {
            return getContext().getString(R.string.accessibility_desc_lock_screen);
        } else {
            return getContext().getString(R.string.accessibility_desc_notification_shade);
        }
    }

    private void updateNotificationScrim(float height) {
        int startDistance = mQsMinExpansionHeight + mNotificationScrimWaitDistance;
        float progress = (height - startDistance) / (mQsMaxExpansionHeight - startDistance);
        progress = Math.max(0.0f, Math.min(progress, 1.0f));
    }

    private float getHeaderExpansionFraction() {
        if (!mKeyguardShowing) {
            return getQsExpansionFraction();
        } else {
            return 1f;
        }
    }

    private void setQsTranslation(float height) {
        if (!mHeaderAnimating) {
            mQsContainer.setY(height - mQsContainer.getDesiredHeight() + getHeaderTranslation());
        }
        if (mKeyguardShowing && !mHeaderAnimating) {
            mHeader.setY(interpolate(getQsExpansionFraction(), -mHeader.getHeight(), 0));
        }
    }

    private float calculateQsTopPadding() {
        if (mKeyguardShowing
                && (mQsExpandImmediate || mIsExpanding && mQsExpandedWhenExpandingStarted)) {

            // Either QS pushes the notifications down when fully expanded, or QS is fully above the
            // notifications (mostly on tablets). maxNotifications denotes the normal top padding
            // on Keyguard, maxQs denotes the top padding from the quick settings panel. We need to
            // take the maximum and linearly interpolate with the panel expansion for a nice motion.
            int maxNotifications = mClockPositionResult.stackScrollerPadding
                    - mClockPositionResult.stackScrollerPaddingAdjustment
                    - mNotificationTopPadding;
            int maxQs = getTempQsMaxExpansion();
            int max = mStatusBarState == StatusBarState.KEYGUARD
                    ? Math.max(maxNotifications, maxQs)
                    : maxQs;
            return (int) interpolate(getExpandedFraction(),
                    mQsMinExpansionHeight, max);
        } else if (mQsSizeChangeAnimator != null) {
            return (int) mQsSizeChangeAnimator.getAnimatedValue();
        } else if (mKeyguardShowing && mScrollYOverride == -1) {

            // We can only do the smoother transition on Keyguard when we also are not collapsing
            // from a scrolled quick settings.
            return interpolate(getQsExpansionFraction(),
                    mNotificationStackScroller.getIntrinsicPadding() - mNotificationTopPadding,
                    mQsMaxExpansionHeight);
        } else {
            return mQsExpansionHeight;
        }
    }

    private void requestScrollerTopPaddingUpdate(boolean animate) {
        mNotificationStackScroller.updateTopPadding(calculateQsTopPadding(),
                mScrollView.getScrollY(),
                mAnimateNextTopPaddingChange || animate,
                mKeyguardShowing
                        && (mQsExpandImmediate || mIsExpanding && mQsExpandedWhenExpandingStarted));
        mAnimateNextTopPaddingChange = false;
    }

    private void trackMovement(MotionEvent event) {
        if (mVelocityTracker != null) mVelocityTracker.addMovement(event);
        mLastTouchX = event.getX();
        mLastTouchY = event.getY();
    }

    private void initVelocityTracker() {
        if (mVelocityTracker != null) {
            mVelocityTracker.recycle();
        }
        mVelocityTracker = VelocityTracker.obtain();
    }

    private float getCurrentVelocity() {
        if (mVelocityTracker == null) {
            return 0;
        }
        mVelocityTracker.computeCurrentVelocity(1000);
        return mVelocityTracker.getYVelocity();
    }

    private void cancelQsAnimation() {
        if (mQsExpansionAnimator != null) {
            mQsExpansionAnimator.cancel();
        }
    }

    private void flingSettings(float vel, boolean expand) {
        flingSettings(vel, expand, null, false /* isClick */);
    }

    private void flingSettings(float vel, boolean expand, final Runnable onFinishRunnable,
            boolean isClick) {
        float target = expand ? mQsMaxExpansionHeight : mQsMinExpansionHeight;
        if (target == mQsExpansionHeight) {
            mScrollYOverride = -1;
            if (onFinishRunnable != null) {
                onFinishRunnable.run();
            }
            return;
        }
        boolean belowFalsingThreshold = isBelowFalsingThreshold();
        if (belowFalsingThreshold) {
            vel = 0;
        }
        mScrollView.setBlockFlinging(true);
        ValueAnimator animator = ValueAnimator.ofFloat(mQsExpansionHeight, target);
        if (isClick) {
            animator.setInterpolator(mTouchResponseInterpolator);
            animator.setDuration(368);
        } else {
            mFlingAnimationUtils.apply(animator, mQsExpansionHeight, target, vel);
        }
        if (belowFalsingThreshold) {
            animator.setDuration(350);
        }
        animator.addUpdateListener(new ValueAnimator.AnimatorUpdateListener() {
            @Override
            public void onAnimationUpdate(ValueAnimator animation) {
                setQsExpansion((Float) animation.getAnimatedValue());
            }
        });
        animator.addListener(new AnimatorListenerAdapter() {
            @Override
            public void onAnimationEnd(Animator animation) {
                mScrollView.setBlockFlinging(false);
                mScrollYOverride = -1;
                mQsExpansionAnimator = null;
                if (onFinishRunnable != null) {
                    onFinishRunnable.run();
                }
            }
        });
        animator.start();
        mQsExpansionAnimator = animator;
        mQsAnimatorExpand = expand;
    }

    /**
     * @return Whether we should intercept a gesture to open Quick Settings.
     */
    private boolean shouldQuickSettingsIntercept(float x, float y, float yDiff) {
        return shouldQuickSettingsIntercept(x, y, yDiff, true);
    }

    /**
     * @return Whether we should intercept a gesture to open Quick Settings.
     */
    private boolean shouldQuickSettingsIntercept(float x, float y, float yDiff, boolean useHeader) {
        if (!mQsExpansionEnabled || mCollapsedOnDown) {
            return false;
        }
        View header = mKeyguardShowing ? mKeyguardStatusBar : mHeader;
        boolean onHeader = useHeader && x >= header.getX() && x <= header.getX() + header.getWidth()
                && y >= header.getTop() && y <= header.getBottom();

        final float w = getMeasuredWidth();
        float region = (w * (1.f/3.f)); // TODO overlay region fraction?
        final boolean showQsOverride = isLayoutRtl() ? (x < region) : (w - region < x)
                        && mStatusBarState == StatusBarState.SHADE;

        if (mQsExpanded) {
            return onHeader || (mScrollView.isScrolledToBottom() && yDiff < 0) && isInQsArea(x, y);
        } else {
            return onHeader || showQsOverride;
        }
    }

    @Override
    protected boolean isScrolledToBottom() {
        if (!isInSettings()) {
            return mStatusBar.getBarState() == StatusBarState.KEYGUARD
                    || mNotificationStackScroller.isScrolledToBottom();
        } else {
            return mScrollView.isScrolledToBottom();
        }
    }

    @Override
    protected int getMaxPanelHeight() {
        int min = mStatusBarMinHeight;
        if (mStatusBar.getBarState() != StatusBarState.KEYGUARD
                && mNotificationStackScroller.getNotGoneChildCount() == 0) {
            int minHeight = (int) ((mQsMinExpansionHeight + getOverExpansionAmount())
                    * HEADER_RUBBERBAND_FACTOR);
            min = Math.max(min, minHeight);
        }
        int maxHeight;
        if (mQsExpandImmediate || mQsExpanded || mIsExpanding && mQsExpandedWhenExpandingStarted) {
            maxHeight = calculatePanelHeightQsExpanded();
        } else {
            maxHeight = calculatePanelHeightShade();
        }
        maxHeight = Math.max(maxHeight, min);
        return maxHeight;
    }

    private boolean isInSettings() {
        return mQsExpanded;
    }

    @Override
    protected void onHeightUpdated(float expandedHeight) {
        if (!mQsExpanded || mQsExpandImmediate || mIsExpanding && mQsExpandedWhenExpandingStarted) {
            positionClockAndNotifications();
        }
        if (mQsExpandImmediate || mQsExpanded && !mQsTracking && mQsExpansionAnimator == null
                && !mQsExpansionFromOverscroll) {
            float t;
            if (mKeyguardShowing) {

                // On Keyguard, interpolate the QS expansion linearly to the panel expansion
                t = expandedHeight / getMaxPanelHeight();
            } else {

                // In Shade, interpolate linearly such that QS is closed whenever panel height is
                // minimum QS expansion + minStackHeight
                float panelHeightQsCollapsed = mNotificationStackScroller.getIntrinsicPadding()
                        + mNotificationStackScroller.getMinStackHeight();
                float panelHeightQsExpanded = calculatePanelHeightQsExpanded();
                t = (expandedHeight - panelHeightQsCollapsed)
                        / (panelHeightQsExpanded - panelHeightQsCollapsed);
            }
            setQsExpansion(mQsMinExpansionHeight
                    + t * (getTempQsMaxExpansion() - mQsMinExpansionHeight));
        }
        updateStackHeight(expandedHeight);
        updateHeader();
        updateUnlockIcon();
        updateNotificationTranslucency();
        updatePanelExpanded();
        mNotificationStackScroller.setShadeExpanded(!isFullyCollapsed());
        if (DEBUG) {
            invalidate();
        }
    }

    private void updatePanelExpanded() {
        boolean isExpanded = !isFullyCollapsed();
        if (mPanelExpanded != isExpanded) {
            mHeadsUpManager.setIsExpanded(isExpanded);
            mStatusBar.setPanelExpanded(isExpanded);
            mPanelExpanded = isExpanded;
        }
    }

    /**
     * @return a temporary override of {@link #mQsMaxExpansionHeight}, which is needed when
     *         collapsing QS / the panel when QS was scrolled
     */
    private int getTempQsMaxExpansion() {
        int qsTempMaxExpansion = mQsMaxExpansionHeight;
        if (mScrollYOverride != -1) {
            qsTempMaxExpansion -= mScrollYOverride;
        }
        return qsTempMaxExpansion;
    }

    private int calculatePanelHeightShade() {
        int emptyBottomMargin = mNotificationStackScroller.getEmptyBottomMargin();
        int maxHeight = mNotificationStackScroller.getHeight() - emptyBottomMargin
                - mTopPaddingAdjustment;
        maxHeight += mNotificationStackScroller.getTopPaddingOverflow();
        return maxHeight;
    }

    private int calculatePanelHeightQsExpanded() {
        float notificationHeight = mNotificationStackScroller.getHeight()
                - mNotificationStackScroller.getEmptyBottomMargin()
                - mNotificationStackScroller.getTopPadding();

        // When only empty shade view is visible in QS collapsed state, simulate that we would have
        // it in expanded QS state as well so we don't run into troubles when fading the view in/out
        // and expanding/collapsing the whole panel from/to quick settings.
        if (mNotificationStackScroller.getNotGoneChildCount() == 0
                && mShadeEmpty) {
            notificationHeight = mNotificationStackScroller.getEmptyShadeViewHeight()
                    + mNotificationStackScroller.getBottomStackPeekSize()
                    + mNotificationStackScroller.getCollapseSecondCardPadding();
        }
        int maxQsHeight = mQsMaxExpansionHeight;

        // If an animation is changing the size of the QS panel, take the animated value.
        if (mQsSizeChangeAnimator != null) {
            maxQsHeight = (int) mQsSizeChangeAnimator.getAnimatedValue();
        }
        float totalHeight = Math.max(
                maxQsHeight + mNotificationStackScroller.getNotificationTopPadding(),
                mStatusBarState == StatusBarState.KEYGUARD
                        ? mClockPositionResult.stackScrollerPadding - mTopPaddingAdjustment
                        : 0)
                + notificationHeight;
        if (totalHeight > mNotificationStackScroller.getHeight()) {
            float fullyCollapsedHeight = maxQsHeight
                    + mNotificationStackScroller.getMinStackHeight()
                    + mNotificationStackScroller.getNotificationTopPadding()
                    - getScrollViewScrollY();
            totalHeight = Math.max(fullyCollapsedHeight, mNotificationStackScroller.getHeight());
        }
        return (int) totalHeight;
    }

    private int getScrollViewScrollY() {
        if (mScrollYOverride != -1 && !mQsTracking) {
            return mScrollYOverride;
        } else {
            return mScrollView.getScrollY();
        }
    }
    private void updateNotificationTranslucency() {
        float alpha = 1f;
        if (mClosingWithAlphaFadeOut && !mExpandingFromHeadsUp && !mHeadsUpManager.hasPinnedHeadsUp()) {
            alpha = getFadeoutAlpha();
        }
        mNotificationStackScroller.setAlpha(alpha);
    }

    private float getFadeoutAlpha() {
        float alpha = (getNotificationsTopY() + mNotificationStackScroller.getItemHeight())
                / (mQsMinExpansionHeight + mNotificationStackScroller.getBottomStackPeekSize()
                - mNotificationStackScroller.getCollapseSecondCardPadding());
        alpha = Math.max(0, Math.min(alpha, 1));
        alpha = (float) Math.pow(alpha, 0.75);
        return alpha;
    }

    @Override
    protected float getOverExpansionAmount() {
        return mNotificationStackScroller.getCurrentOverScrollAmount(true /* top */);
    }

    @Override
    protected float getOverExpansionPixels() {
        return mNotificationStackScroller.getCurrentOverScrolledPixels(true /* top */);
    }

    private void updateUnlockIcon() {
        if (mStatusBar.getBarState() == StatusBarState.KEYGUARD
                || mStatusBar.getBarState() == StatusBarState.SHADE_LOCKED) {
            boolean active = getMaxPanelHeight() - getExpandedHeight() > mUnlockMoveDistance;
            KeyguardAffordanceView lockIcon = mKeyguardBottomArea.getLockIcon();
            if (active && !mUnlockIconActive && mTracking) {
                lockIcon.setImageAlpha(1.0f, true, 150, mFastOutLinearInterpolator, null);
                lockIcon.setImageScale(LOCK_ICON_ACTIVE_SCALE, true, 150,
                        mFastOutLinearInterpolator);
            } else if (!active && mUnlockIconActive && mTracking) {
                lockIcon.setImageAlpha(lockIcon.getRestingAlpha(), true /* animate */,
                        150, mFastOutLinearInterpolator, null);
                lockIcon.setImageScale(1.0f, true, 150,
                        mFastOutLinearInterpolator);
            }
            mUnlockIconActive = active;
        }
    }

    /**
     * Hides the header when notifications are colliding with it.
     */
    private void updateHeader() {
        if (mStatusBar.getBarState() == StatusBarState.KEYGUARD) {
            updateHeaderKeyguard();
        } else {
            updateHeaderShade();
        }

    }

    private void updateHeaderShade() {
        if (!mHeaderAnimating) {
            mHeader.setTranslationY(getHeaderTranslation());
        }
        setQsTranslation(mQsExpansionHeight);
    }

    private float getHeaderTranslation() {
        if (mStatusBar.getBarState() == StatusBarState.KEYGUARD) {
            return 0;
        }
        if (mNotificationStackScroller.getNotGoneChildCount() == 0) {
            if (mExpandedHeight / HEADER_RUBBERBAND_FACTOR >= mQsMinExpansionHeight) {
                return 0;
            } else {
                return mExpandedHeight / HEADER_RUBBERBAND_FACTOR - mQsMinExpansionHeight;
            }
        }
        float stackTranslation = mNotificationStackScroller.getStackTranslation();
        float translation = stackTranslation / HEADER_RUBBERBAND_FACTOR;
        if (mHeadsUpManager.hasPinnedHeadsUp() || mIsExpansionFromHeadsUp) {
            translation = mNotificationStackScroller.getTopPadding() + stackTranslation
                    - mNotificationTopPadding - mQsMinExpansionHeight;
        }
        return Math.min(0, translation);
    }

    /**
     * @return the alpha to be used to fade out the contents on Keyguard (status bar, bottom area)
     *         during swiping up
     */
    private float getKeyguardContentsAlpha() {
        float alpha;
        if (mStatusBar.getBarState() == StatusBarState.KEYGUARD) {

            // When on Keyguard, we hide the header as soon as the top card of the notification
            // stack scroller is close enough (collision distance) to the bottom of the header.
            alpha = getNotificationsTopY()
                    /
                    (mKeyguardStatusBar.getHeight() + mNotificationsHeaderCollideDistance);
        } else {

            // In SHADE_LOCKED, the top card is already really close to the header. Hide it as
            // soon as we start translating the stack.
            alpha = getNotificationsTopY() / mKeyguardStatusBar.getHeight();
        }
        alpha = MathUtils.constrain(alpha, 0, 1);
        alpha = (float) Math.pow(alpha, 0.75);
        return alpha;
    }

    private void updateHeaderKeyguardAlpha() {
        float alphaQsExpansion = 1 - Math.min(1, getQsExpansionFraction() * 2);
        mKeyguardStatusBar.setAlpha(Math.min(getKeyguardContentsAlpha(), alphaQsExpansion)
                * mKeyguardStatusBarAnimateAlpha);
        mKeyguardStatusBar.setVisibility(mKeyguardStatusBar.getAlpha() != 0f
                && !mDozing ? VISIBLE : INVISIBLE);
    }

    private void updateHeaderKeyguard() {
        updateHeaderKeyguardAlpha();
        setQsTranslation(mQsExpansionHeight);
    }

    private void updateKeyguardBottomAreaAlpha() {
        float alpha = Math.min(getKeyguardContentsAlpha(), 1 - getQsExpansionFraction());
        mKeyguardBottomArea.setAlpha(alpha);
        mKeyguardBottomArea.setImportantForAccessibility(alpha == 0f
                ? IMPORTANT_FOR_ACCESSIBILITY_NO_HIDE_DESCENDANTS
                : IMPORTANT_FOR_ACCESSIBILITY_AUTO);
    }

    private float getNotificationsTopY() {
        if (mNotificationStackScroller.getNotGoneChildCount() == 0) {
            return getExpandedHeight();
        }
        return mNotificationStackScroller.getNotificationsTopY();
    }

    @Override
    protected void onExpandingStarted() {
        super.onExpandingStarted();
        mNotificationStackScroller.onExpansionStarted();
        mIsExpanding = true;
        mQsExpandedWhenExpandingStarted = mQsFullyExpanded;
        if (mQsExpanded) {
            onQsExpansionStarted();
        }
    }

    @Override
    protected void onExpandingFinished() {
        super.onExpandingFinished();
        mNotificationStackScroller.onExpansionStopped();
        mHeadsUpManager.onExpandingFinished();
        mIsExpanding = false;
        mScrollYOverride = -1;
        if (isFullyCollapsed()) {
            DejankUtils.postAfterTraversal(new Runnable() {
                @Override
                public void run() {
                    setListening(false);
                }
            });

            // Workaround b/22639032: Make sure we invalidate something because else RenderThread
            // thinks we are actually drawing a frame put in reality we don't, so RT doesn't go
            // ahead with rendering and we jank.
            postOnAnimation(new Runnable() {
                @Override
                public void run() {
                    getParent().invalidateChild(NotificationPanelView.this, mDummyDirtyRect);
                }
            });
        } else {
            setListening(true);
        }
        mQsExpandImmediate = false;
        mTwoFingerQsExpandPossible = false;
        mIsExpansionFromHeadsUp = false;
        mNotificationStackScroller.setTrackingHeadsUp(false);
        mExpandingFromHeadsUp = false;
        setPanelScrimMinFraction(0.0f);
    }

    private void setListening(boolean listening) {
        mHeader.setListening(listening);
        mQsPanel.setListening(listening);
    }

    @Override
    public void instantExpand() {
        super.instantExpand();
        setListening(true);
    }

    @Override
    protected void setOverExpansion(float overExpansion, boolean isPixels) {
        if (mConflictingQsExpansionGesture || mQsExpandImmediate) {
            return;
        }
        if (mStatusBar.getBarState() != StatusBarState.KEYGUARD) {
            mNotificationStackScroller.setOnHeightChangedListener(null);
            if (isPixels) {
                mNotificationStackScroller.setOverScrolledPixels(
                        overExpansion, true /* onTop */, false /* animate */);
            } else {
                mNotificationStackScroller.setOverScrollAmount(
                        overExpansion, true /* onTop */, false /* animate */);
            }
            mNotificationStackScroller.setOnHeightChangedListener(this);
        }
    }

    @Override
    protected void onTrackingStarted() {
        super.onTrackingStarted();
        if (mQsFullyExpanded) {
            mQsExpandImmediate = true;
        }
        if (mStatusBar.getBarState() == StatusBarState.KEYGUARD
                || mStatusBar.getBarState() == StatusBarState.SHADE_LOCKED) {
            mAfforanceHelper.animateHideLeftRightIcon();
        }
        mNotificationStackScroller.onPanelTrackingStarted();
    }

    @Override
    protected void onTrackingStopped(boolean expand) {
        super.onTrackingStopped(expand);
        if (expand) {
            mNotificationStackScroller.setOverScrolledPixels(
                    0.0f, true /* onTop */, true /* animate */);
        }
        mNotificationStackScroller.onPanelTrackingStopped();
        if (expand && (mStatusBar.getBarState() == StatusBarState.KEYGUARD
                || mStatusBar.getBarState() == StatusBarState.SHADE_LOCKED)) {
            if (!mHintAnimationRunning) {
                mAfforanceHelper.reset(true);
            }
        }
        if (!expand && (mStatusBar.getBarState() == StatusBarState.KEYGUARD
                || mStatusBar.getBarState() == StatusBarState.SHADE_LOCKED)) {
            KeyguardAffordanceView lockIcon = mKeyguardBottomArea.getLockIcon();
            lockIcon.setImageAlpha(0.0f, true, 100, mFastOutLinearInterpolator, null);
            lockIcon.setImageScale(2.0f, true, 100, mFastOutLinearInterpolator);
        }
    }

    @Override
    public void onHeightChanged(ExpandableView view, boolean needsAnimation) {

        // Block update if we are in quick settings and just the top padding changed
        // (i.e. view == null).
        if (view == null && mQsExpanded) {
            return;
        }
        requestPanelHeightUpdate();
    }

    @Override
    public void onReset(ExpandableView view) {
    }

    @Override
    public void onScrollChanged() {
        if (mQsExpanded) {
            requestScrollerTopPaddingUpdate(false /* animate */);
            requestPanelHeightUpdate();
        }
    }

    @Override
    protected void onConfigurationChanged(Configuration newConfig) {
        super.onConfigurationChanged(newConfig);
        mAfforanceHelper.onConfigurationChanged();
        if (newConfig.orientation != mLastOrientation) {
            resetVerticalPanelPosition();
        }
        mLastOrientation = newConfig.orientation;
    }

    @Override
    public WindowInsets onApplyWindowInsets(WindowInsets insets) {
        mNavigationBarBottomHeight = insets.getSystemWindowInsetBottom();
        updateMaxHeadsUpTranslation();
        return insets;
    }

    private void updateMaxHeadsUpTranslation() {
        mNotificationStackScroller.setHeadsUpBoundaries(getHeight(), mNavigationBarBottomHeight);
    }

    @Override
    public void onRtlPropertiesChanged(int layoutDirection) {
        if (layoutDirection != mOldLayoutDirection) {
            mAfforanceHelper.onRtlPropertiesChanged();
            mOldLayoutDirection = layoutDirection;
        }
    }

    @Override
    public void onClick(View v) {
        if (v == mHeader) {
            onQsExpansionStarted();
            if (mQsExpanded) {
                flingSettings(0 /* vel */, false /* expand */, null, true /* isClick */);
            } else if (mQsExpansionEnabled) {
                EventLogTags.writeSysuiLockscreenGesture(
                        EventLogConstants.SYSUI_TAP_TO_OPEN_QS,
                        0, 0);
                flingSettings(0 /* vel */, true /* expand */, null, true /* isClick */);
            }
        }
    }

    @Override
    public void onAnimationToSideStarted(boolean rightPage, float translation, float vel) {
        boolean start = getLayoutDirection() == LAYOUT_DIRECTION_RTL ? rightPage : !rightPage;
        mIsLaunchTransitionRunning = true;
        mLaunchAnimationEndRunnable = null;
        float displayDensity = mStatusBar.getDisplayDensity();
        int lengthDp = Math.abs((int) (translation / displayDensity));
        int velocityDp = Math.abs((int) (vel / displayDensity));
        if (start) {
            EventLogTags.writeSysuiLockscreenGesture(
                    EventLogConstants.SYSUI_LOCKSCREEN_GESTURE_SWIPE_DIALER, lengthDp, velocityDp);
            mKeyguardBottomArea.launchLeftAffordance();
        } else {
            if (KeyguardBottomAreaView.CAMERA_LAUNCH_SOURCE_AFFORDANCE.equals(
                    mLastCameraLaunchSource)) {
                EventLogTags.writeSysuiLockscreenGesture(
                        EventLogConstants.SYSUI_LOCKSCREEN_GESTURE_SWIPE_CAMERA,
                        lengthDp, velocityDp);
            }
            mKeyguardBottomArea.launchCamera(mLastCameraLaunchSource);
        }
        mStatusBar.startLaunchTransitionTimeout();
        mBlockTouches = true;
    }

    @Override
    public void onAnimationToSideEnded() {
        mIsLaunchTransitionRunning = false;
        mIsLaunchTransitionFinished = true;
        if (mLaunchAnimationEndRunnable != null) {
            mLaunchAnimationEndRunnable.run();
            mLaunchAnimationEndRunnable = null;
        }
    }

    @Override
    protected void startUnlockHintAnimation() {
        super.startUnlockHintAnimation();
        startHighlightIconAnimation(getCenterIcon());
    }

    /**
     * Starts the highlight (making it fully opaque) animation on an icon.
     */
    private void startHighlightIconAnimation(final KeyguardAffordanceView icon) {
        icon.setImageAlpha(1.0f, true, KeyguardAffordanceHelper.HINT_PHASE1_DURATION,
                mFastOutSlowInInterpolator, new Runnable() {
                    @Override
                    public void run() {
                        icon.setImageAlpha(icon.getRestingAlpha(),
                                true /* animate */, KeyguardAffordanceHelper.HINT_PHASE1_DURATION,
                                mFastOutSlowInInterpolator, null);
                    }
                });
    }

    @Override
    public float getMaxTranslationDistance() {
        return (float) Math.hypot(getWidth(), getHeight());
    }

    @Override
    public void onSwipingStarted(boolean rightIcon) {
        boolean camera = getLayoutDirection() == LAYOUT_DIRECTION_RTL ? !rightIcon
                : rightIcon;
        if (camera) {
            mKeyguardBottomArea.bindCameraPrewarmService();
        }
        requestDisallowInterceptTouchEvent(true);
        mOnlyAffordanceInThisMotion = true;
        mQsTracking = false;
    }

    @Override
    public void onSwipingAborted() {
        mKeyguardBottomArea.unbindCameraPrewarmService(false /* launched */);
    }

    @Override
    public void onIconClicked(boolean rightIcon) {
        if (mHintAnimationRunning) {
            return;
        }
        mHintAnimationRunning = true;
        mAfforanceHelper.startHintAnimation(rightIcon, new Runnable() {
            @Override
            public void run() {
                mHintAnimationRunning = false;
                mStatusBar.onHintFinished();
            }
        });
        rightIcon = getLayoutDirection() == LAYOUT_DIRECTION_RTL ? !rightIcon : rightIcon;
        if (rightIcon) {
            mStatusBar.onCameraHintStarted();
        } else {
            if (mKeyguardBottomArea.isLeftVoiceAssist()) {
                mStatusBar.onVoiceAssistHintStarted();
            } else {
                mStatusBar.onPhoneHintStarted();
            }
        }
    }

    @Override
    public KeyguardAffordanceView getLeftIcon() {
        return getLayoutDirection() == LAYOUT_DIRECTION_RTL
                ? mKeyguardBottomArea.getRightView()
                : mKeyguardBottomArea.getLeftView();
    }

    @Override
    public KeyguardAffordanceView getCenterIcon() {
        return mKeyguardBottomArea.getLockIcon();
    }

    @Override
    public KeyguardAffordanceView getRightIcon() {
        return getLayoutDirection() == LAYOUT_DIRECTION_RTL
                ? mKeyguardBottomArea.getLeftView()
                : mKeyguardBottomArea.getRightView();
    }

    @Override
    public View getLeftPreview() {
        return getLayoutDirection() == LAYOUT_DIRECTION_RTL
                ? mKeyguardBottomArea.getRightPreview()
                : mKeyguardBottomArea.getLeftPreview();
    }

    @Override
    public View getRightPreview() {
        return getLayoutDirection() == LAYOUT_DIRECTION_RTL
                ? mKeyguardBottomArea.getLeftPreview()
                : mKeyguardBottomArea.getRightPreview();
    }

    @Override
    public float getAffordanceFalsingFactor() {
        return mStatusBar.isWakeUpComingFromTouch() ? 1.5f : 1.0f;
    }

    @Override
    protected float getPeekHeight() {
        if (mNotificationStackScroller.getNotGoneChildCount() > 0) {
            return mNotificationStackScroller.getPeekHeight();
        } else {
            return mQsMinExpansionHeight * HEADER_RUBBERBAND_FACTOR;
        }
    }

    @Override
    protected float getCannedFlingDurationFactor() {
        if (mQsExpanded) {
            return 0.7f;
        } else {
            return 0.6f;
        }
    }

    @Override
    protected boolean fullyExpandedClearAllVisible() {
        return mNotificationStackScroller.isDismissViewNotGone()
                && mNotificationStackScroller.isScrolledToBottom() && !mQsExpandImmediate;
    }

    @Override
    protected boolean isClearAllVisible() {
        return mNotificationStackScroller.isDismissViewVisible();
    }

    @Override
    protected int getClearAllHeight() {
        return mNotificationStackScroller.getDismissViewHeight();
    }

    @Override
    protected boolean isTrackingBlocked() {
        return mConflictingQsExpansionGesture && mQsExpanded;
    }

    public void notifyVisibleChildrenChanged() {
        if (mNotificationStackScroller.getNotGoneChildCount() != 0) {
            mReserveNotificationSpace.setVisibility(View.VISIBLE);
        } else {
            mReserveNotificationSpace.setVisibility(View.GONE);
        }
    }

    public boolean isQsExpanded() {
        return mQsExpanded;
    }

    public boolean isQsDetailShowing() {
        return mQsPanel.isShowingDetail();
    }

    public void closeQsDetail() {
        mQsPanel.closeDetail();
    }

    @Override
    public boolean shouldDelayChildPressedState() {
        return true;
    }

    public boolean isLaunchTransitionFinished() {
        return mIsLaunchTransitionFinished;
    }

    public boolean isLaunchTransitionRunning() {
        return mIsLaunchTransitionRunning;
    }

    public void setLaunchTransitionEndRunnable(Runnable r) {
        mLaunchAnimationEndRunnable = r;
    }

    public void setEmptyDragAmount(float amount) {
        float factor = 0.8f;
        if (mNotificationStackScroller.getNotGoneChildCount() > 0) {
            factor = 0.4f;
        } else if (!mStatusBar.hasActiveNotifications()) {
            factor = 0.4f;
        }
        mEmptyDragAmount = amount * factor;
        positionClockAndNotifications();
    }

    private static float interpolate(float t, float start, float end) {
        return (1 - t) * start + t * end;
    }

    public void setDozing(boolean dozing, boolean animate) {
        if (dozing == mDozing) return;
        mDozing = dozing;
        if (mStatusBarState == StatusBarState.KEYGUARD) {
            updateDozingVisibilities(animate);
        }
    }

    private void updateDozingVisibilities(boolean animate) {
        if (mDozing) {
            mKeyguardStatusBar.setVisibility(View.INVISIBLE);
            mKeyguardBottomArea.setVisibility(View.INVISIBLE);
        } else {
            mKeyguardBottomArea.setVisibility(View.VISIBLE);
            mKeyguardStatusBar.setVisibility(View.VISIBLE);
            if (animate) {
                animateKeyguardStatusBarIn(DOZE_ANIMATION_DURATION);
                mKeyguardBottomArea.startFinishDozeAnimation();
            }
        }
    }

    @Override
    public boolean isDozing() {
        return mDozing;
    }

    public void setShadeEmpty(boolean shadeEmpty) {
        mShadeEmpty = shadeEmpty;
        updateEmptyShadeView();
    }

    private void updateEmptyShadeView() {

        // Hide "No notifications" in QS.
        mNotificationStackScroller.updateEmptyShadeView(mShadeEmpty && !mQsExpanded);
        if (mStatusBarState == StatusBarState.KEYGUARD
                && (!mQsExpanded || mQsExpandImmediate || mIsExpanding
                && mQsExpandedWhenExpandingStarted)) {
            positionClockAndNotifications();
        }
    }

    public void setQsScrimEnabled(boolean qsScrimEnabled) {
        boolean changed = mQsScrimEnabled != qsScrimEnabled;
        mQsScrimEnabled = qsScrimEnabled;
        if (changed) {
            updateQsState();
        }
    }

    public void setKeyguardUserSwitcher(KeyguardUserSwitcher keyguardUserSwitcher) {
        mKeyguardUserSwitcher = keyguardUserSwitcher;
    }

    private final Runnable mUpdateHeader = new Runnable() {
        @Override
        public void run() {
            mHeader.updateEverything();
        }
    };

    public void onScreenTurningOn() {
        mKeyguardStatusView.refreshTime();
    }

    @Override
    public void onEmptySpaceClicked(float x, float y) {
        onEmptySpaceClick(x);
    }

    protected boolean onMiddleClicked() {
        switch (mStatusBar.getBarState()) {
            case StatusBarState.KEYGUARD:
                if (!mDozingOnDown) {
                    EventLogTags.writeSysuiLockscreenGesture(
                            EventLogConstants.SYSUI_LOCKSCREEN_GESTURE_TAP_UNLOCK_HINT,
                            0 /* lengthDp - N/A */, 0 /* velocityDp - N/A */);
                    startUnlockHintAnimation();
                }
                return true;
            case StatusBarState.SHADE_LOCKED:
                if (!mQsExpanded) {
                    mStatusBar.goToKeyguard();
                }
                return true;
            case StatusBarState.SHADE:

                // This gets called in the middle of the touch handling, where the state is still
                // that we are tracking the panel. Collapse the panel after this is done.
                post(mPostCollapseRunnable);
                return false;
            default:
                return true;
        }
    }

    @Override
    protected void dispatchDraw(Canvas canvas) {
        super.dispatchDraw(canvas);
        if (DEBUG) {
            Paint p = new Paint();
            p.setColor(Color.RED);
            p.setStrokeWidth(2);
            p.setStyle(Paint.Style.STROKE);
            canvas.drawLine(0, getMaxPanelHeight(), getWidth(), getMaxPanelHeight(), p);
            p.setColor(Color.BLUE);
            canvas.drawLine(0, getExpandedHeight(), getWidth(), getExpandedHeight(), p);
            p.setColor(Color.GREEN);
            canvas.drawLine(0, calculatePanelHeightQsExpanded(), getWidth(),
                    calculatePanelHeightQsExpanded(), p);
            p.setColor(Color.YELLOW);
            canvas.drawLine(0, calculatePanelHeightShade(), getWidth(),
                    calculatePanelHeightShade(), p);
            p.setColor(Color.MAGENTA);
            canvas.drawLine(0, calculateQsTopPadding(), getWidth(),
                    calculateQsTopPadding(), p);
            p.setColor(Color.CYAN);
            canvas.drawLine(0, mNotificationStackScroller.getTopPadding(), getWidth(),
                    mNotificationStackScroller.getTopPadding(), p);
        }
    }

    @Override
    public void onHeadsUpPinnedModeChanged(final boolean inPinnedMode) {
        if (inPinnedMode) {
            mHeadsUpExistenceChangedRunnable.run();
            updateNotificationTranslucency();
        } else {
            mHeadsUpAnimatingAway = true;
            mNotificationStackScroller.runAfterAnimationFinished(
                    mHeadsUpExistenceChangedRunnable);
        }
    }

    @Override
    public void onHeadsUpPinned(ExpandableNotificationRow headsUp) {
        mNotificationStackScroller.generateHeadsUpAnimation(headsUp, true);
    }

    @Override
    public void onHeadsUpUnPinned(ExpandableNotificationRow headsUp) {
    }

    @Override
    public void onHeadsUpStateChanged(NotificationData.Entry entry, boolean isHeadsUp) {
        mNotificationStackScroller.generateHeadsUpAnimation(entry.row, isHeadsUp);
    }

    @Override
    public void setHeadsUpManager(HeadsUpManager headsUpManager) {
        super.setHeadsUpManager(headsUpManager);
        mHeadsUpTouchHelper = new HeadsUpTouchHelper(headsUpManager, mNotificationStackScroller,
                this);
    }

    public void setTrackingHeadsUp(boolean tracking) {
        if (tracking) {
            mNotificationStackScroller.setTrackingHeadsUp(true);
            mExpandingFromHeadsUp = true;
        }
        // otherwise we update the state when the expansion is finished
    }

    @Override
    protected void onClosingFinished() {
        super.onClosingFinished();
        resetVerticalPanelPosition();
        setClosingWithAlphaFadeout(false);
    }

    private void setClosingWithAlphaFadeout(boolean closing) {
        mClosingWithAlphaFadeOut = closing;
        mNotificationStackScroller.forceNoOverlappingRendering(closing);
    }

    /**
     * Updates the vertical position of the panel so it is positioned closer to the touch
     * responsible for opening the panel.
     *
     * @param x the x-coordinate the touch event
     */
    private void updateVerticalPanelPosition(float x) {
        if (mNotificationStackScroller.getWidth() * 1.75f > getWidth()) {
            resetVerticalPanelPosition();
            return;
        }
        float leftMost = mPositionMinSideMargin + mNotificationStackScroller.getWidth() / 2;
        float rightMost = getWidth() - mPositionMinSideMargin
                - mNotificationStackScroller.getWidth() / 2;
        if (Math.abs(x - getWidth() / 2) < mNotificationStackScroller.getWidth() / 4) {
            x = getWidth() / 2;
        }
        x = Math.min(rightMost, Math.max(leftMost, x));
        setVerticalPanelTranslation(x -
                (mNotificationStackScroller.getLeft() + mNotificationStackScroller.getWidth() / 2));
     }

    private void resetVerticalPanelPosition() {
        setVerticalPanelTranslation(0f);
    }

    private void setVerticalPanelTranslation(float translation) {
        mNotificationStackScroller.setTranslationX(translation);
        mScrollView.setTranslationX(translation);
        mHeader.setTranslationX(translation);
    }

    private void updateStackHeight(float stackHeight) {
        mNotificationStackScroller.setStackHeight(stackHeight);
        updateKeyguardBottomAreaAlpha();
    }

    public void setPanelScrimMinFraction(float minFraction) {
        mBar.panelScrimMinFractionChanged(minFraction);
    }

    public void clearNotificattonEffects() {
        mStatusBar.clearNotificationEffects();
    }

    protected boolean isPanelVisibleBecauseOfHeadsUp() {
        return mHeadsUpManager.hasPinnedHeadsUp() || mHeadsUpAnimatingAway;
    }

<<<<<<< HEAD
    class SettingsObserver extends ContentObserver {
        SettingsObserver(Handler handler) {
            super(handler);
        }

        void observe() {
            ContentResolver resolver = mContext.getContentResolver();
            resolver.registerContentObserver(Settings.System.getUriFor(
                    Settings.System.STATUS_BAR_QUICK_QS_PULLDOWN), false, this);
            resolver.registerContentObserver(Settings.System.getUriFor(
                    Settings.System.DOUBLE_TAP_SLEEP_GESTURE), false, this);
            update();
        }

        void unobserve() {
            ContentResolver resolver = mContext.getContentResolver();
            resolver.unregisterContentObserver(this);
        }

        @Override
        public void onChange(boolean selfChange) {
            update();
        }

        @Override
        public void onChange(boolean selfChange, Uri uri) {
            update();
        }

        public void update() {
            ContentResolver resolver = mContext.getContentResolver();
            mOneFingerQuickSettingsIntercept = Settings.System.getInt(
                    resolver, Settings.System.STATUS_BAR_QUICK_QS_PULLDOWN, 1) == 1;
            mDoubleTapToSleepEnabled = Settings.System.getInt(
                    resolver, Settings.System.DOUBLE_TAP_SLEEP_GESTURE, 1) == 1;
        }
=======
    @Override
    public boolean hasOverlappingRendering() {
        return !mDozing;
    }

    public void launchCamera(boolean animate, int source) {
        if (source == StatusBarManager.CAMERA_LAUNCH_SOURCE_POWER_DOUBLE_TAP) {
            mLastCameraLaunchSource = KeyguardBottomAreaView.CAMERA_LAUNCH_SOURCE_POWER_DOUBLE_TAP;
        } else if (source == StatusBarManager.CAMERA_LAUNCH_SOURCE_WIGGLE) {
            mLastCameraLaunchSource = KeyguardBottomAreaView.CAMERA_LAUNCH_SOURCE_WIGGLE;
        } else {

            // Default.
            mLastCameraLaunchSource = KeyguardBottomAreaView.CAMERA_LAUNCH_SOURCE_AFFORDANCE;
        }

        // If we are launching it when we are occluded already we don't want it to animate,
        // nor setting these flags, since the occluded state doesn't change anymore, hence it's
        // never reset.
        if (!isFullyCollapsed()) {
            mLaunchingAffordance = true;
            setLaunchingAffordance(true);
        } else {
            animate = false;
        }
        mAfforanceHelper.launchAffordance(animate, getLayoutDirection() == LAYOUT_DIRECTION_RTL);
    }

    public void onAffordanceLaunchEnded() {
        mLaunchingAffordance = false;
        setLaunchingAffordance(false);
    }

    /**
     * Set whether we are currently launching an affordance. This is currently only set when
     * launched via a camera gesture.
     */
    private void setLaunchingAffordance(boolean launchingAffordance) {
        getLeftIcon().setLaunchingAffordance(launchingAffordance);
        getRightIcon().setLaunchingAffordance(launchingAffordance);
        getCenterIcon().setLaunchingAffordance(launchingAffordance);
    }

    /**
     * Whether the camera application can be launched for the camera launch gesture.
     *
     * @param keyguardIsShowing whether keyguard is being shown
     */
    public boolean canCameraGestureBeLaunched(boolean keyguardIsShowing) {
        ResolveInfo resolveInfo = mKeyguardBottomArea.resolveCameraIntent();
        String packageToLaunch = (resolveInfo == null || resolveInfo.activityInfo == null)
                ? null : resolveInfo.activityInfo.packageName;
        return packageToLaunch != null &&
               (keyguardIsShowing || !isForegroundApp(packageToLaunch)) &&
               !mAfforanceHelper.isSwipingInProgress();
    }

    /**
     * Return true if the applications with the package name is running in foreground.
     *
     * @param pkgName application package name.
     */
    private boolean isForegroundApp(String pkgName) {
        ActivityManager am = getContext().getSystemService(ActivityManager.class);
        List<ActivityManager.RunningTaskInfo> tasks = am.getRunningTasks(1);
        return !tasks.isEmpty() && pkgName.equals(tasks.get(0).topActivity.getPackageName());
>>>>>>> 25b5096f
    }
}<|MERGE_RESOLUTION|>--- conflicted
+++ resolved
@@ -21,12 +21,9 @@
 import android.animation.ObjectAnimator;
 import android.animation.PropertyValuesHolder;
 import android.animation.ValueAnimator;
-<<<<<<< HEAD
 import android.content.ContentResolver;
-=======
 import android.app.ActivityManager;
 import android.app.StatusBarManager;
->>>>>>> 25b5096f
 import android.content.Context;
 import android.content.pm.ResolveInfo;
 import android.content.res.Configuration;
@@ -391,22 +388,6 @@
         updateMaxHeadsUpTranslation();
     }
 
-<<<<<<< HEAD
-    @Override
-    public void onAttachedToWindow() {
-        mSecureCameraLaunchManager.create();
-        mSettingsObserver.observe();
-
-    }
-
-    @Override
-    public void onDetachedFromWindow() {
-        mSecureCameraLaunchManager.destroy();
-        mSettingsObserver.unobserve();
-    }
-
-=======
->>>>>>> 25b5096f
     private void startQsSizeChangeAnimation(int oldHeight, final int newHeight) {
         if (mQsSizeChangeAnimator != null) {
             oldHeight = (int) mQsSizeChangeAnimator.getAnimatedValue();
@@ -2458,7 +2439,6 @@
         return mHeadsUpManager.hasPinnedHeadsUp() || mHeadsUpAnimatingAway;
     }
 
-<<<<<<< HEAD
     class SettingsObserver extends ContentObserver {
         SettingsObserver(Handler handler) {
             super(handler);
@@ -2495,7 +2475,8 @@
             mDoubleTapToSleepEnabled = Settings.System.getInt(
                     resolver, Settings.System.DOUBLE_TAP_SLEEP_GESTURE, 1) == 1;
         }
-=======
+    }
+
     @Override
     public boolean hasOverlappingRendering() {
         return !mDozing;
@@ -2562,6 +2543,5 @@
         ActivityManager am = getContext().getSystemService(ActivityManager.class);
         List<ActivityManager.RunningTaskInfo> tasks = am.getRunningTasks(1);
         return !tasks.isEmpty() && pkgName.equals(tasks.get(0).topActivity.getPackageName());
->>>>>>> 25b5096f
     }
 }