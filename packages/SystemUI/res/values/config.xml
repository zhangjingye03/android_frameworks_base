<?xml version="1.0" encoding="utf-8"?>
<!--
/*
** Copyright 2009, The Android Open Source Project
**
** Licensed under the Apache License, Version 2.0 (the "License");
** you may not use this file except in compliance with the License.
** You may obtain a copy of the License at
**
**     http://www.apache.org/licenses/LICENSE-2.0
**
** Unless required by applicable law or agreed to in writing, software
** distributed under the License is distributed on an "AS IS" BASIS,
** WITHOUT WARRANTIES OR CONDITIONS OF ANY KIND, either express or implied.
** See the License for the specific language governing permissions and
** limitations under the License.
*/
-->

<!-- These resources are around just to allow their values to be customized
     for different hardware and product builds. -->
<resources>

    <!-- Whether we're using the tablet-optimized recents interface (we use this
     value at runtime for some things) -->
    <bool name="config_recents_interface_for_tablets">false</bool>

    <!-- Whether recents thumbnails should stretch in both x and y to fill their
     ImageView -->
    <bool name="config_recents_thumbnail_image_fits_to_xy">false</bool>

    <!-- Whether recents should use hardware layers for its taskviews. This flag can be enabled
    for devices where the java drawing of round rects may be slow -->
    <bool name="config_recents_use_hardware_layers">false</bool>

    <!-- The number of app thumbnails we keep in memory -->
    <integer name="config_recents_max_thumbnail_count">10</integer>

    <!-- The number of app icons we keep in memory -->
    <integer name="config_recents_max_icon_count">20</integer>

    <!-- Whether to use cheap, less good looking shadows for recents -->
    <bool name="config_recents_fake_shadows">false</bool>

    <!-- Whether to clip notification contents with a rounded rectangle. Might be expensive on
         certain GPU's and thus can be turned off with only minimal visual impact. -->
    <bool name="config_notifications_round_rect_clipping">true</bool>

    <!-- The theme to use for RecentsActivity. -->
    <item type="style" name="config_recents_activity_theme">@style/RecentsTheme.Wallpaper</item>

    <!-- Control whether status bar should distinguish HSPA data icon form UMTS
    data icon on devices -->
    <bool name="config_hspa_data_distinguishable">false</bool>

    <!-- Component to be used as the status bar service.  Must implement the IStatusBar
     interface.  This name is in the ComponentName flattened format (package/class)  -->
    <string name="config_statusBarComponent" translatable="false">com.android.systemui.statusbar.phone.PhoneStatusBar</string>

    <!-- Whether or not we show the number in the bar. -->
    <bool name="config_statusBarShowNumber">false</bool>

    <!-- How many icons may be shown at once in the system bar. Includes any
         slots that may be reused for things like IME control. -->
    <integer name="config_maxNotificationIcons">5</integer>

    <!-- Show phone (voice) signal strength instead of data in mobile RSSI. -->
    <bool name="config_showPhoneRSSIForData">false</bool>

    <!-- When true, show 1/2G networks as 3G. -->
    <bool name="config_showMin3G">false</bool>

    <!-- Show rotation lock toggle in System UI-->
    <bool name="config_showRotationLock">true</bool>

    <!-- Vibration duration for GlowPadView used in SearchPanelView -->
    <integer translatable="false" name="config_vibration_duration">0</integer>

    <!-- Vibration duration for GlowPadView used in SearchPanelView -->
    <integer translatable="false" name="config_search_panel_view_vibration_duration">20</integer>

    <!-- Show camera affordance on Keyguard -->
    <bool name="config_keyguardShowCameraAffordance">true</bool>

    <!-- Whether we should use SRC drawing mode when drawing the scrim behind. If this flag is set,
         we change the canvas opacity so libhwui doesn't call glClear on our surface, and then we
         draw the scrim with SRC to overwrite the whole buffer, which saves us a layer of overdraw.
         However, SRC performs poorly on some devices, where it is more efficient to
         glClear + SRC_OVER, in which case this flag should be disabled. -->
    <bool name="config_status_bar_scrim_behind_use_src">true</bool>

    <!-- The length of the vibration when the notification pops open. -->
    <integer name="one_finger_pop_duration_ms">10</integer>

    <!-- Whether we're using the tablet-optimized recents interface (we use this
     value at runtime for some things) -->
    <integer name="status_bar_recents_bg_gradient_degrees">90</integer>

    <!-- decay duration (from size_max -> size), in ms -->
    <integer name="navigation_bar_deadzone_hold">333</integer>
    <integer name="navigation_bar_deadzone_decay">333</integer>

    <bool name="config_dead_zone_flash">false</bool>

    <!-- Min alpha % that recent items will fade to while being dismissed -->
    <integer name="config_recent_item_min_alpha">3</integer>

    <!-- The number of columns in the QuickSettings -->
    <integer name="quick_settings_num_columns">3</integer>

    <!-- The maximum number of rows in the QuickSettings -->
    <integer name="quick_settings_max_rows">4</integer>

    <!-- The maximum number of rows in the QuickSettings when on the keyguard -->
    <integer name="quick_settings_max_rows_keyguard">3</integer>

    <!-- The number of columns that the top level tiles span in the QuickSettings -->
    <integer name="quick_settings_user_time_settings_tile_span">1</integer>

    <!-- The default tiles to display in QuickSettings -->
    <string name="quick_settings_tiles_default" translatable="false">
        wifi,bt,inversion,dnd,cell,airplane,rotation,flashlight,location,cast,hotspot
    </string>

    <!-- The tiles to display in QuickSettings -->
    <string name="quick_settings_tiles" translatable="false">default</string>

    <!-- Whether or not the RSSI tile is capitalized or not. -->
    <bool name="quick_settings_rssi_tile_capitalization">true</bool>

    <!-- Timeouts for brightness dialog to disappear -->
    <integer name="quick_settings_brightness_dialog_short_timeout">2000</integer>
    <integer name="quick_settings_brightness_dialog_long_timeout">4000</integer>

    <!-- The maximum number of items to be displayed in quick settings -->
    <integer name="quick_settings_detail_max_item_count">7</integer>

    <!-- Should "4G" be shown instead of "LTE" when the network is NETWORK_TYPE_LTE? -->
    <bool name="config_show4GForLTE">true</bool>

    <!-- milliseconds before the heads up notification auto-dismisses. -->
    <integer name="heads_up_notification_decay">5000</integer>

    <!-- milliseconds after a heads up notification is pushed back
     before the app can interrupt again. -->
    <integer name="heads_up_default_snooze_length_ms">60000</integer>

    <!-- Minimum display time for a heads up notification, in milliseconds. -->
    <integer name="heads_up_notification_minimum_time">2000</integer>

    <!-- milliseconds before the heads up notification accepts touches. -->
    <integer name="touch_acceptance_delay">700</integer>

    <!-- The duration in seconds to wait before the dismiss buttons are shown. -->
    <integer name="recents_task_bar_dismiss_delay_seconds">1</integer>

    <!-- The min animation duration for animating views that are currently visible. -->
    <integer name="recents_filter_animate_current_views_duration">250</integer>

    <!-- The min animation duration for animating views that are newly visible. -->
    <integer name="recents_filter_animate_new_views_duration">250</integer>

    <!-- The duration of the window transition when coming to Recents from an app.
         In order to defer the in-app animations until after the transition is complete,
         we also need to use this value as the starting delay when animating the first
         task decorations in. -->
    <integer name="recents_enter_from_app_transition_duration">325</integer>

    <!-- The duration for animating the task decorations in after transitioning from an app. -->
    <integer name="recents_task_enter_from_app_duration">200</integer>

    <!-- The duration for animating the task decorations out before transitioning to an app. -->
    <integer name="recents_task_exit_to_app_duration">125</integer>

    <!-- The duration of the window transition when coming to Recents from the Launcher.
         In order to defer the in-app animations until after the transition is complete,
         we also need to use this value as the starting delay when animating the task views
         in from the bottom of the screen. -->
    <integer name="recents_enter_from_home_transition_duration">100</integer>

    <!-- The duration for animating the task from the bottom of the screen when transitioning
     from home. -->
    <integer name="recents_task_enter_from_home_duration">225</integer>

    <!-- The stagger for each task when animating the task from the bottom of the screen when 
     transitioning from home. -->
    <integer name="recents_task_enter_from_home_stagger_delay">12</integer>

    <!-- The duration of the animation of the tasks to the bottom of the screen when leaving
     Recents to go back to the Launcher. -->
    <integer name="recents_task_exit_to_home_duration">225</integer>

    <!-- The min animation duration for animating the nav bar scrim in. -->
    <integer name="recents_nav_bar_scrim_enter_duration">400</integer>

    <!-- The animation duration for animating the removal of a task view. -->
    <integer name="recents_animate_task_view_remove_duration">250</integer>

    <!-- The animation duration for scrolling the stack to a particular item. -->
    <integer name="recents_animate_task_stack_scroll_duration">225</integer>

    <!-- The minimum alpha for the dim applied to cards that go deeper into the stack. -->
    <integer name="recents_max_task_stack_view_dim">96</integer>

    <!-- The delay to enforce between each alt-tab key press. -->
    <integer name="recents_alt_tab_key_delay">200</integer>

    <!-- Transposes the search bar layout in landscape. -->
    <bool name="recents_has_transposed_search_bar">true</bool>

    <!-- Transposes the nav bar in landscape (only used for purposes of layout). -->
    <bool name="recents_has_transposed_nav_bar">true</bool>
    <!-- Svelte specific logic, see RecentsConfiguration.SVELTE_* constants. -->
    <integer name="recents_svelte_level">0</integer>

    <!-- Whether to enable KeyguardService or not -->
    <bool name="config_enableKeyguardService">true</bool>

    <!-- The maximum count of notifications on Keyguard. The rest will be collapsed in an overflow
     card. -->
    <integer name="keyguard_max_notification_count">3</integer>

    <!-- Defines the implementation of the velocity tracker to be used for the panel expansion. Can
         be 'platform' or 'noisy' (i.e. for noisy touch screens). -->
    <string name="velocity_tracker_impl" translatable="false">platform</string>

    <!-- Set to true to enable the user switcher on the keyguard. -->
    <bool name="config_keyguardUserSwitcher">false</bool>

    <!-- Doze: does this device support STATE_DOZE and STATE_DOZE_SUSPEND?  -->
    <bool name="doze_display_state_supported">false</bool>

    <!-- Doze: should the significant motion sensor be used as a pulse signal? -->
    <bool name="doze_pulse_on_significant_motion">false</bool>

    <!-- Doze: should the pickup sensor be used as a pulse signal? -->
    <bool name="doze_pulse_on_pick_up">false</bool>

    <!-- Doze: check proximity sensor before pulsing? -->
    <bool name="doze_proximity_check_before_pulse">true</bool>

    <!-- Doze: check proximity sensor before pulsing from intent? -->
    <bool name="doze_proximity_check_before_pulse_intent">false</bool>

    <!-- Doze: should notifications be used as a pulse signal? -->
    <bool name="doze_pulse_on_notifications">true</bool>

    <!-- Doze: when to pulse after a buzzworthy notification arrives -->
    <string name="doze_pulse_schedule" translatable="false">10s,30s,60s</string>

    <!-- Doze: maximum number of times the notification pulse schedule can be reset -->
    <integer name="doze_pulse_schedule_resets">2</integer>

    <!-- Doze: duration to avoid false pickup gestures triggered by notification vibrations -->
    <integer name="doze_pickup_vibration_threshold">2000</integer>

    <!-- Doze: can we assume the pickup sensor includes a proximity check? -->
    <bool name="doze_pickup_performs_proximity_check">false</bool>

    <!-- Doze: pulse parameter - how long does it take to fade in? -->
    <integer name="doze_pulse_duration_in">900</integer>

    <!-- Doze: pulse parameter - how long does it take to fade in after a pickup? -->
    <integer name="doze_pulse_duration_in_pickup">300</integer>

<<<<<<< HEAD
    <!-- Doze: pulse parameter - how long does it take to fade in after an intent? -->
    <integer name="doze_pulse_duration_in_intent">300</integer>

    <!-- Doze: pulse parameter - delay to wait for the screen to wake up -->
    <integer name="doze_pulse_delay_in">200</integer>

    <!-- Doze: pulse parameter - delay to wait for the screen to wake up after a pickup -->
    <integer name="doze_pulse_delay_in_pickup">200</integer>

    <!-- Doze: pulse parameter - delay to wait for the screen to wake up after an intent -->
    <integer name="doze_pulse_delay_in_intent">200</integer>

=======
>>>>>>> 25b5096f
    <!-- Doze: pulse parameter - once faded in, how long does it stay visible? -->
    <integer name="doze_pulse_duration_visible">3000</integer>

    <!-- Doze: pulse parameter - how long does it take to fade out? -->
    <integer name="doze_pulse_duration_out">600</integer>

    <!-- Doze: alpha to apply to small icons when dozing -->
    <integer name="doze_small_icon_alpha">222</integer><!-- 87% of 0xff -->

    <!-- Hotspot tile: number of days to show after feature is used. -->
    <integer name="days_to_show_hotspot_tile">30</integer>

    <!-- Color inversion tile: number of days to show after feature is used. -->
    <integer name="days_to_show_color_inversion_tile">7</integer>

    <!-- Number of times to show the strong alarm warning text in the volume dialog -->
    <integer name="zen_mode_alarm_warning_threshold">5</integer>

    <!-- Maximum number of total conditions to display in the zen mode selection panel -->
    <integer name="zen_mode_max_conditions">5</integer>

    <!-- Enable the default volume dialog -->
    <bool name="enable_volume_ui">true</bool>

    <!-- Duration of the full carrier network change icon animation. -->
    <integer name="carrier_network_change_anim_time">3000</integer>

    <!-- Duration of the expansion animation in the volume dialog -->
    <item name="volume_expand_animation_duration" type="integer">300</item>

</resources>
<|MERGE_RESOLUTION|>--- conflicted
+++ resolved
@@ -263,21 +263,12 @@
     <!-- Doze: pulse parameter - how long does it take to fade in after a pickup? -->
     <integer name="doze_pulse_duration_in_pickup">300</integer>
 
-<<<<<<< HEAD
     <!-- Doze: pulse parameter - how long does it take to fade in after an intent? -->
     <integer name="doze_pulse_duration_in_intent">300</integer>
 
-    <!-- Doze: pulse parameter - delay to wait for the screen to wake up -->
-    <integer name="doze_pulse_delay_in">200</integer>
-
-    <!-- Doze: pulse parameter - delay to wait for the screen to wake up after a pickup -->
-    <integer name="doze_pulse_delay_in_pickup">200</integer>
-
     <!-- Doze: pulse parameter - delay to wait for the screen to wake up after an intent -->
     <integer name="doze_pulse_delay_in_intent">200</integer>
 
-=======
->>>>>>> 25b5096f
     <!-- Doze: pulse parameter - once faded in, how long does it stay visible? -->
     <integer name="doze_pulse_duration_visible">3000</integer>
 
