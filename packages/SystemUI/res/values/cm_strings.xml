--- conflicted
+++ resolved
@@ -70,15 +70,11 @@
     <string name="quick_settings_network_adb_enabled_label">Enabled</string>
     <string name="quick_settings_bluetooth_multi_label">%1$d connected</string>
     <string name="quick_settings_equalizer">Equalizer</string>
-<<<<<<< HEAD
-
-=======
     <string name="quick_settings_compass_off">Compass off</string>
     <string name="quick_settings_compass_init">Initializing\u2026</string>
     <string name="quick_settings_compass_value" translatable="false"><xliff:g id="degrees">%1$.0f</xliff:g>\u00b0 <xliff:g id="direction">%2$s</xliff:g></string>
     <string name="quick_settings_heads_up_on">Heads up enabled</string>
     <string name="quick_settings_heads_up_off">No interruptions</string>
->>>>>>> d852faf4
     <!-- [CHAR LIMIT=30] Location settings screen, high accuracy location mode -->
     <string name="location_mode_high_accuracy_title">High accuracy</string>
     <!-- [CHAR LIMIT=30] Location settings screen, battery saving location mode -->
