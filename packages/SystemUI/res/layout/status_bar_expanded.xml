<?xml version="1.0" encoding="utf-8"?>
<!--
/* apps/common/assets/default/default/skins/StatusBar.xml
**
** Copyright 2006, The Android Open Source Project
**
** Licensed under the Apache License, Version 2.0 (the "License"); 
** you may not use this file except in compliance with the License. 
** You may obtain a copy of the License at 
**
**     http://www.apache.org/licenses/LICENSE-2.0 
**
** Unless required by applicable law or agreed to in writing, software 
** distributed under the License is distributed on an "AS IS" BASIS, 
** WITHOUT WARRANTIES OR CONDITIONS OF ANY KIND, either express or implied. 
** See the License for the specific language governing permissions and 
** limitations under the License.
*/
-->

<FrameLayout 
    xmlns:android="http://schemas.android.com/apk/res/android"
    xmlns:systemui="http://schemas.android.com/apk/res/com.android.systemui"
    android:id="@+id/notification_panel"
    android:layout_width="match_parent"
    android:layout_height="match_parent"
    android:background="@drawable/notification_panel_bg"
    android:paddingTop="@dimen/notification_panel_padding_top"
    android:layout_marginLeft="@dimen/notification_panel_margin_left"
    >

    <TextView
        android:id="@+id/carrier_label"
        android:textAppearance="@style/TextAppearance.StatusBar.Expanded.Network"
        android:layout_height="@dimen/carrier_label_height"
        android:layout_width="match_parent"
        android:layout_gravity="bottom"
        android:layout_marginBottom="@dimen/close_handle_height"
        android:gravity="center"
        android:visibility="invisible"
        />

    <LinearLayout
        android:layout_width="match_parent"
        android:layout_height="match_parent"
        android:layout_marginBottom="@dimen/close_handle_underlap"
        android:orientation="vertical"
        >

        <include layout="@layout/status_bar_expanded_header"
            android:layout_width="match_parent"
            android:layout_height="@dimen/notification_panel_header_height"
            />

<<<<<<< HEAD
        <com.android.systemui.statusbar.powerwidget.PowerWidget
            android:id="@+id/exp_power_stat"
            android:layout_width="match_parent"
            android:layout_height="@dimen/notification_panel_widget_height"
            android:layout_marginTop="44dip"
        />
=======
        <TextView
            android:id="@+id/emergency_calls_only"
            android:textAppearance="@style/TextAppearance.StatusBar.Expanded.Network.EmergencyOnly"
            android:layout_height="wrap_content"
            android:layout_width="match_parent"
            android:paddingBottom="4dp"
            android:gravity="center"
            android:visibility="gone"
            />
>>>>>>> 4873a480

        <ScrollView
            android:id="@+id/scroll"
            android:layout_width="match_parent"
            android:layout_height="match_parent"
            android:fadingEdge="none"
            android:overScrollMode="ifContentScrolls"
<<<<<<< HEAD
            android:layout_marginTop="@dimen/notification_panel_header_and_widget"
=======
>>>>>>> 4873a480
            >
            <com.android.systemui.statusbar.policy.NotificationRowLayout
                android:id="@+id/latestItems"
                android:layout_width="match_parent"
                android:layout_height="wrap_content"
                systemui:rowHeight="@dimen/notification_row_min_height"
                />
        </ScrollView>
    </LinearLayout>

    <com.android.systemui.statusbar.phone.CloseDragHandle android:id="@+id/close"
        android:layout_width="match_parent"
        android:layout_height="@dimen/close_handle_height"
        android:layout_gravity="bottom"
        android:orientation="vertical"
        >
        <ImageView
            android:layout_width="match_parent"
            android:layout_height="@dimen/close_handle_height"
            android:layout_gravity="bottom"
            android:scaleType="fitXY"
            android:src="@drawable/status_bar_close"
            />

    </com.android.systemui.statusbar.phone.CloseDragHandle>
</FrameLayout><!-- end of sliding panel --><|MERGE_RESOLUTION|>--- conflicted
+++ resolved
@@ -52,14 +52,13 @@
             android:layout_height="@dimen/notification_panel_header_height"
             />
 
-<<<<<<< HEAD
         <com.android.systemui.statusbar.powerwidget.PowerWidget
             android:id="@+id/exp_power_stat"
             android:layout_width="match_parent"
             android:layout_height="@dimen/notification_panel_widget_height"
             android:layout_marginTop="44dip"
         />
-=======
+
         <TextView
             android:id="@+id/emergency_calls_only"
             android:textAppearance="@style/TextAppearance.StatusBar.Expanded.Network.EmergencyOnly"
@@ -69,7 +68,6 @@
             android:gravity="center"
             android:visibility="gone"
             />
->>>>>>> 4873a480
 
         <ScrollView
             android:id="@+id/scroll"
@@ -77,10 +75,7 @@
             android:layout_height="match_parent"
             android:fadingEdge="none"
             android:overScrollMode="ifContentScrolls"
-<<<<<<< HEAD
             android:layout_marginTop="@dimen/notification_panel_header_and_widget"
-=======
->>>>>>> 4873a480
             >
             <com.android.systemui.statusbar.policy.NotificationRowLayout
                 android:id="@+id/latestItems"
