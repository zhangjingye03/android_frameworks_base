/*
 * Copyright (c) 2013, The Linux Foundation. All rights reserved.
 * Not a Contribution.
 * Copyright (C) 2012 The Android Open Source Project
 *
 * Licensed under the Apache License, Version 2.0 (the "License");
 * you may not use this file except in compliance with the License.
 * You may obtain a copy of the License at
 *
 *      http://www.apache.org/licenses/LICENSE-2.0
 *
 * Unless required by applicable law or agreed to in writing, software
 * distributed under the License is distributed on an "AS IS" BASIS,
 * WITHOUT WARRANTIES OR CONDITIONS OF ANY KIND, either express or implied.
 * See the License for the specific language governing permissions and
 * limitations under the License.
 */

package com.android.keyguard;

import com.android.internal.telephony.ITelephony;
import com.android.internal.telephony.PhoneConstants;

import android.content.Context;
import android.content.DialogInterface;
import android.app.Activity;
import android.app.AlertDialog;
import android.app.AlertDialog.Builder;
import android.app.Dialog;
import android.app.ProgressDialog;
import android.os.Message;
import android.os.RemoteException;
import android.os.ServiceManager;
import android.text.Editable;
import android.text.InputType;
import android.text.TextWatcher;
import android.text.method.DigitsKeyListener;
import android.util.AttributeSet;
import android.view.View;
import android.util.Log;
import android.view.WindowManager;
import android.widget.TextView.OnEditorActionListener;

/**
 * Displays a PIN pad for unlocking.
 */
public class KeyguardSimPinView extends KeyguardAbsKeyInputView
        implements KeyguardSecurityView, OnEditorActionListener, TextWatcher {
    private static final String LOG_TAG = "KeyguardSimPinView";
    private static final boolean DEBUG = KeyguardViewMediator.DEBUG;
    public static final String TAG = "KeyguardSimPinView";

<<<<<<< HEAD
    protected ProgressDialog mSimUnlockProgressDialog = null;
    protected volatile boolean mSimCheckInProgress;
=======
    private ProgressDialog mSimUnlockProgressDialog = null;
    private CheckSimPin mCheckSimPinThread;

    private AlertDialog mRemainingAttemptsDialog;
>>>>>>> feef9887

    public KeyguardSimPinView(Context context) {
        this(context, null);
    }

    public KeyguardSimPinView(Context context, AttributeSet attrs) {
        super(context, attrs);
    }

    protected void showCancelButton() {
        final View cancel = findViewById(R.id.key_cancel);
        if (cancel != null) {
            cancel.setOnClickListener(new View.OnClickListener() {
                @Override
                public void onClick(View v) {
                    doHapticKeyClick();
                }
            });
        }
    }

    public void resetState() {
        String  displayMessage = "";
        try {
            int attemptsRemaining = ITelephony.Stub.asInterface(ServiceManager
                    .checkService("phone")).getIccPin1RetryCount();
            if (attemptsRemaining >= 0) {
                displayMessage = getContext().getString(R.string.keyguard_password_wrong_pin_code)
                        + getContext().getString(R.string.pinpuk_attempts)
                        + attemptsRemaining + ". ";
            }
        } catch (RemoteException ex) {
            displayMessage = getContext().getString(R.string.keyguard_password_pin_failed);
        }
        displayMessage = displayMessage + getContext().getString(R.string.kg_sim_pin_instructions) ;
        mSecurityMessageDisplay.setMessage(displayMessage, true);
        mPasswordEntry.setEnabled(true);
    }

    private String getPinPasswordErrorMessage(int attemptsRemaining) {
        String displayMessage;

        if (attemptsRemaining == 0) {
            displayMessage = getContext().getString(R.string.kg_password_wrong_pin_code_pukked);
        } else if (attemptsRemaining > 0) {
            displayMessage = getContext().getResources()
                    .getQuantityString(R.plurals.kg_password_wrong_pin_code, attemptsRemaining,
                            attemptsRemaining);
        } else {
            displayMessage = getContext().getString(R.string.kg_password_pin_failed);
        }
        if (DEBUG) Log.d(LOG_TAG, "getPinPasswordErrorMessage:"
                + " attemptsRemaining=" + attemptsRemaining + " displayMessage=" + displayMessage);
        return displayMessage;
    }

    @Override
    protected boolean shouldLockout(long deadline) {
        // SIM PIN doesn't have a timed lockout
        return false;
    }

    @Override
    protected int getPasswordTextViewId() {
        return R.id.pinEntry;
    }

    @Override
    protected void onFinishInflate() {
        super.onFinishInflate();

        final View ok = findViewById(R.id.key_enter);
        if (ok != null) {
            ok.setOnClickListener(new View.OnClickListener() {
                @Override
                public void onClick(View v) {
                    doHapticKeyClick();
                    verifyPasswordAndUnlock();
                }
            });
        }
        showCancelButton();

        // The delete button is of the PIN keyboard itself in some (e.g. tablet) layouts,
        // not a separate view
        View pinDelete = findViewById(R.id.delete_button);
        if (pinDelete != null) {
            pinDelete.setVisibility(View.VISIBLE);
            pinDelete.setOnClickListener(new OnClickListener() {
                public void onClick(View v) {
                    CharSequence str = mPasswordEntry.getText();
                    if (str.length() > 0) {
                        mPasswordEntry.setText(str.subSequence(0, str.length()-1));
                    }
                    doHapticKeyClick();
                }
            });
            pinDelete.setOnLongClickListener(new View.OnLongClickListener() {
                public boolean onLongClick(View v) {
                    mPasswordEntry.setText("");
                    doHapticKeyClick();
                    return true;
                }
            });
        }

        mPasswordEntry.setKeyListener(DigitsKeyListener.getInstance());
        mPasswordEntry.setInputType(InputType.TYPE_CLASS_NUMBER
                | InputType.TYPE_NUMBER_VARIATION_PASSWORD);

        mPasswordEntry.requestFocus();

        mSecurityMessageDisplay.setTimeout(0); // don't show ownerinfo/charging status by default
    }

    @Override
    public void showUsabilityHint() {
    }

    @Override
    public void onPause() {
        // dismiss the dialog.
        if (mSimUnlockProgressDialog != null) {
            mSimUnlockProgressDialog.dismiss();
            mSimUnlockProgressDialog = null;
        }
    }

    /**
     * Since the IPC can block, we want to run the request in a separate thread
     * with a callback.
     */
    private abstract class CheckSimPin extends Thread {
        private final String mPin;

        protected CheckSimPin(String pin) {
            mPin = pin;
        }

<<<<<<< HEAD
        abstract void onSimCheckResponse(final int result);
=======
        abstract void onSimCheckResponse(final int result, final int attemptsRemaining);
>>>>>>> feef9887

        @Override
        public void run() {
            try {
<<<<<<< HEAD
                final int result = ITelephony.Stub.asInterface(ServiceManager
                        .checkService("phone")).supplyPinReportResult(mPin);
=======
                Log.v(TAG, "call supplyPinReportResult()");
                final int[] result = ITelephony.Stub.asInterface(ServiceManager
                        .checkService("phone")).supplyPinReportResult(mPin);
                Log.v(TAG, "supplyPinReportResult returned: " + result[0] + " " + result[1]);
>>>>>>> feef9887
                post(new Runnable() {
                    public void run() {
                        onSimCheckResponse(result[0], result[1]);
                    }
                });
            } catch (RemoteException e) {
                Log.e(TAG, "RemoteException for supplyPinReportResult:", e);
                post(new Runnable() {
                    public void run() {
<<<<<<< HEAD
                        onSimCheckResponse(PhoneConstants.PIN_GENERAL_FAILURE);
=======
                        onSimCheckResponse(PhoneConstants.PIN_GENERAL_FAILURE, -1);
>>>>>>> feef9887
                    }
                });
            }
        }
    }

    protected Dialog getSimUnlockProgressDialog() {
        if (mSimUnlockProgressDialog == null) {
            mSimUnlockProgressDialog = new ProgressDialog(mContext);
            mSimUnlockProgressDialog.setMessage(
                    mContext.getString(R.string.kg_sim_unlock_progress_dialog_message));
            mSimUnlockProgressDialog.setIndeterminate(true);
            mSimUnlockProgressDialog.setCancelable(false);
            mSimUnlockProgressDialog.getWindow().setType(
                    WindowManager.LayoutParams.TYPE_KEYGUARD_DIALOG);
        }
        return mSimUnlockProgressDialog;
    }

    private Dialog getSimRemainingAttemptsDialog(int remaining) {
        String msg = getPinPasswordErrorMessage(remaining);
        if (mRemainingAttemptsDialog == null) {
            Builder builder = new AlertDialog.Builder(mContext);
            builder.setMessage(msg);
            builder.setCancelable(false);
            builder.setNeutralButton(R.string.ok, null);
            mRemainingAttemptsDialog = builder.create();
            mRemainingAttemptsDialog.getWindow().setType(
                    WindowManager.LayoutParams.TYPE_KEYGUARD_DIALOG);
        } else {
            mRemainingAttemptsDialog.setMessage(msg);
        }
        return mRemainingAttemptsDialog;
    }

    @Override
    protected void verifyPasswordAndUnlock() {
        String entry = mPasswordEntry.getText().toString();

        if (entry.length() < 4) {
            // otherwise, display a message to the user, and don't submit.
            mSecurityMessageDisplay.setMessage(R.string.kg_invalid_sim_pin_hint, true);
            mPasswordEntry.setText("");
            mCallback.userActivity(0);
            return;
        }

        getSimUnlockProgressDialog().show();

<<<<<<< HEAD
        if (!mSimCheckInProgress) {
            mSimCheckInProgress = true; // there should be only one
            new CheckSimPin(mPasswordEntry.getText().toString()) {
                void onSimCheckResponse(final int result) {
=======
        if (mCheckSimPinThread == null) {
            mCheckSimPinThread = new CheckSimPin(mPasswordEntry.getText().toString()) {
                void onSimCheckResponse(final int result, final int attemptsRemaining) {
>>>>>>> feef9887
                    post(new Runnable() {
                        public void run() {
                            if (mSimUnlockProgressDialog != null) {
                                mSimUnlockProgressDialog.hide();
                            }
                            if (result == PhoneConstants.PIN_RESULT_SUCCESS) {
<<<<<<< HEAD
                                // before closing the keyguard, report back that the sim is unlocked
                                // so it knows right away.
=======
>>>>>>> feef9887
                                KeyguardUpdateMonitor.getInstance(getContext()).reportSimUnlocked();
                                mCallback.dismiss(true);
                            } else {
                                if (result == PhoneConstants.PIN_PASSWORD_INCORRECT) {
<<<<<<< HEAD
                                    mSecurityMessageDisplay.setMessage
                                            (R.string.kg_password_wrong_pin_code, true);
                                } else {
                                    mSecurityMessageDisplay.setMessage
                                            (R.string.keyguard_password_pin_failed, true);
                                }
=======
                                    if (attemptsRemaining <= 2) {
                                        // this is getting critical - show dialog
                                        getSimRemainingAttemptsDialog(attemptsRemaining).show();
                                    } else {
                                        // show message
                                        mSecurityMessageDisplay.setMessage(
                                                getPinPasswordErrorMessage(attemptsRemaining), true);
                                    }
                                } else {
                                    // "PIN operation failed!" - no idea what this was and no way to
                                    // find out. :/
                                    mSecurityMessageDisplay.setMessage(getContext().getString(
                                            R.string.kg_password_pin_failed), true);
                                }
                                if (DEBUG) Log.d(LOG_TAG, "verifyPasswordAndUnlock "
                                        + " CheckSimPin.onSimCheckResponse: " + result
                                        + " attemptsRemaining=" + attemptsRemaining);
>>>>>>> feef9887
                                mPasswordEntry.setText("");
                            }
                            mCallback.userActivity(0);
                            mCheckSimPinThread = null;
                        }
                    });
                }
            };
            mCheckSimPinThread.start();
        }
    }
}
<|MERGE_RESOLUTION|>--- conflicted
+++ resolved
@@ -46,20 +46,14 @@
  */
 public class KeyguardSimPinView extends KeyguardAbsKeyInputView
         implements KeyguardSecurityView, OnEditorActionListener, TextWatcher {
-    private static final String LOG_TAG = "KeyguardSimPinView";
+    public static final String LOG_TAG = "KeyguardSimPinView";
     private static final boolean DEBUG = KeyguardViewMediator.DEBUG;
     public static final String TAG = "KeyguardSimPinView";
 
-<<<<<<< HEAD
     protected ProgressDialog mSimUnlockProgressDialog = null;
-    protected volatile boolean mSimCheckInProgress;
-=======
-    private ProgressDialog mSimUnlockProgressDialog = null;
     private CheckSimPin mCheckSimPinThread;
 
-    private AlertDialog mRemainingAttemptsDialog;
->>>>>>> feef9887
-
+    protected AlertDialog mRemainingAttemptsDialog;
     public KeyguardSimPinView(Context context) {
         this(context, null);
     }
@@ -81,24 +75,11 @@
     }
 
     public void resetState() {
-        String  displayMessage = "";
-        try {
-            int attemptsRemaining = ITelephony.Stub.asInterface(ServiceManager
-                    .checkService("phone")).getIccPin1RetryCount();
-            if (attemptsRemaining >= 0) {
-                displayMessage = getContext().getString(R.string.keyguard_password_wrong_pin_code)
-                        + getContext().getString(R.string.pinpuk_attempts)
-                        + attemptsRemaining + ". ";
-            }
-        } catch (RemoteException ex) {
-            displayMessage = getContext().getString(R.string.keyguard_password_pin_failed);
-        }
-        displayMessage = displayMessage + getContext().getString(R.string.kg_sim_pin_instructions) ;
-        mSecurityMessageDisplay.setMessage(displayMessage, true);
+        mSecurityMessageDisplay.setMessage(R.string.kg_sim_pin_instructions, true);
         mPasswordEntry.setEnabled(true);
     }
 
-    private String getPinPasswordErrorMessage(int attemptsRemaining) {
+    protected String getPinPasswordErrorMessage(int attemptsRemaining) {
         String displayMessage;
 
         if (attemptsRemaining == 0) {
@@ -114,6 +95,7 @@
                 + " attemptsRemaining=" + attemptsRemaining + " displayMessage=" + displayMessage);
         return displayMessage;
     }
+
 
     @Override
     protected boolean shouldLockout(long deadline) {
@@ -170,7 +152,6 @@
                 | InputType.TYPE_NUMBER_VARIATION_PASSWORD);
 
         mPasswordEntry.requestFocus();
-
         mSecurityMessageDisplay.setTimeout(0); // don't show ownerinfo/charging status by default
     }
 
@@ -198,24 +179,15 @@
             mPin = pin;
         }
 
-<<<<<<< HEAD
-        abstract void onSimCheckResponse(final int result);
-=======
         abstract void onSimCheckResponse(final int result, final int attemptsRemaining);
->>>>>>> feef9887
 
         @Override
         public void run() {
             try {
-<<<<<<< HEAD
-                final int result = ITelephony.Stub.asInterface(ServiceManager
-                        .checkService("phone")).supplyPinReportResult(mPin);
-=======
                 Log.v(TAG, "call supplyPinReportResult()");
                 final int[] result = ITelephony.Stub.asInterface(ServiceManager
                         .checkService("phone")).supplyPinReportResult(mPin);
                 Log.v(TAG, "supplyPinReportResult returned: " + result[0] + " " + result[1]);
->>>>>>> feef9887
                 post(new Runnable() {
                     public void run() {
                         onSimCheckResponse(result[0], result[1]);
@@ -225,11 +197,7 @@
                 Log.e(TAG, "RemoteException for supplyPinReportResult:", e);
                 post(new Runnable() {
                     public void run() {
-<<<<<<< HEAD
-                        onSimCheckResponse(PhoneConstants.PIN_GENERAL_FAILURE);
-=======
                         onSimCheckResponse(PhoneConstants.PIN_GENERAL_FAILURE, -1);
->>>>>>> feef9887
                     }
                 });
             }
@@ -243,13 +211,14 @@
                     mContext.getString(R.string.kg_sim_unlock_progress_dialog_message));
             mSimUnlockProgressDialog.setIndeterminate(true);
             mSimUnlockProgressDialog.setCancelable(false);
-            mSimUnlockProgressDialog.getWindow().setType(
-                    WindowManager.LayoutParams.TYPE_KEYGUARD_DIALOG);
+            if (!(mContext instanceof Activity)) {
+                mSimUnlockProgressDialog.getWindow().setType(
+                        WindowManager.LayoutParams.TYPE_KEYGUARD_DIALOG);
+            }
         }
         return mSimUnlockProgressDialog;
     }
-
-    private Dialog getSimRemainingAttemptsDialog(int remaining) {
+    protected Dialog getSimRemainingAttemptsDialog(int remaining) {
         String msg = getPinPasswordErrorMessage(remaining);
         if (mRemainingAttemptsDialog == null) {
             Builder builder = new AlertDialog.Builder(mContext);
@@ -279,39 +248,21 @@
 
         getSimUnlockProgressDialog().show();
 
-<<<<<<< HEAD
-        if (!mSimCheckInProgress) {
-            mSimCheckInProgress = true; // there should be only one
-            new CheckSimPin(mPasswordEntry.getText().toString()) {
-                void onSimCheckResponse(final int result) {
-=======
         if (mCheckSimPinThread == null) {
             mCheckSimPinThread = new CheckSimPin(mPasswordEntry.getText().toString()) {
                 void onSimCheckResponse(final int result, final int attemptsRemaining) {
->>>>>>> feef9887
                     post(new Runnable() {
                         public void run() {
                             if (mSimUnlockProgressDialog != null) {
                                 mSimUnlockProgressDialog.hide();
                             }
                             if (result == PhoneConstants.PIN_RESULT_SUCCESS) {
-<<<<<<< HEAD
                                 // before closing the keyguard, report back that the sim is unlocked
                                 // so it knows right away.
-=======
->>>>>>> feef9887
                                 KeyguardUpdateMonitor.getInstance(getContext()).reportSimUnlocked();
                                 mCallback.dismiss(true);
                             } else {
                                 if (result == PhoneConstants.PIN_PASSWORD_INCORRECT) {
-<<<<<<< HEAD
-                                    mSecurityMessageDisplay.setMessage
-                                            (R.string.kg_password_wrong_pin_code, true);
-                                } else {
-                                    mSecurityMessageDisplay.setMessage
-                                            (R.string.keyguard_password_pin_failed, true);
-                                }
-=======
                                     if (attemptsRemaining <= 2) {
                                         // this is getting critical - show dialog
                                         getSimRemainingAttemptsDialog(attemptsRemaining).show();
@@ -329,7 +280,6 @@
                                 if (DEBUG) Log.d(LOG_TAG, "verifyPasswordAndUnlock "
                                         + " CheckSimPin.onSimCheckResponse: " + result
                                         + " attemptsRemaining=" + attemptsRemaining);
->>>>>>> feef9887
                                 mPasswordEntry.setText("");
                             }
                             mCallback.userActivity(0);
